/* -*- Mode: C++; tab-width: 20; indent-tabs-mode: nil; c-basic-offset: 2 -*-
 * This Source Code Form is subject to the terms of the Mozilla Public
 * License, v. 2.0. If a copy of the MPL was not distributed with this
 * file, You can obtain one at http://mozilla.org/MPL/2.0/. */

#ifdef MOZ_LOGGING
#define FORCE_PR_LOG /* Allow logging in the release build */
#endif

#include "mozilla/layers/CompositorChild.h"
#include "mozilla/layers/CompositorParent.h"
#include "mozilla/layers/ImageBridgeChild.h"

#include "prlog.h"
#include "prenv.h"

#include "gfxPlatform.h"

#include "nsXULAppAPI.h"

#if defined(XP_WIN)
#include "gfxWindowsPlatform.h"
#include "gfxD2DSurface.h"
#elif defined(XP_MACOSX)
#include "gfxPlatformMac.h"
#elif defined(MOZ_WIDGET_GTK)
#include "gfxPlatformGtk.h"
#elif defined(MOZ_WIDGET_QT)
#include "gfxQtPlatform.h"
#elif defined(XP_OS2)
#include "gfxOS2Platform.h"
#elif defined(ANDROID)
#include "gfxAndroidPlatform.h"
#endif

#include "nsGkAtoms.h"
#include "gfxPlatformFontList.h"
#include "gfxContext.h"
#include "gfxImageSurface.h"
#include "gfxUserFontSet.h"
#include "nsUnicodeProperties.h"
#include "harfbuzz/hb.h"
#include "gfxGraphiteShaper.h"

#include "nsUnicodeRange.h"
#include "nsServiceManagerUtils.h"
#include "nsTArray.h"
#include "nsUnicharUtilCIID.h"
#include "nsILocaleService.h"
#include "nsReadableUtils.h"

#include "nsWeakReference.h"

#include "cairo.h"
#include "qcms.h"

#include "plstr.h"
#include "nsCRT.h"
#include "GLContext.h"
#include "GLContextProvider.h"

#ifdef MOZ_WIDGET_ANDROID
#include "TexturePoolOGL.h"
#endif

#ifdef USE_SKIA_GPU
#include "skia/GrContext.h"
#include "skia/GrGLInterface.h"
#include "GLContextSkia.h"
#endif

#include "mozilla/Preferences.h"
#include "mozilla/Assertions.h"
#include "mozilla/Attributes.h"

#include "nsIGfxInfo.h"

using namespace mozilla;
using namespace mozilla::layers;

gfxPlatform *gPlatform = nullptr;
static bool gEverInitialized = false;

// These two may point to the same profile
static qcms_profile *gCMSOutputProfile = nullptr;
static qcms_profile *gCMSsRGBProfile = nullptr;

static qcms_transform *gCMSRGBTransform = nullptr;
static qcms_transform *gCMSInverseRGBTransform = nullptr;
static qcms_transform *gCMSRGBATransform = nullptr;

static bool gCMSInitialized = false;
static eCMSMode gCMSMode = eCMSMode_Off;
static int gCMSIntent = -2;

static void ShutdownCMS();
static void MigratePrefs();

static bool sDrawLayerBorders = false;

#include "mozilla/gfx/2D.h"
using namespace mozilla::gfx;

// logs shared across gfx
#ifdef PR_LOGGING
static PRLogModuleInfo *sFontlistLog = nullptr;
static PRLogModuleInfo *sFontInitLog = nullptr;
static PRLogModuleInfo *sTextrunLog = nullptr;
static PRLogModuleInfo *sTextrunuiLog = nullptr;
static PRLogModuleInfo *sCmapDataLog = nullptr;
#endif

/* Class to listen for pref changes so that chrome code can dynamically
   force sRGB as an output profile. See Bug #452125. */
class SRGBOverrideObserver MOZ_FINAL : public nsIObserver,
                                       public nsSupportsWeakReference
{
public:
    NS_DECL_ISUPPORTS
    NS_DECL_NSIOBSERVER
};

NS_IMPL_ISUPPORTS2(SRGBOverrideObserver, nsIObserver, nsISupportsWeakReference)

NS_IMETHODIMP
SRGBOverrideObserver::Observe(nsISupports *aSubject,
                              const char *aTopic,
                              const PRUnichar *someData)
{
    NS_ASSERTION(NS_strcmp(someData,
                   NS_LITERAL_STRING("gfx.color_mangement.force_srgb").get()),
                 "Restarting CMS on wrong pref!");
    ShutdownCMS();
    return NS_OK;
}

#define GFX_DOWNLOADABLE_FONTS_ENABLED "gfx.downloadable_fonts.enabled"

#define GFX_PREF_HARFBUZZ_SCRIPTS "gfx.font_rendering.harfbuzz.scripts"
#define HARFBUZZ_SCRIPTS_DEFAULT  mozilla::unicode::SHAPING_DEFAULT
#define GFX_PREF_FALLBACK_USE_CMAPS  "gfx.font_rendering.fallback.always_use_cmaps"

#define GFX_PREF_OPENTYPE_SVG "gfx.font_rendering.opentype_svg.enabled"

#define GFX_PREF_GRAPHITE_SHAPING "gfx.font_rendering.graphite.enabled"

#define BIDI_NUMERAL_PREF "bidi.numeral"

static const char* kObservedPrefs[] = {
    "gfx.downloadable_fonts.",
    "gfx.font_rendering.",
    "bidi.numeral",
    nullptr
};

class FontPrefsObserver MOZ_FINAL : public nsIObserver
{
public:
    NS_DECL_ISUPPORTS
    NS_DECL_NSIOBSERVER
};

NS_IMPL_ISUPPORTS1(FontPrefsObserver, nsIObserver)

NS_IMETHODIMP
FontPrefsObserver::Observe(nsISupports *aSubject,
                           const char *aTopic,
                           const PRUnichar *someData)
{
    if (!someData) {
        NS_ERROR("font pref observer code broken");
        return NS_ERROR_UNEXPECTED;
    }
    NS_ASSERTION(gfxPlatform::GetPlatform(), "the singleton instance has gone");
    gfxPlatform::GetPlatform()->FontsPrefsChanged(NS_ConvertUTF16toUTF8(someData).get());

    return NS_OK;
}

class OrientationSyncPrefsObserver MOZ_FINAL : public nsIObserver
{
public:
    NS_DECL_ISUPPORTS
    NS_DECL_NSIOBSERVER
};

NS_IMPL_ISUPPORTS1(OrientationSyncPrefsObserver, nsIObserver)

NS_IMETHODIMP
OrientationSyncPrefsObserver::Observe(nsISupports *aSubject,
                                      const char *aTopic,
                                      const PRUnichar *someData)
{
    if (!someData) {
        NS_ERROR("orientation sync pref observer broken");
        return NS_ERROR_UNEXPECTED;
    }
    NS_ASSERTION(gfxPlatform::GetPlatform(), "the singleton instance has gone");
    gfxPlatform::GetPlatform()->OrientationSyncPrefsObserverChanged();

    return NS_OK;
}

// this needs to match the list of pref font.default.xx entries listed in all.js!
// the order *must* match the order in eFontPrefLang
static const char *gPrefLangNames[] = {
    "x-western",
    "x-central-euro",
    "ja",
    "zh-TW",
    "zh-CN",
    "zh-HK",
    "ko",
    "x-cyrillic",
    "x-baltic",
    "el",
    "tr",
    "th",
    "he",
    "ar",
    "x-devanagari",
    "x-tamil",
    "x-armn",
    "x-beng",
    "x-cans",
    "x-ethi",
    "x-geor",
    "x-gujr",
    "x-guru",
    "x-khmr",
    "x-mlym",
    "x-orya",
    "x-telu",
    "x-knda",
    "x-sinh",
    "x-tibt",
    "x-unicode",
    "x-user-def"
};

gfxPlatform::gfxPlatform()
  : mAzureCanvasBackendCollector(this, &gfxPlatform::GetAzureBackendInfo)
{
    mUseHarfBuzzScripts = UNINITIALIZED_VALUE;
    mAllowDownloadableFonts = UNINITIALIZED_VALUE;
    mFallbackUsesCmaps = UNINITIALIZED_VALUE;

    mGraphiteShapingEnabled = UNINITIALIZED_VALUE;
    mOpenTypeSVGEnabled = UNINITIALIZED_VALUE;
    mBidiNumeralOption = UNINITIALIZED_VALUE;

    uint32_t canvasMask = (1 << BACKEND_CAIRO) | (1 << BACKEND_SKIA);
    uint32_t contentMask = 0;
    InitBackendPrefs(canvasMask, contentMask);
}

gfxPlatform*
gfxPlatform::GetPlatform()
{
    if (!gPlatform) {
        Init();
    }
    return gPlatform;
}

int RecordingPrefChanged(const char *aPrefName, void *aClosure)
{
  if (Preferences::GetBool("gfx.2d.recording", false)) {
    nsAutoCString fileName;
    nsAdoptingString prefFileName = Preferences::GetString("gfx.2d.recordingfile");

    if (prefFileName) {
      fileName.Append(NS_ConvertUTF16toUTF8(prefFileName));
    } else {
      fileName.AssignLiteral("browserrecording.aer");
    }

    gPlatform->mRecorder = Factory::CreateEventRecorderForFile(fileName.BeginReading());
    Factory::SetGlobalEventRecorder(gPlatform->mRecorder);
  } else {
    Factory::SetGlobalEventRecorder(nullptr);
  }

  return 0;
}

void
gfxPlatform::Init()
{
    if (gEverInitialized) {
        NS_RUNTIMEABORT("Already started???");
    }
    gEverInitialized = true;

#ifdef PR_LOGGING
    sFontlistLog = PR_NewLogModule("fontlist");;
    sFontInitLog = PR_NewLogModule("fontinit");;
    sTextrunLog = PR_NewLogModule("textrun");;
    sTextrunuiLog = PR_NewLogModule("textrunui");;
    sCmapDataLog = PR_NewLogModule("cmapdata");;
#endif

<<<<<<< HEAD
    bool useOffMainThreadCompositing = false;
    useOffMainThreadCompositing = GetPrefLayersOffMainThreadCompositionEnabled() ||
        Preferences::GetBool("browser.tabs.remote", false);

    if (useOffMainThreadCompositing && (XRE_GetProcessType() ==
                                        GeckoProcessType_Default)) {
        CompositorParent::StartUp();
        if (Preferences::GetBool("layers.async-video.enabled",false)) {
            ImageBridgeChild::StartUp();
        }

    }

=======
>>>>>>> bba2d3e0
    /* Initialize the GfxInfo service.
     * Note: we can't call functions on GfxInfo that depend
     * on gPlatform until after it has been initialized
     * below. GfxInfo initialization annotates our
     * crash reports so we want to do it before
     * we try to load any drivers and do device detection
     * incase that code crashes. See bug #591561. */
    nsCOMPtr<nsIGfxInfo> gfxInfo;
    /* this currently will only succeed on Windows */
    gfxInfo = do_GetService("@mozilla.org/gfx/info;1");

#if defined(XP_WIN)
    gPlatform = new gfxWindowsPlatform;
#elif defined(XP_MACOSX)
    gPlatform = new gfxPlatformMac;
#elif defined(MOZ_WIDGET_GTK)
    gPlatform = new gfxPlatformGtk;
#elif defined(MOZ_WIDGET_QT)
    gPlatform = new gfxQtPlatform;
#elif defined(XP_OS2)
    gPlatform = new gfxOS2Platform;
#elif defined(ANDROID)
    gPlatform = new gfxAndroidPlatform;
#else
    #error "No gfxPlatform implementation available"
#endif

#ifdef DEBUG
    mozilla::gl::GLContext::StaticInit();
#endif

    bool useOffMainThreadCompositing = GetPrefLayersOffMainThreadCompositionEnabled() ||
        Preferences::GetBool("browser.tabs.remote", false);
    useOffMainThreadCompositing &= GetPlatform()->SupportsOffMainThreadCompositing();

    if (useOffMainThreadCompositing && (XRE_GetProcessType() ==
                                        GeckoProcessType_Default)) {
        CompositorParent::StartUp();
        if (Preferences::GetBool("layers.async-video.enabled",false)) {
            ImageBridgeChild::StartUp();
        }

    }

    nsresult rv;

#if defined(XP_MACOSX) || defined(XP_WIN) || defined(ANDROID) // temporary, until this is implemented on others
    rv = gfxPlatformFontList::Init();
    if (NS_FAILED(rv)) {
        NS_RUNTIMEABORT("Could not initialize gfxPlatformFontList");
    }
#endif

    gPlatform->mScreenReferenceSurface =
        gPlatform->CreateOffscreenSurface(gfxIntSize(1,1),
                                          gfxASurface::CONTENT_COLOR_ALPHA);
    if (!gPlatform->mScreenReferenceSurface) {
        NS_RUNTIMEABORT("Could not initialize mScreenReferenceSurface");
    }

    rv = gfxFontCache::Init();
    if (NS_FAILED(rv)) {
        NS_RUNTIMEABORT("Could not initialize gfxFontCache");
    }

    /* Pref migration hook. */
    MigratePrefs();

    /* Create and register our CMS Override observer. */
    gPlatform->mSRGBOverrideObserver = new SRGBOverrideObserver();
    Preferences::AddWeakObserver(gPlatform->mSRGBOverrideObserver, "gfx.color_management.force_srgb");

    gPlatform->mFontPrefsObserver = new FontPrefsObserver();
    Preferences::AddStrongObservers(gPlatform->mFontPrefsObserver, kObservedPrefs);

    gPlatform->mOrientationSyncPrefsObserver = new OrientationSyncPrefsObserver();
    Preferences::AddStrongObserver(gPlatform->mOrientationSyncPrefsObserver, "layers.orientation.sync.timeout");

    gPlatform->mWorkAroundDriverBugs = Preferences::GetBool("gfx.work-around-driver-bugs", true);

    mozilla::Preferences::AddBoolVarCache(&gPlatform->mWidgetUpdateFlashing,
                                          "nglayout.debug.widget_update_flashing");

    mozilla::gl::GLContext::PlatformStartup();

#ifdef MOZ_WIDGET_ANDROID
    // Texture pool init
    mozilla::gl::TexturePoolOGL::Init();
#endif

    // Force registration of the gfx component, thus arranging for
    // ::Shutdown to be called.
    nsCOMPtr<nsISupports> forceReg
        = do_CreateInstance("@mozilla.org/gfx/init;1");

    Preferences::RegisterCallbackAndCall(RecordingPrefChanged, "gfx.2d.recording", nullptr);

    gPlatform->mOrientationSyncMillis = Preferences::GetUint("layers.orientation.sync.timeout", (uint32_t)0);

    mozilla::Preferences::AddBoolVarCache(&sDrawLayerBorders,
                                          "layers.draw-borders",
                                          false);

    CreateCMSOutputProfile();
}

void
gfxPlatform::Shutdown()
{
    // These may be called before the corresponding subsystems have actually
    // started up. That's OK, they can handle it.
    gfxFontCache::Shutdown();
    gfxFontGroup::Shutdown();
    gfxGraphiteShaper::Shutdown();
#if defined(XP_MACOSX) || defined(XP_WIN) // temporary, until this is implemented on others
    gfxPlatformFontList::Shutdown();
#endif

    // Free the various non-null transforms and loaded profiles
    ShutdownCMS();

    // In some cases, gPlatform may not be created but Shutdown() called,
    // e.g., during xpcshell tests.
    if (gPlatform) {
        /* Unregister our CMS Override callback. */
        NS_ASSERTION(gPlatform->mSRGBOverrideObserver, "mSRGBOverrideObserver has alreay gone");
        Preferences::RemoveObserver(gPlatform->mSRGBOverrideObserver, "gfx.color_management.force_srgb");
        gPlatform->mSRGBOverrideObserver = nullptr;

        NS_ASSERTION(gPlatform->mFontPrefsObserver, "mFontPrefsObserver has alreay gone");
        Preferences::RemoveObservers(gPlatform->mFontPrefsObserver, kObservedPrefs);
        gPlatform->mFontPrefsObserver = nullptr;
    }

#ifdef MOZ_WIDGET_ANDROID
    // Shut down the texture pool
    mozilla::gl::TexturePoolOGL::Shutdown();
#endif

    // Shut down the default GL context provider.
    mozilla::gl::GLContextProvider::Shutdown();

#if defined(XP_WIN)
    // The above shutdown calls operate on the available context providers on
    // most platforms.  Windows is a "special snowflake", though, and has three
    // context providers available, so we have to shut all of them down.
    // We should only support the default GL provider on Windows; then, this
    // could go away. Unfortunately, we currently support WGL (the default) for
    // WebGL on Optimus.
    mozilla::gl::GLContextProviderEGL::Shutdown();
#endif

    // This will block this thread untill the ImageBridge protocol is completely
    // deleted.
    ImageBridgeChild::ShutDown();

    CompositorParent::ShutDown();

    delete gPlatform;
    gPlatform = nullptr;
}

gfxPlatform::~gfxPlatform()
{
    mScreenReferenceSurface = nullptr;

    // The cairo folks think we should only clean up in debug builds,
    // but we're generally in the habit of trying to shut down as
    // cleanly as possible even in production code, so call this
    // cairo_debug_* function unconditionally.
    //
    // because cairo can assert and thus crash on shutdown, don't do this in release builds
#if MOZ_TREE_CAIRO && (defined(DEBUG) || defined(NS_BUILD_REFCNT_LOGGING) || defined(NS_TRACE_MALLOC))
    cairo_debug_reset_static_data();
#endif

#if 0
    // It would be nice to do this (although it might need to be after
    // the cairo shutdown that happens in ~gfxPlatform).  It even looks
    // idempotent.  But it has fatal assertions that fire if stuff is
    // leaked, and we hit them.
    FcFini();
#endif
}

already_AddRefed<gfxASurface>
gfxPlatform::CreateOffscreenImageSurface(const gfxIntSize& aSize,
                                         gfxASurface::gfxContentType aContentType)
{
  nsRefPtr<gfxASurface> newSurface;
  newSurface = new gfxImageSurface(aSize, OptimalFormatForContent(aContentType));

  return newSurface.forget();
}

already_AddRefed<gfxASurface>
gfxPlatform::OptimizeImage(gfxImageSurface *aSurface,
                           gfxASurface::gfxImageFormat format)
{
    const gfxIntSize& surfaceSize = aSurface->GetSize();

#ifdef XP_WIN
    if (gfxWindowsPlatform::GetPlatform()->GetRenderMode() ==
        gfxWindowsPlatform::RENDER_DIRECT2D) {
        return nullptr;
    }
#endif
    nsRefPtr<gfxASurface> optSurface = CreateOffscreenSurface(surfaceSize, gfxASurface::ContentFromFormat(format));
    if (!optSurface || optSurface->CairoStatus() != 0)
        return nullptr;

    gfxContext tmpCtx(optSurface);
    tmpCtx.SetOperator(gfxContext::OPERATOR_SOURCE);
    tmpCtx.SetSource(aSurface);
    tmpCtx.Paint();

    return optSurface.forget();
}

cairo_user_data_key_t kDrawTarget;

RefPtr<DrawTarget>
gfxPlatform::CreateDrawTargetForSurface(gfxASurface *aSurface, const IntSize& aSize)
{
  RefPtr<DrawTarget> drawTarget = Factory::CreateDrawTargetForCairoSurface(aSurface->CairoSurface(), aSize);
  aSurface->SetData(&kDrawTarget, drawTarget, NULL);
  return drawTarget;
}

cairo_user_data_key_t kSourceSurface;

/**
 * Record the backend that was used to construct the SourceSurface.
 * When getting the cached SourceSurface for a gfxASurface/DrawTarget pair,
 * we check to make sure the DrawTarget's backend matches the backend
 * for the cached SourceSurface, and only use it if they match. This
 * can avoid expensive and unnecessary readbacks.
 */
struct SourceSurfaceUserData
{
  RefPtr<SourceSurface> mSrcSurface;
  BackendType mBackendType;
};

void SourceBufferDestroy(void *srcSurfUD)
{
  delete static_cast<SourceSurfaceUserData*>(srcSurfUD);
}

#if MOZ_TREE_CAIRO
void SourceSnapshotDetached(cairo_surface_t *nullSurf)
{
  gfxImageSurface* origSurf =
    static_cast<gfxImageSurface*>(cairo_surface_get_user_data(nullSurf, &kSourceSurface));

  origSurf->SetData(&kSourceSurface, NULL, NULL);
}
#else
void SourceSnapshotDetached(void *nullSurf)
{
  gfxImageSurface* origSurf = static_cast<gfxImageSurface*>(nullSurf);
  origSurf->SetData(&kSourceSurface, NULL, NULL);
}
#endif

RefPtr<SourceSurface>
gfxPlatform::GetSourceSurfaceForSurface(DrawTarget *aTarget, gfxASurface *aSurface)
{
  void *userData = aSurface->GetData(&kSourceSurface);

  if (userData) {
    SourceSurfaceUserData *surf = static_cast<SourceSurfaceUserData*>(userData);

    if (surf->mSrcSurface->IsValid() && surf->mBackendType == aTarget->GetType()) {
      return surf->mSrcSurface;
    }
    // We can just continue here as when setting new user data the destroy
    // function will be called for the old user data.
  }

  SurfaceFormat format;
  if (aSurface->GetContentType() == gfxASurface::CONTENT_ALPHA) {
    format = FORMAT_A8;
  } else if (aSurface->GetContentType() == gfxASurface::CONTENT_COLOR) {
    format = FORMAT_B8G8R8X8;
  } else {
    format = FORMAT_B8G8R8A8;
  }

  RefPtr<SourceSurface> srcBuffer;

#ifdef XP_WIN
  if (aSurface->GetType() == gfxASurface::SurfaceTypeD2D) {
    NativeSurface surf;
    surf.mFormat = format;
    surf.mType = NATIVE_SURFACE_D3D10_TEXTURE;
    surf.mSurface = static_cast<gfxD2DSurface*>(aSurface)->GetTexture();
    mozilla::gfx::DrawTarget *dt = static_cast<mozilla::gfx::DrawTarget*>(aSurface->GetData(&kDrawTarget));
    if (dt) {
      dt->Flush();
    }
    srcBuffer = aTarget->CreateSourceSurfaceFromNativeSurface(surf);
  } else
#endif
  if (aSurface->CairoSurface() && aTarget->GetType() == BACKEND_CAIRO) {
    // If this is an xlib cairo surface we don't want to fetch it into memory
    // because this is a major slow down.
    NativeSurface surf;
    surf.mFormat = format;
    surf.mType = NATIVE_SURFACE_CAIRO_SURFACE;
    surf.mSurface = aSurface->CairoSurface();
    srcBuffer = aTarget->CreateSourceSurfaceFromNativeSurface(surf);

    if (srcBuffer) {
      // It's cheap enough to make a new one so we won't keep it around and
      // keeping it creates a cycle.
      return srcBuffer;
    }
  }

  if (!srcBuffer) {
    nsRefPtr<gfxImageSurface> imgSurface = aSurface->GetAsImageSurface();

    bool isWin32ImageSurf = imgSurface &&
                            aSurface->GetType() == gfxASurface::SurfaceTypeWin32;

    if (!imgSurface) {
      imgSurface = new gfxImageSurface(aSurface->GetSize(), OptimalFormatForContent(aSurface->GetContentType()));
      nsRefPtr<gfxContext> ctx = new gfxContext(imgSurface);
      ctx->SetSource(aSurface);
      ctx->SetOperator(gfxContext::OPERATOR_SOURCE);
      ctx->Paint();
    }

    gfxImageFormat cairoFormat = imgSurface->Format();
    switch(cairoFormat) {
      case gfxASurface::ImageFormatARGB32:
        format = FORMAT_B8G8R8A8;
        break;
      case gfxASurface::ImageFormatRGB24:
        format = FORMAT_B8G8R8X8;
        break;
      case gfxASurface::ImageFormatA8:
        format = FORMAT_A8;
        break;
      case gfxASurface::ImageFormatRGB16_565:
        format = FORMAT_R5G6B5;
        break;
      default:
        NS_RUNTIMEABORT("Invalid surface format!");
    }

    IntSize size = IntSize(imgSurface->GetSize().width, imgSurface->GetSize().height);
    srcBuffer = aTarget->CreateSourceSurfaceFromData(imgSurface->Data(),
                                                     size,
                                                     imgSurface->Stride(),
                                                     format);

    if (!srcBuffer) {
      // We need to check if our gfxASurface will keep the underlying data
      // alive. This is true if gfxASurface actually -is- an ImageSurface or
      // if it is a gfxWindowsSurface which supports GetAsImageSurface.
      if (imgSurface != aSurface && !isWin32ImageSurf) {
        // This shouldn't happen for now, it can be easily supported by making
        // a copy. For now let's just abort.
        NS_RUNTIMEABORT("Attempt to create unsupported SourceSurface from"
            "non-image surface.");
        return nullptr;
      }

      srcBuffer = Factory::CreateWrappingDataSourceSurface(imgSurface->Data(),
                                                           imgSurface->Stride(),
                                                           size, format);

    }

#if MOZ_TREE_CAIRO
    cairo_surface_t *nullSurf =
	cairo_null_surface_create(CAIRO_CONTENT_COLOR_ALPHA);
    cairo_surface_set_user_data(nullSurf,
                                &kSourceSurface,
                                imgSurface,
                                NULL);
    cairo_surface_attach_snapshot(imgSurface->CairoSurface(), nullSurf, SourceSnapshotDetached);
    cairo_surface_destroy(nullSurf);
#else
    cairo_surface_set_mime_data(imgSurface->CairoSurface(), "mozilla/magic", (const unsigned char*) "data", 4, SourceSnapshotDetached, imgSurface.get());
#endif
  }

  SourceSurfaceUserData *srcSurfUD = new SourceSurfaceUserData;
  srcSurfUD->mBackendType = aTarget->GetType();
  srcSurfUD->mSrcSurface = srcBuffer;
  aSurface->SetData(&kSourceSurface, srcSurfUD, SourceBufferDestroy);

  return srcBuffer;
}

TemporaryRef<ScaledFont>
gfxPlatform::GetScaledFontForFont(DrawTarget* aTarget, gfxFont *aFont)
{
  NativeFont nativeFont;
  nativeFont.mType = NATIVE_FONT_CAIRO_FONT_FACE;
  nativeFont.mFont = aFont->GetCairoScaledFont();
  RefPtr<ScaledFont> scaledFont =
    Factory::CreateScaledFontForNativeFont(nativeFont,
                                           aFont->GetAdjustedSize());
  return scaledFont;
}

cairo_user_data_key_t kDrawSourceSurface;
static void
DataSourceSurfaceDestroy(void *dataSourceSurface)
{
  static_cast<DataSourceSurface*>(dataSourceSurface)->Release();
}

cairo_user_data_key_t kDrawTargetForSurface;
static void
DataDrawTargetDestroy(void *aTarget)
{
  static_cast<DrawTarget*>(aTarget)->Release();
}

bool
gfxPlatform::SupportsAzureContentForDrawTarget(DrawTarget* aTarget)
{
  if (!aTarget) {
    return false;
  }

  return (1 << aTarget->GetType()) & mContentBackendBitmask;
}

bool
gfxPlatform::UseAcceleratedSkiaCanvas()
{
  return Preferences::GetBool("gfx.canvas.azure.accelerated", false) &&
         mPreferredCanvasBackend == BACKEND_SKIA;
}

already_AddRefed<gfxASurface>
gfxPlatform::GetThebesSurfaceForDrawTarget(DrawTarget *aTarget)
{
  if (aTarget->GetType() == BACKEND_CAIRO) {
    cairo_surface_t* csurf =
      static_cast<cairo_surface_t*>(aTarget->GetNativeSurface(NATIVE_SURFACE_CAIRO_SURFACE));
    return gfxASurface::Wrap(csurf);
  }

  // The semantics of this part of the function are sort of weird. If we
  // don't have direct support for the backend, we snapshot the first time
  // and then return the snapshotted surface for the lifetime of the draw
  // target. Sometimes it seems like this works out, but it seems like it
  // might result in no updates ever.
  RefPtr<SourceSurface> source = aTarget->Snapshot();
  RefPtr<DataSourceSurface> data = source->GetDataSurface();

  if (!data) {
    return nullptr;
  }

  IntSize size = data->GetSize();
  gfxASurface::gfxImageFormat format = OptimalFormatForContent(ContentForFormat(data->GetFormat()));


  nsRefPtr<gfxASurface> surf =
    new gfxImageSurface(data->GetData(), gfxIntSize(size.width, size.height),
                        data->Stride(), format);

  surf->SetData(&kDrawSourceSurface, data.forget().drop(), DataSourceSurfaceDestroy);
  // keep the draw target alive as long as we need its data
  aTarget->AddRef();
  surf->SetData(&kDrawTargetForSurface, aTarget, DataDrawTargetDestroy);

  return surf.forget();
}

RefPtr<DrawTarget>
gfxPlatform::CreateDrawTargetForBackend(BackendType aBackend, const IntSize& aSize, SurfaceFormat aFormat)
{
  // There is a bunch of knowledge in the gfxPlatform heirarchy about how to
  // create the best offscreen surface for the current system and situation. We
  // can easily take advantage of this for the Cairo backend, so that's what we
  // do.
  // mozilla::gfx::Factory can get away without having all this knowledge for
  // now, but this might need to change in the future (using
  // CreateOffscreenSurface() and CreateDrawTargetForSurface() for all
  // backends).
  if (aBackend == BACKEND_CAIRO) {
    nsRefPtr<gfxASurface> surf = CreateOffscreenSurface(ThebesIntSize(aSize),
                                                        ContentForFormat(aFormat));
    if (!surf || surf->CairoStatus()) {
      return NULL;
    }

    return CreateDrawTargetForSurface(surf, aSize);
  } else {
    return Factory::CreateDrawTarget(aBackend, aSize, aFormat);
  }
}

RefPtr<DrawTarget>
gfxPlatform::CreateOffscreenDrawTarget(const IntSize& aSize, SurfaceFormat aFormat)
{
  NS_ASSERTION(mPreferredCanvasBackend, "No backend.");
  RefPtr<DrawTarget> target = CreateDrawTargetForBackend(mPreferredCanvasBackend, aSize, aFormat);
  if (target ||
      mFallbackCanvasBackend == BACKEND_NONE) {
    return target;
  }

  return CreateDrawTargetForBackend(mFallbackCanvasBackend, aSize, aFormat);
}


RefPtr<DrawTarget>
gfxPlatform::CreateDrawTargetForData(unsigned char* aData, const IntSize& aSize, int32_t aStride, SurfaceFormat aFormat)
{
  NS_ASSERTION(mPreferredCanvasBackend, "No backend.");
  return Factory::CreateDrawTargetForData(mPreferredCanvasBackend, aData, aSize, aStride, aFormat);
}

RefPtr<DrawTarget>
gfxPlatform::CreateDrawTargetForFBO(unsigned int aFBOID, mozilla::gl::GLContext* aGLContext, const IntSize& aSize, SurfaceFormat aFormat)
{
  NS_ASSERTION(mPreferredCanvasBackend, "No backend.");
#ifdef USE_SKIA_GPU
  if (mPreferredCanvasBackend == BACKEND_SKIA) {
    static uint8_t sGrContextKey;
    GrContext* ctx = reinterpret_cast<GrContext*>(aGLContext->GetUserData(&sGrContextKey));
    if (!ctx) {
      GrGLInterface* grInterface = CreateGrInterfaceFromGLContext(aGLContext);
      ctx = GrContext::Create(kOpenGL_Shaders_GrEngine, (GrPlatform3DContext)grInterface);
      aGLContext->SetUserData(&sGrContextKey, ctx);
    }

    // Unfortunately Factory can't depend on GLContext, so it needs to be passed a GrContext instead
    return Factory::CreateSkiaDrawTargetForFBO(aFBOID, ctx, aSize, aFormat);
  }
#endif
  return nullptr;
}

/* static */ BackendType
gfxPlatform::BackendTypeForName(const nsCString& aName)
{
  if (aName.EqualsLiteral("cairo"))
    return BACKEND_CAIRO;
  if (aName.EqualsLiteral("skia"))
    return BACKEND_SKIA;
  if (aName.EqualsLiteral("direct2d"))
    return BACKEND_DIRECT2D;
  if (aName.EqualsLiteral("cg"))
    return BACKEND_COREGRAPHICS;
  return BACKEND_NONE;
}

nsresult
gfxPlatform::GetFontList(nsIAtom *aLangGroup,
                         const nsACString& aGenericFamily,
                         nsTArray<nsString>& aListOfFonts)
{
    return NS_ERROR_NOT_IMPLEMENTED;
}

nsresult
gfxPlatform::UpdateFontList()
{
    return NS_ERROR_NOT_IMPLEMENTED;
}

bool
gfxPlatform::DownloadableFontsEnabled()
{
    if (mAllowDownloadableFonts == UNINITIALIZED_VALUE) {
        mAllowDownloadableFonts =
            Preferences::GetBool(GFX_DOWNLOADABLE_FONTS_ENABLED, false);
    }

    return mAllowDownloadableFonts;
}

bool
gfxPlatform::UseCmapsDuringSystemFallback()
{
    if (mFallbackUsesCmaps == UNINITIALIZED_VALUE) {
        mFallbackUsesCmaps =
            Preferences::GetBool(GFX_PREF_FALLBACK_USE_CMAPS, false);
    }

    return mFallbackUsesCmaps;
}

bool
gfxPlatform::OpenTypeSVGEnabled()
{
    if (mOpenTypeSVGEnabled == UNINITIALIZED_VALUE) {
        mOpenTypeSVGEnabled =
            Preferences::GetBool(GFX_PREF_OPENTYPE_SVG, false);
    }

    return mOpenTypeSVGEnabled > 0;
}

bool
gfxPlatform::UseGraphiteShaping()
{
    if (mGraphiteShapingEnabled == UNINITIALIZED_VALUE) {
        mGraphiteShapingEnabled =
            Preferences::GetBool(GFX_PREF_GRAPHITE_SHAPING, false);
    }

    return mGraphiteShapingEnabled;
}

bool
gfxPlatform::UseHarfBuzzForScript(int32_t aScriptCode)
{
    if (mUseHarfBuzzScripts == UNINITIALIZED_VALUE) {
        mUseHarfBuzzScripts = Preferences::GetInt(GFX_PREF_HARFBUZZ_SCRIPTS, HARFBUZZ_SCRIPTS_DEFAULT);
    }

    int32_t shapingType = mozilla::unicode::ScriptShapingType(aScriptCode);

    return (mUseHarfBuzzScripts & shapingType) != 0;
}

gfxFontEntry*
gfxPlatform::MakePlatformFont(const gfxProxyFontEntry *aProxyEntry,
                              const uint8_t *aFontData,
                              uint32_t aLength)
{
    // Default implementation does not handle activating downloaded fonts;
    // just free the data and return.
    // Platforms that support @font-face must override this,
    // using the data to instantiate the font, and taking responsibility
    // for freeing it when no longer required.
    if (aFontData) {
        NS_Free((void*)aFontData);
    }
    return nullptr;
}

static void
AppendGenericFontFromPref(nsString& aFonts, nsIAtom *aLangGroup, const char *aGenericName)
{
    NS_ENSURE_TRUE_VOID(Preferences::GetRootBranch());

    nsAutoCString prefName, langGroupString;

    aLangGroup->ToUTF8String(langGroupString);

    nsAutoCString genericDotLang;
    if (aGenericName) {
        genericDotLang.Assign(aGenericName);
    } else {
        prefName.AssignLiteral("font.default.");
        prefName.Append(langGroupString);
        genericDotLang = Preferences::GetCString(prefName.get());
    }

    genericDotLang.AppendLiteral(".");
    genericDotLang.Append(langGroupString);

    // fetch font.name.xxx value
    prefName.AssignLiteral("font.name.");
    prefName.Append(genericDotLang);
    nsAdoptingString nameValue = Preferences::GetString(prefName.get());
    if (nameValue) {
        if (!aFonts.IsEmpty())
            aFonts.AppendLiteral(", ");
        aFonts += nameValue;
    }

    // fetch font.name-list.xxx value
    prefName.AssignLiteral("font.name-list.");
    prefName.Append(genericDotLang);
    nsAdoptingString nameListValue = Preferences::GetString(prefName.get());
    if (nameListValue && !nameListValue.Equals(nameValue)) {
        if (!aFonts.IsEmpty())
            aFonts.AppendLiteral(", ");
        aFonts += nameListValue;
    }
}

void
gfxPlatform::GetPrefFonts(nsIAtom *aLanguage, nsString& aFonts, bool aAppendUnicode)
{
    aFonts.Truncate();

    AppendGenericFontFromPref(aFonts, aLanguage, nullptr);
    if (aAppendUnicode)
        AppendGenericFontFromPref(aFonts, nsGkAtoms::Unicode, nullptr);
}

bool gfxPlatform::ForEachPrefFont(eFontPrefLang aLangArray[], uint32_t aLangArrayLen, PrefFontCallback aCallback,
                                    void *aClosure)
{
    NS_ENSURE_TRUE(Preferences::GetRootBranch(), false);

    uint32_t    i;
    for (i = 0; i < aLangArrayLen; i++) {
        eFontPrefLang prefLang = aLangArray[i];
        const char *langGroup = GetPrefLangName(prefLang);

        nsAutoCString prefName;

        prefName.AssignLiteral("font.default.");
        prefName.Append(langGroup);
        nsAdoptingCString genericDotLang = Preferences::GetCString(prefName.get());

        genericDotLang.AppendLiteral(".");
        genericDotLang.Append(langGroup);

        // fetch font.name.xxx value
        prefName.AssignLiteral("font.name.");
        prefName.Append(genericDotLang);
        nsAdoptingCString nameValue = Preferences::GetCString(prefName.get());
        if (nameValue) {
            if (!aCallback(prefLang, NS_ConvertUTF8toUTF16(nameValue), aClosure))
                return false;
        }

        // fetch font.name-list.xxx value
        prefName.AssignLiteral("font.name-list.");
        prefName.Append(genericDotLang);
        nsAdoptingCString nameListValue = Preferences::GetCString(prefName.get());
        if (nameListValue && !nameListValue.Equals(nameValue)) {
            const char kComma = ',';
            const char *p, *p_end;
            nsAutoCString list(nameListValue);
            list.BeginReading(p);
            list.EndReading(p_end);
            while (p < p_end) {
                while (nsCRT::IsAsciiSpace(*p)) {
                    if (++p == p_end)
                        break;
                }
                if (p == p_end)
                    break;
                const char *start = p;
                while (++p != p_end && *p != kComma)
                    /* nothing */ ;
                nsAutoCString fontName(Substring(start, p));
                fontName.CompressWhitespace(false, true);
                if (!aCallback(prefLang, NS_ConvertUTF8toUTF16(fontName), aClosure))
                    return false;
                p++;
            }
        }
    }

    return true;
}

eFontPrefLang
gfxPlatform::GetFontPrefLangFor(const char* aLang)
{
    if (!aLang || !aLang[0])
        return eFontPrefLang_Others;
    for (uint32_t i = 0; i < uint32_t(eFontPrefLang_LangCount); ++i) {
        if (!PL_strcasecmp(gPrefLangNames[i], aLang))
            return eFontPrefLang(i);
    }
    return eFontPrefLang_Others;
}

eFontPrefLang
gfxPlatform::GetFontPrefLangFor(nsIAtom *aLang)
{
    if (!aLang)
        return eFontPrefLang_Others;
    nsAutoCString lang;
    aLang->ToUTF8String(lang);
    return GetFontPrefLangFor(lang.get());
}

const char*
gfxPlatform::GetPrefLangName(eFontPrefLang aLang)
{
    if (uint32_t(aLang) < uint32_t(eFontPrefLang_AllCount))
        return gPrefLangNames[uint32_t(aLang)];
    return nullptr;
}

eFontPrefLang
gfxPlatform::GetFontPrefLangFor(uint8_t aUnicodeRange)
{
    switch (aUnicodeRange) {
        case kRangeSetLatin:   return eFontPrefLang_Western;
        case kRangeCyrillic:   return eFontPrefLang_Cyrillic;
        case kRangeGreek:      return eFontPrefLang_Greek;
        case kRangeTurkish:    return eFontPrefLang_Turkish;
        case kRangeHebrew:     return eFontPrefLang_Hebrew;
        case kRangeArabic:     return eFontPrefLang_Arabic;
        case kRangeBaltic:     return eFontPrefLang_Baltic;
        case kRangeThai:       return eFontPrefLang_Thai;
        case kRangeKorean:     return eFontPrefLang_Korean;
        case kRangeJapanese:   return eFontPrefLang_Japanese;
        case kRangeSChinese:   return eFontPrefLang_ChineseCN;
        case kRangeTChinese:   return eFontPrefLang_ChineseTW;
        case kRangeDevanagari: return eFontPrefLang_Devanagari;
        case kRangeTamil:      return eFontPrefLang_Tamil;
        case kRangeArmenian:   return eFontPrefLang_Armenian;
        case kRangeBengali:    return eFontPrefLang_Bengali;
        case kRangeCanadian:   return eFontPrefLang_Canadian;
        case kRangeEthiopic:   return eFontPrefLang_Ethiopic;
        case kRangeGeorgian:   return eFontPrefLang_Georgian;
        case kRangeGujarati:   return eFontPrefLang_Gujarati;
        case kRangeGurmukhi:   return eFontPrefLang_Gurmukhi;
        case kRangeKhmer:      return eFontPrefLang_Khmer;
        case kRangeMalayalam:  return eFontPrefLang_Malayalam;
        case kRangeOriya:      return eFontPrefLang_Oriya;
        case kRangeTelugu:     return eFontPrefLang_Telugu;
        case kRangeKannada:    return eFontPrefLang_Kannada;
        case kRangeSinhala:    return eFontPrefLang_Sinhala;
        case kRangeTibetan:    return eFontPrefLang_Tibetan;
        case kRangeSetCJK:     return eFontPrefLang_CJKSet;
        default:               return eFontPrefLang_Others;
    }
}

bool
gfxPlatform::IsLangCJK(eFontPrefLang aLang)
{
    switch (aLang) {
        case eFontPrefLang_Japanese:
        case eFontPrefLang_ChineseTW:
        case eFontPrefLang_ChineseCN:
        case eFontPrefLang_ChineseHK:
        case eFontPrefLang_Korean:
        case eFontPrefLang_CJKSet:
            return true;
        default:
            return false;
    }
}

bool
gfxPlatform::DrawLayerBorders()
{
    return sDrawLayerBorders;
}


void
gfxPlatform::GetLangPrefs(eFontPrefLang aPrefLangs[], uint32_t &aLen, eFontPrefLang aCharLang, eFontPrefLang aPageLang)
{
    if (IsLangCJK(aCharLang)) {
        AppendCJKPrefLangs(aPrefLangs, aLen, aCharLang, aPageLang);
    } else {
        AppendPrefLang(aPrefLangs, aLen, aCharLang);
    }

    AppendPrefLang(aPrefLangs, aLen, eFontPrefLang_Others);
}

void
gfxPlatform::AppendCJKPrefLangs(eFontPrefLang aPrefLangs[], uint32_t &aLen, eFontPrefLang aCharLang, eFontPrefLang aPageLang)
{
    // prefer the lang specified by the page *if* CJK
    if (IsLangCJK(aPageLang)) {
        AppendPrefLang(aPrefLangs, aLen, aPageLang);
    }

    // if not set up, set up the default CJK order, based on accept lang settings and locale
    if (mCJKPrefLangs.Length() == 0) {

        // temp array
        eFontPrefLang tempPrefLangs[kMaxLenPrefLangList];
        uint32_t tempLen = 0;

        // Add the CJK pref fonts from accept languages, the order should be same order
        nsAdoptingCString list = Preferences::GetLocalizedCString("intl.accept_languages");
        if (!list.IsEmpty()) {
            const char kComma = ',';
            const char *p, *p_end;
            list.BeginReading(p);
            list.EndReading(p_end);
            while (p < p_end) {
                while (nsCRT::IsAsciiSpace(*p)) {
                    if (++p == p_end)
                        break;
                }
                if (p == p_end)
                    break;
                const char *start = p;
                while (++p != p_end && *p != kComma)
                    /* nothing */ ;
                nsAutoCString lang(Substring(start, p));
                lang.CompressWhitespace(false, true);
                eFontPrefLang fpl = gfxPlatform::GetFontPrefLangFor(lang.get());
                switch (fpl) {
                    case eFontPrefLang_Japanese:
                    case eFontPrefLang_Korean:
                    case eFontPrefLang_ChineseCN:
                    case eFontPrefLang_ChineseHK:
                    case eFontPrefLang_ChineseTW:
                        AppendPrefLang(tempPrefLangs, tempLen, fpl);
                        break;
                    default:
                        break;
                }
                p++;
            }
        }

        do { // to allow 'break' to abort this block if a call fails
            nsresult rv;
            nsCOMPtr<nsILocaleService> ls =
                do_GetService(NS_LOCALESERVICE_CONTRACTID, &rv);
            if (NS_FAILED(rv))
                break;

            nsCOMPtr<nsILocale> appLocale;
            rv = ls->GetApplicationLocale(getter_AddRefs(appLocale));
            if (NS_FAILED(rv))
                break;

            nsString localeStr;
            rv = appLocale->
                GetCategory(NS_LITERAL_STRING(NSILOCALE_MESSAGE), localeStr);
            if (NS_FAILED(rv))
                break;

            const nsAString& lang = Substring(localeStr, 0, 2);
            if (lang.EqualsLiteral("ja")) {
                AppendPrefLang(tempPrefLangs, tempLen, eFontPrefLang_Japanese);
            } else if (lang.EqualsLiteral("zh")) {
                const nsAString& region = Substring(localeStr, 3, 2);
                if (region.EqualsLiteral("CN")) {
                    AppendPrefLang(tempPrefLangs, tempLen, eFontPrefLang_ChineseCN);
                } else if (region.EqualsLiteral("TW")) {
                    AppendPrefLang(tempPrefLangs, tempLen, eFontPrefLang_ChineseTW);
                } else if (region.EqualsLiteral("HK")) {
                    AppendPrefLang(tempPrefLangs, tempLen, eFontPrefLang_ChineseHK);
                }
            } else if (lang.EqualsLiteral("ko")) {
                AppendPrefLang(tempPrefLangs, tempLen, eFontPrefLang_Korean);
            }
        } while (0);

        // last resort... (the order is same as old gfx.)
        AppendPrefLang(tempPrefLangs, tempLen, eFontPrefLang_Japanese);
        AppendPrefLang(tempPrefLangs, tempLen, eFontPrefLang_Korean);
        AppendPrefLang(tempPrefLangs, tempLen, eFontPrefLang_ChineseCN);
        AppendPrefLang(tempPrefLangs, tempLen, eFontPrefLang_ChineseHK);
        AppendPrefLang(tempPrefLangs, tempLen, eFontPrefLang_ChineseTW);

        // copy into the cached array
        uint32_t j;
        for (j = 0; j < tempLen; j++) {
            mCJKPrefLangs.AppendElement(tempPrefLangs[j]);
        }
    }

    // append in cached CJK langs
    uint32_t  i, numCJKlangs = mCJKPrefLangs.Length();

    for (i = 0; i < numCJKlangs; i++) {
        AppendPrefLang(aPrefLangs, aLen, (eFontPrefLang) (mCJKPrefLangs[i]));
    }

}

void
gfxPlatform::AppendPrefLang(eFontPrefLang aPrefLangs[], uint32_t& aLen, eFontPrefLang aAddLang)
{
    if (aLen >= kMaxLenPrefLangList) return;

    // make sure
    uint32_t  i = 0;
    while (i < aLen && aPrefLangs[i] != aAddLang) {
        i++;
    }

    if (i == aLen) {
        aPrefLangs[aLen] = aAddLang;
        aLen++;
    }
}

void
gfxPlatform::InitBackendPrefs(uint32_t aCanvasBitmask, uint32_t aContentBitmask)
{
    mPreferredCanvasBackend = GetCanvasBackendPref(aCanvasBitmask);
    if (!mPreferredCanvasBackend) {
      mPreferredCanvasBackend = BACKEND_CAIRO;
    }
    mFallbackCanvasBackend = GetCanvasBackendPref(aCanvasBitmask & ~(1 << mPreferredCanvasBackend));
    mContentBackend = GetContentBackendPref(aContentBitmask);
    mContentBackendBitmask = aContentBitmask;
}

/* static */ BackendType
gfxPlatform::GetCanvasBackendPref(uint32_t aBackendBitmask)
{
    return GetBackendPref(nullptr, "gfx.canvas.azure.backends", aBackendBitmask);
}

/* static */ BackendType
gfxPlatform::GetContentBackendPref(uint32_t aBackendBitmask)
{
    return GetBackendPref("gfx.content.azure.enabled", "gfx.content.azure.backends", aBackendBitmask);
}

/* static */ BackendType
gfxPlatform::GetBackendPref(const char* aEnabledPrefName, const char* aBackendPrefName, uint32_t aBackendBitmask)
{
    if (aEnabledPrefName &&
        !Preferences::GetBool(aEnabledPrefName, false)) {
        return BACKEND_NONE;
    }

    nsTArray<nsCString> backendList;
    nsCString prefString;
    if (NS_SUCCEEDED(Preferences::GetCString(aBackendPrefName, &prefString))) {
        ParseString(prefString, ',', backendList);
    }

    for (uint32_t i = 0; i < backendList.Length(); ++i) {
        BackendType result = BackendTypeForName(backendList[i]);
        if ((1 << result) & aBackendBitmask) {
            return result;
        }
    }
    return BACKEND_NONE;
}

bool
gfxPlatform::UseProgressiveTilePainting()
{
    static bool sUseProgressiveTilePainting;
    static bool sUseProgressiveTilePaintingPrefCached = false;

    if (!sUseProgressiveTilePaintingPrefCached) {
        sUseProgressiveTilePaintingPrefCached = true;
        mozilla::Preferences::AddBoolVarCache(&sUseProgressiveTilePainting,
                                              "layers.progressive-paint",
                                              false);
    }

    return sUseProgressiveTilePainting;
}

bool
gfxPlatform::UseLowPrecisionBuffer()
{
    static bool sUseLowPrecisionBuffer;
    static bool sUseLowPrecisionBufferPrefCached = false;

    if (!sUseLowPrecisionBufferPrefCached) {
        sUseLowPrecisionBufferPrefCached = true;
        mozilla::Preferences::AddBoolVarCache(&sUseLowPrecisionBuffer,
                                              "layers.low-precision-buffer",
                                              false);
    }

    return sUseLowPrecisionBuffer;
}

float
gfxPlatform::GetLowPrecisionResolution()
{
    static float sLowPrecisionResolution;
    static bool sLowPrecisionResolutionPrefCached = false;

    if (!sLowPrecisionResolutionPrefCached) {
        int32_t lowPrecisionResolution = 250;
        sLowPrecisionResolutionPrefCached = true;
        mozilla::Preferences::AddIntVarCache(&lowPrecisionResolution,
                                             "layers.low-precision-resolution",
                                             250);
        sLowPrecisionResolution = lowPrecisionResolution / 1000.f;
    }

    return sLowPrecisionResolution;
}

bool
gfxPlatform::UseReusableTileStore()
{
    static bool sUseReusableTileStore;
    static bool sUseReusableTileStorePrefCached = false;

    if (!sUseReusableTileStorePrefCached) {
        sUseReusableTileStorePrefCached = true;
        mozilla::Preferences::AddBoolVarCache(&sUseReusableTileStore,
                                              "layers.reuse-invalid-tiles",
                                              false);
    }

    return sUseReusableTileStore;
}

bool
gfxPlatform::OffMainThreadCompositingEnabled()
{
  return XRE_GetProcessType() == GeckoProcessType_Default ?
    CompositorParent::CompositorLoop() != nullptr :
    CompositorChild::ChildProcessHasCompositor();
}

eCMSMode
gfxPlatform::GetCMSMode()
{
    if (gCMSInitialized == false) {
        gCMSInitialized = true;
        nsresult rv;

        int32_t mode;
        rv = Preferences::GetInt("gfx.color_management.mode", &mode);
        if (NS_SUCCEEDED(rv) && (mode >= 0) && (mode < eCMSMode_AllCount)) {
            gCMSMode = static_cast<eCMSMode>(mode);
        }

        bool enableV4;
        rv = Preferences::GetBool("gfx.color_management.enablev4", &enableV4);
        if (NS_SUCCEEDED(rv) && enableV4) {
            qcms_enable_iccv4();
        }
    }
    return gCMSMode;
}

int
gfxPlatform::GetRenderingIntent()
{
    if (gCMSIntent == -2) {

        /* Try to query the pref system for a rendering intent. */
        int32_t pIntent;
        if (NS_SUCCEEDED(Preferences::GetInt("gfx.color_management.rendering_intent", &pIntent))) {
            /* If the pref is within range, use it as an override. */
            if ((pIntent >= QCMS_INTENT_MIN) && (pIntent <= QCMS_INTENT_MAX)) {
                gCMSIntent = pIntent;
            }
            /* If the pref is out of range, use embedded profile. */
            else {
                gCMSIntent = -1;
            }
        }
        /* If we didn't get a valid intent from prefs, use the default. */
        else {
            gCMSIntent = QCMS_INTENT_DEFAULT;
        }
    }
    return gCMSIntent;
}

void
gfxPlatform::TransformPixel(const gfxRGBA& in, gfxRGBA& out, qcms_transform *transform)
{

    if (transform) {
        /* we want the bytes in RGB order */
#ifdef IS_LITTLE_ENDIAN
        /* ABGR puts the bytes in |RGBA| order on little endian */
        uint32_t packed = in.Packed(gfxRGBA::PACKED_ABGR);
        qcms_transform_data(transform,
                       (uint8_t *)&packed, (uint8_t *)&packed,
                       1);
        out.~gfxRGBA();
        new (&out) gfxRGBA(packed, gfxRGBA::PACKED_ABGR);
#else
        /* ARGB puts the bytes in |ARGB| order on big endian */
        uint32_t packed = in.Packed(gfxRGBA::PACKED_ARGB);
        /* add one to move past the alpha byte */
        qcms_transform_data(transform,
                       (uint8_t *)&packed + 1, (uint8_t *)&packed + 1,
                       1);
        out.~gfxRGBA();
        new (&out) gfxRGBA(packed, gfxRGBA::PACKED_ARGB);
#endif
    }

    else if (&out != &in)
        out = in;
}

qcms_profile *
gfxPlatform::GetPlatformCMSOutputProfile()
{
    return nullptr;
}

void
gfxPlatform::CreateCMSOutputProfile()
{
    if (!gCMSOutputProfile) {
        /* Determine if we're using the internal override to force sRGB as
           an output profile for reftests. See Bug 452125.

           Note that we don't normally (outside of tests) set a
           default value of this preference, which means nsIPrefBranch::GetBoolPref
           will typically throw (and leave its out-param untouched).
         */
        if (Preferences::GetBool("gfx.color_management.force_srgb", false)) {
            gCMSOutputProfile = GetCMSsRGBProfile();
        }

        if (!gCMSOutputProfile) {
            nsAdoptingCString fname = Preferences::GetCString("gfx.color_management.display_profile");
            if (!fname.IsEmpty()) {
                gCMSOutputProfile = qcms_profile_from_path(fname);
            }
        }

        if (!gCMSOutputProfile) {
            gCMSOutputProfile =
                gfxPlatform::GetPlatform()->GetPlatformCMSOutputProfile();
        }

        /* Determine if the profile looks bogus. If so, close the profile
         * and use sRGB instead. See bug 460629, */
        if (gCMSOutputProfile && qcms_profile_is_bogus(gCMSOutputProfile)) {
            NS_ASSERTION(gCMSOutputProfile != GetCMSsRGBProfile(),
                         "Builtin sRGB profile tagged as bogus!!!");
            qcms_profile_release(gCMSOutputProfile);
            gCMSOutputProfile = nullptr;
        }

        if (!gCMSOutputProfile) {
            gCMSOutputProfile = GetCMSsRGBProfile();
        }
        /* Precache the LUT16 Interpolations for the output profile. See
           bug 444661 for details. */
        qcms_profile_precache_output_transform(gCMSOutputProfile);
    }
}

qcms_profile *
gfxPlatform::GetCMSOutputProfile()
{
    return gCMSOutputProfile;
}

qcms_profile *
gfxPlatform::GetCMSsRGBProfile()
{
    if (!gCMSsRGBProfile) {

        /* Create the profile using qcms. */
        gCMSsRGBProfile = qcms_profile_sRGB();
    }
    return gCMSsRGBProfile;
}

qcms_transform *
gfxPlatform::GetCMSRGBTransform()
{
    if (!gCMSRGBTransform) {
        qcms_profile *inProfile, *outProfile;
        outProfile = GetCMSOutputProfile();
        inProfile = GetCMSsRGBProfile();

        if (!inProfile || !outProfile)
            return nullptr;

        gCMSRGBTransform = qcms_transform_create(inProfile, QCMS_DATA_RGB_8,
                                              outProfile, QCMS_DATA_RGB_8,
                                             QCMS_INTENT_PERCEPTUAL);
    }

    return gCMSRGBTransform;
}

qcms_transform *
gfxPlatform::GetCMSInverseRGBTransform()
{
    if (!gCMSInverseRGBTransform) {
        qcms_profile *inProfile, *outProfile;
        inProfile = GetCMSOutputProfile();
        outProfile = GetCMSsRGBProfile();

        if (!inProfile || !outProfile)
            return nullptr;

        gCMSInverseRGBTransform = qcms_transform_create(inProfile, QCMS_DATA_RGB_8,
                                                     outProfile, QCMS_DATA_RGB_8,
                                                     QCMS_INTENT_PERCEPTUAL);
    }

    return gCMSInverseRGBTransform;
}

qcms_transform *
gfxPlatform::GetCMSRGBATransform()
{
    if (!gCMSRGBATransform) {
        qcms_profile *inProfile, *outProfile;
        outProfile = GetCMSOutputProfile();
        inProfile = GetCMSsRGBProfile();

        if (!inProfile || !outProfile)
            return nullptr;

        gCMSRGBATransform = qcms_transform_create(inProfile, QCMS_DATA_RGBA_8,
                                               outProfile, QCMS_DATA_RGBA_8,
                                               QCMS_INTENT_PERCEPTUAL);
    }

    return gCMSRGBATransform;
}

/* Shuts down various transforms and profiles for CMS. */
static void ShutdownCMS()
{

    if (gCMSRGBTransform) {
        qcms_transform_release(gCMSRGBTransform);
        gCMSRGBTransform = nullptr;
    }
    if (gCMSInverseRGBTransform) {
        qcms_transform_release(gCMSInverseRGBTransform);
        gCMSInverseRGBTransform = nullptr;
    }
    if (gCMSRGBATransform) {
        qcms_transform_release(gCMSRGBATransform);
        gCMSRGBATransform = nullptr;
    }
    if (gCMSOutputProfile) {
        qcms_profile_release(gCMSOutputProfile);

        // handle the aliased case
        if (gCMSsRGBProfile == gCMSOutputProfile)
            gCMSsRGBProfile = nullptr;
        gCMSOutputProfile = nullptr;
    }
    if (gCMSsRGBProfile) {
        qcms_profile_release(gCMSsRGBProfile);
        gCMSsRGBProfile = nullptr;
    }

    // Reset the state variables
    gCMSIntent = -2;
    gCMSMode = eCMSMode_Off;
    gCMSInitialized = false;
}

static void MigratePrefs()
{
    /* Migrate from the boolean color_management.enabled pref - we now use
       color_management.mode. */
    if (Preferences::HasUserValue("gfx.color_management.enabled")) {
        if (Preferences::GetBool("gfx.color_management.enabled", false)) {
            Preferences::SetInt("gfx.color_management.mode", static_cast<int32_t>(eCMSMode_All));
        }
        Preferences::ClearUser("gfx.color_management.enabled");
    }
}

// default SetupClusterBoundaries, based on Unicode properties;
// platform subclasses may override if they wish
void
gfxPlatform::SetupClusterBoundaries(gfxTextRun *aTextRun, const PRUnichar *aString)
{
    if (aTextRun->GetFlags() & gfxTextRunFactory::TEXT_IS_8BIT) {
        // 8-bit text doesn't have clusters.
        // XXX is this true in all languages???
        // behdad: don't think so.  Czech for example IIRC has a
        // 'ch' grapheme.
        // jfkthame: but that's not expected to behave as a grapheme cluster
        // for selection/editing/etc.
        return;
    }

    aTextRun->SetupClusterBoundaries(0, aString, aTextRun->GetLength());
}

int32_t
gfxPlatform::GetBidiNumeralOption()
{
    if (mBidiNumeralOption == UNINITIALIZED_VALUE) {
        mBidiNumeralOption = Preferences::GetInt(BIDI_NUMERAL_PREF, 0);
    }
    return mBidiNumeralOption;
}

void
gfxPlatform::FontsPrefsChanged(const char *aPref)
{
    NS_ASSERTION(aPref != nullptr, "null preference");
    if (!strcmp(GFX_DOWNLOADABLE_FONTS_ENABLED, aPref)) {
        mAllowDownloadableFonts = UNINITIALIZED_VALUE;
    } else if (!strcmp(GFX_PREF_FALLBACK_USE_CMAPS, aPref)) {
        mFallbackUsesCmaps = UNINITIALIZED_VALUE;
    } else if (!strcmp(GFX_PREF_GRAPHITE_SHAPING, aPref)) {
        mGraphiteShapingEnabled = UNINITIALIZED_VALUE;
        gfxFontCache *fontCache = gfxFontCache::GetCache();
        if (fontCache) {
            fontCache->AgeAllGenerations();
            fontCache->FlushShapedWordCaches();
        }
    } else if (!strcmp(GFX_PREF_HARFBUZZ_SCRIPTS, aPref)) {
        mUseHarfBuzzScripts = UNINITIALIZED_VALUE;
        gfxFontCache *fontCache = gfxFontCache::GetCache();
        if (fontCache) {
            fontCache->AgeAllGenerations();
            fontCache->FlushShapedWordCaches();
        }
    } else if (!strcmp(BIDI_NUMERAL_PREF, aPref)) {
        mBidiNumeralOption = UNINITIALIZED_VALUE;
    } else if (!strcmp(GFX_PREF_OPENTYPE_SVG, aPref)) {
        mOpenTypeSVGEnabled = UNINITIALIZED_VALUE;
        gfxFontCache::GetCache()->AgeAllGenerations();
    }
}


PRLogModuleInfo*
gfxPlatform::GetLog(eGfxLog aWhichLog)
{
#ifdef PR_LOGGING
    switch (aWhichLog) {
    case eGfxLog_fontlist:
        return sFontlistLog;
        break;
    case eGfxLog_fontinit:
        return sFontInitLog;
        break;
    case eGfxLog_textrun:
        return sTextrunLog;
        break;
    case eGfxLog_textrunui:
        return sTextrunuiLog;
        break;
    case eGfxLog_cmapdata:
        return sCmapDataLog;
        break;
    default:
        break;
    }

    return nullptr;
#else
    return nullptr;
#endif
}

int
gfxPlatform::GetScreenDepth() const
{
    NS_WARNING("GetScreenDepth not implemented on this platform -- returning 0!");
    return 0;
}

mozilla::gfx::SurfaceFormat
gfxPlatform::Optimal2DFormatForContent(gfxASurface::gfxContentType aContent)
{
  switch (aContent) {
  case gfxASurface::CONTENT_COLOR:
    switch (GetOffscreenFormat()) {
    case gfxASurface::ImageFormatARGB32:
      return mozilla::gfx::FORMAT_B8G8R8A8;
    case gfxASurface::ImageFormatRGB24:
      return mozilla::gfx::FORMAT_B8G8R8X8;
    case gfxASurface::ImageFormatRGB16_565:
      return mozilla::gfx::FORMAT_R5G6B5;
    default:
      NS_NOTREACHED("unknown gfxImageFormat for CONTENT_COLOR");
      return mozilla::gfx::FORMAT_B8G8R8A8;
    }
  case gfxASurface::CONTENT_ALPHA:
    return mozilla::gfx::FORMAT_A8;
  case gfxASurface::CONTENT_COLOR_ALPHA:
    return mozilla::gfx::FORMAT_B8G8R8A8;
  default:
    NS_NOTREACHED("unknown gfxContentType");
    return mozilla::gfx::FORMAT_B8G8R8A8;
  }
}

gfxImageFormat
gfxPlatform::OptimalFormatForContent(gfxASurface::gfxContentType aContent)
{
  switch (aContent) {
  case gfxASurface::CONTENT_COLOR:
    return GetOffscreenFormat();
  case gfxASurface::CONTENT_ALPHA:
    return gfxASurface::ImageFormatA8;
  case gfxASurface::CONTENT_COLOR_ALPHA:
    return gfxASurface::ImageFormatARGB32;
  default:
    NS_NOTREACHED("unknown gfxContentType");
    return gfxASurface::ImageFormatARGB32;
  }
}

void
gfxPlatform::OrientationSyncPrefsObserverChanged()
{
  mOrientationSyncMillis = Preferences::GetUint("layers.orientation.sync.timeout", (uint32_t)0);
}

uint32_t
gfxPlatform::GetOrientationSyncMillis() const
{
  return mOrientationSyncMillis;
}

/**
 * There are a number of layers acceleration (or layers in general) preferences
 * that should be consistent for the lifetime of the application (bug 840967).
 * As such, we will evaluate them all as soon as one of them is evaluated
 * and remember the values.  Changing these preferences during the run will
 * not have any effect until we restart.
 */
static bool sPrefLayersOffMainThreadCompositionEnabled = false;
static bool sPrefLayersOffMainThreadCompositionTestingEnabled = false;
static bool sPrefLayersOffMainThreadCompositionForceEnabled = false;
static bool sPrefLayersAccelerationForceEnabled = false;
static bool sPrefLayersAccelerationDisabled = false;
static bool sPrefLayersPreferOpenGL = false;
static bool sPrefLayersPreferD3D9 = false;

void InitLayersAccelerationPrefs()
{
  static bool sLayersAccelerationPrefsInitialized = false;
  if (!sLayersAccelerationPrefsInitialized)
  {
    sPrefLayersOffMainThreadCompositionEnabled = Preferences::GetBool("layers.offmainthreadcomposition.enabled", false);
    sPrefLayersOffMainThreadCompositionTestingEnabled = Preferences::GetBool("layers.offmainthreadcomposition.testing.enabled", false);
<<<<<<< HEAD
=======
    sPrefLayersOffMainThreadCompositionForceEnabled = Preferences::GetBool("layers.offmainthreadcomposition.force-enabled", false);
>>>>>>> bba2d3e0
    sPrefLayersAccelerationForceEnabled = Preferences::GetBool("layers.acceleration.force-enabled", false);
    sPrefLayersAccelerationDisabled = Preferences::GetBool("layers.acceleration.disabled", false);
    sPrefLayersPreferOpenGL = Preferences::GetBool("layers.prefer-opengl", false);
    sPrefLayersPreferD3D9 = Preferences::GetBool("layers.prefer-d3d9", false);

    sLayersAccelerationPrefsInitialized = true;
  }
}

bool gfxPlatform::GetPrefLayersOffMainThreadCompositionEnabled()
{
  InitLayersAccelerationPrefs();
  return sPrefLayersOffMainThreadCompositionEnabled ||
         sPrefLayersOffMainThreadCompositionForceEnabled ||
         sPrefLayersOffMainThreadCompositionTestingEnabled;
}

bool gfxPlatform::GetPrefLayersOffMainThreadCompositionForceEnabled()
{
  InitLayersAccelerationPrefs();
  return sPrefLayersOffMainThreadCompositionForceEnabled;
}

bool gfxPlatform::GetPrefLayersAccelerationForceEnabled()
{
  InitLayersAccelerationPrefs();
  return sPrefLayersAccelerationForceEnabled;
}

bool
gfxPlatform::GetPrefLayersAccelerationDisabled()
{
  InitLayersAccelerationPrefs();
  return sPrefLayersAccelerationDisabled;
}

bool gfxPlatform::GetPrefLayersPreferOpenGL()
{
  InitLayersAccelerationPrefs();
  return sPrefLayersPreferOpenGL;
}

bool gfxPlatform::GetPrefLayersPreferD3D9()
{
  InitLayersAccelerationPrefs();
  return sPrefLayersPreferD3D9;
}<|MERGE_RESOLUTION|>--- conflicted
+++ resolved
@@ -300,22 +300,6 @@
     sCmapDataLog = PR_NewLogModule("cmapdata");;
 #endif
 
-<<<<<<< HEAD
-    bool useOffMainThreadCompositing = false;
-    useOffMainThreadCompositing = GetPrefLayersOffMainThreadCompositionEnabled() ||
-        Preferences::GetBool("browser.tabs.remote", false);
-
-    if (useOffMainThreadCompositing && (XRE_GetProcessType() ==
-                                        GeckoProcessType_Default)) {
-        CompositorParent::StartUp();
-        if (Preferences::GetBool("layers.async-video.enabled",false)) {
-            ImageBridgeChild::StartUp();
-        }
-
-    }
-
-=======
->>>>>>> bba2d3e0
     /* Initialize the GfxInfo service.
      * Note: we can't call functions on GfxInfo that depend
      * on gPlatform until after it has been initialized
@@ -1840,11 +1824,10 @@
   {
     sPrefLayersOffMainThreadCompositionEnabled = Preferences::GetBool("layers.offmainthreadcomposition.enabled", false);
     sPrefLayersOffMainThreadCompositionTestingEnabled = Preferences::GetBool("layers.offmainthreadcomposition.testing.enabled", false);
-<<<<<<< HEAD
-=======
-    sPrefLayersOffMainThreadCompositionForceEnabled = Preferences::GetBool("layers.offmainthreadcomposition.force-enabled", false);
->>>>>>> bba2d3e0
-    sPrefLayersAccelerationForceEnabled = Preferences::GetBool("layers.acceleration.force-enabled", false);
+	sPrefLayersOffMainThreadCompositionForceEnabled = Preferences::GetBool("layers.offmainthreadcomposition.force-enabled", false) ||
+                                                      Preferences::GetBool("browser.tabs.remote", false);                                             
+    sPrefLayersAccelerationForceEnabled = Preferences::GetBool("layers.acceleration.force-enabled", false) ||
+                                          Preferences::GetBool("browser.tabs.remote", false);
     sPrefLayersAccelerationDisabled = Preferences::GetBool("layers.acceleration.disabled", false);
     sPrefLayersPreferOpenGL = Preferences::GetBool("layers.prefer-opengl", false);
     sPrefLayersPreferD3D9 = Preferences::GetBool("layers.prefer-d3d9", false);
