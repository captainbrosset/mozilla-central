--- conflicted
+++ resolved
@@ -259,10 +259,7 @@
         </getter>
       </property>
 
-<<<<<<< HEAD
-
-=======
->>>>>>> 7f4ed62b
+
       <property name="isRemoteBrowser"
                 onget="return (this.getAttribute('remote') == 'true');"
                 readonly="true"/>
