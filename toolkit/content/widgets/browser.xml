--- conflicted
+++ resolved
@@ -320,7 +320,7 @@
         <getter>
         <![CDATA[
           if (!this._webNavigation)
-            this._webBrowserFind = this.docShell.QueryInterface(Components.interfaces.nsIInterfaceRequestor).getInterface(Components.interfaces.nsIWebBrowserFind);
+            this._webNavigation = this.isRemoteBrowser ? this._remoteWebNavigation : this.docShell.QueryInterface(Components.interfaces.nsIWebNavigation);
           return this._webNavigation;
         ]]>
         </getter>
@@ -623,11 +623,7 @@
           <![CDATA[
             // Bug 666809 - SecurityUI support for e10s
             if (!this.docShell)
-<<<<<<< HEAD
-	      return null;
-=======
               return null;
->>>>>>> b388656f
 
             if (!this.docShell.securityUI) {
               const SECUREBROWSERUI_CONTRACTID = "@mozilla.org/secure_browser_ui;1";
