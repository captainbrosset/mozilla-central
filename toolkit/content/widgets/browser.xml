<?xml version="1.0"?>

<!-- This Source Code Form is subject to the terms of the Mozilla Public
   - License, v. 2.0. If a copy of the MPL was not distributed with this
   - file, You can obtain one at http://mozilla.org/MPL/2.0/. -->

<!DOCTYPE bindings [
  <!ENTITY % findBarDTD SYSTEM "chrome://global/locale/findbar.dtd" >
  %findBarDTD;
]>

<bindings id="browserBindings"
          xmlns="http://www.mozilla.org/xbl"
          xmlns:xul="http://www.mozilla.org/keymaster/gatekeeper/there.is.only.xul">

  <binding id="browser" extends="xul:browser">
    <content clickthrough="never">
      <children/>
    </content>
    <implementation type="application/javascript" implements="nsIAccessibleProvider, nsIObserver, nsIDOMEventListener, nsIFrameRequestCallback">
      <property name="accessibleType" readonly="true">
        <getter>
          <![CDATA[
            return Components.interfaces.nsIAccessibleProvider.OuterDoc;
          ]]>
        </getter>
      </property>

      <property name="autoscrollEnabled">
        <getter>
          <![CDATA[
            if (this.getAttribute("autoscroll") == "false")
              return false;

            var enabled = true;
            try {
              enabled = this.mPrefs.getBoolPref("general.autoScroll");
            }
            catch(ex) {
            }

            return enabled;
          ]]>
        </getter>
      </property>

      <property name="canGoBack"
                onget="return this.webNavigation.canGoBack;"
                readonly="true"/>

      <property name="canGoForward"
                onget="return this.webNavigation.canGoForward;"
                readonly="true"/>

      <method name="goBack">
        <body>
          <![CDATA[
            var webNavigation = this.webNavigation;
            if (webNavigation.canGoBack) {
              try {
                this.userTypedClear++;
                webNavigation.goBack();
              } finally {
                if (this.userTypedClear)
                  this.userTypedClear--;
              }
            }
          ]]>
        </body>
      </method>

      <method name="goForward">
        <body>
          <![CDATA[
            var webNavigation = this.webNavigation;
            if (webNavigation.canGoForward) {
              try {
                this.userTypedClear++;
                webNavigation.goForward();
              } finally {
                if (this.userTypedClear)
                  this.userTypedClear--;
              }
            }
          ]]>
        </body>
      </method>

      <method name="reload">
        <body>
          <![CDATA[
            const nsIWebNavigation = Components.interfaces.nsIWebNavigation;
            const flags = nsIWebNavigation.LOAD_FLAGS_NONE;
            this.reloadWithFlags(flags);
          ]]>
        </body>
      </method>

      <method name="reloadWithFlags">
        <parameter name="aFlags"/>
        <body>
          <![CDATA[
            this.webNavigation.reload(aFlags);
          ]]>
        </body>
      </method>

      <method name="stop">
        <body>
          <![CDATA[
            const nsIWebNavigation = Components.interfaces.nsIWebNavigation;
            const flags = nsIWebNavigation.STOP_ALL;
            this.webNavigation.stop(flags);
          ]]>
        </body>
      </method>

      <!-- throws exception for unknown schemes -->
      <method name="loadURI">
        <parameter name="aURI"/>
        <parameter name="aReferrerURI"/>
        <parameter name="aCharset"/>
        <body>
          <![CDATA[
            const nsIWebNavigation = Components.interfaces.nsIWebNavigation;
            const flags = nsIWebNavigation.LOAD_FLAGS_NONE;
            this.loadURIWithFlags(aURI, flags, aReferrerURI, aCharset);
          ]]>
        </body>
      </method>

      <!-- throws exception for unknown schemes -->
      <method name="loadURIWithFlags">
        <parameter name="aURI"/>
        <parameter name="aFlags"/>
        <parameter name="aReferrerURI"/>
        <parameter name="aCharset"/>
        <parameter name="aPostData"/>
        <body>
          <![CDATA[
            if (!aURI)
              aURI = "about:blank";

            if (aCharset) {
              try {
                this.docShell.parentCharset = aCharset;
              }
              catch (e) {
              }
            }

            if (!(aFlags & this.webNavigation.LOAD_FLAGS_FROM_EXTERNAL))
              this.userTypedClear++;

            try {
              this.webNavigation.loadURI(aURI, aFlags, aReferrerURI, aPostData, null);
            } finally {
              if (this.userTypedClear)
                this.userTypedClear--;
            }
          ]]>
        </body>
      </method>

      <method name="goHome">
        <body>
          <![CDATA[
            try {
              this.loadURI(this.homePage);
            }
            catch (e) {
            }
          ]]>
        </body>
      </method>

      <property name="homePage">
        <getter>
          <![CDATA[
            var uri;

            if (this.hasAttribute("homepage"))
              uri = this.getAttribute("homepage");
            else
              uri = "http://www.mozilla.org/"; // widget pride

            return uri;
          ]]>
        </getter>
        <setter>
          <![CDATA[
            this.setAttribute("homepage", val);
            return val;
          ]]>
        </setter>
      </property>

      <method name="gotoIndex">
        <parameter name="aIndex"/>
        <body>
          <![CDATA[
            try {
              this.userTypedClear++;
              this.webNavigation.gotoIndex(aIndex);
            } finally {
              if (this.userTypedClear)
                this.userTypedClear--;
            }
          ]]>
        </body>
      </method>

      <property name="currentURI"
                onget="return this.webNavigation.currentURI;"
                readonly="true"/>

      <property name="preferences"
                onget="return this.mPrefs.QueryInterface(Components.interfaces.nsIPrefService);"
                readonly="true"/>

      <field name="_docShell">null</field>

      <property name="docShell"
                onget="return this._docShell || (this._docShell = this.boxObject.QueryInterface(Components.interfaces.nsIContainerBoxObject).docShell);"
                readonly="true"/>

      <property name="docShellIsActive">
        <getter>
          <![CDATA[
            return this.docShell && this.docShell.isActive;
          ]]>
        </getter>
        <setter>
          <![CDATA[
            if (this.docShell)
              return this.docShell.isActive = val;
            return false;
          ]]>
        </setter>
      </property>

      <property name="imageDocument"
                readonly="true">
        <getter>
          <![CDATA[
            var document = this.contentDocument;
            if (!document || !(document instanceof Ci.nsIImageDocument))
              return null;

            try {
                return {width: document.imageRequest.image.width, height: document.imageRequest.image.height };
            } catch (e) {}
            return null;
          ]]>
        </getter>
      </property>


      <property name="isRemoteBrowser"
                onget="return (this.getAttribute('remote') == 'true');"
                readonly="true"/>

      <property name="messageManager"
                onget="return this.QueryInterface(Components.interfaces.nsIFrameLoaderOwner).frameLoader.messageManager;"
                readonly="true"/>

      <field name="_webNavigation">null</field>

      <field name="_remoteWebNavigation"><![CDATA[
        ({
          LOAD_FLAGS_MASK: 65535,
          LOAD_FLAGS_NONE: 0,
          LOAD_FLAGS_IS_REFRESH: 16,
          LOAD_FLAGS_IS_LINK: 32,
          LOAD_FLAGS_BYPASS_HISTORY: 64,
          LOAD_FLAGS_REPLACE_HISTORY: 128,
          LOAD_FLAGS_BYPASS_CACHE: 256,
          LOAD_FLAGS_BYPASS_PROXY: 512,
          LOAD_FLAGS_CHARSET_CHANGE: 1024,
          LOAD_FLAGS_STOP_CONTENT: 2048,
          LOAD_FLAGS_FROM_EXTERNAL: 4096,
          LOAD_FLAGS_ALLOW_THIRD_PARTY_FIXUP: 8192,
          LOAD_FLAGS_FIRST_LOAD: 16384,
          LOAD_FLAGS_ALLOW_POPUPS: 32768,
          LOAD_FLAGS_BYPASS_CLASSIFIER: 65536,
          LOAD_FLAGS_FORCE_ALLOW_COOKIES: 131072,

          STOP_NETWORK: 1,
          STOP_CONTENT: 2,
          STOP_ALL: 3,

          canGoBack: false,
          canGoForward: false,
          goBack: function() { this._sendMessage("WebNavigation:GoBack", {}); },
          goForward: function() { this._sendMessage("WebNavigation:GoForward", {}); },
          gotoIndex: function(aIndex) { this._sendMessage("WebNavigation:GotoIndex", {index: aIndex}); },
          loadURI: function(aURI, aLoadFlags, aReferrer, aPostData, aHeaders) {
            this._browser.userTypedValue = aURI;
            this._browser._contentTitle = "";
            this._sendMessage("WebNavigation:LoadURI", {uri: aURI, flags: aLoadFlags});
          },
          reload: function(aReloadFlags) { this._sendMessage("WebNavigation:Reload", {flags: aReloadFlags}); },
          stop: function(aStopFlags) { this._sendMessage("WebNavigation:Stop", {flags: aStopFlags}); },
          get document() { Components.utils.reportError("contentDocument is not available"); return null; },
          get currentURI() {
            if (!this._currentURI)
               this._currentURI = Components.classes["@mozilla.org/network/io-service;1"].getService(Components.interfaces.nsIIOService).newURI("about:blank", null, null);

            return this._currentURI;
          },
          set currentURI(aURI) { this.loadURI(aURI.spec, null, null, null); },
          referringURI: null,
          get sessionHistory() { return null; },
          set sessionHistory(aValue) { },

          _currentURI: null,
          _browser: this,
          _sendMessage: function(aMessage, aData) {
            try {
              this._browser.messageManager.sendAsyncMessage(aMessage, aData);
            }
            catch (e) {
              Components.utils.reportError(e);
            }
         },

         QueryInterface: function(aIID) {
           if (aIID.equals(Components.interfaces.nsIWebNavigation) || aIID.equals(Components.interfaces.nsISupports))
             return this;
           throw Components.results.NS_NOINTERFACE;
         }
        })
      ]]></field>

      <property name="webNavigation"
                readonly="true">
        <getter>
        <![CDATA[
          if (!this._webNavigation)
            this._webNavigation = this.isRemoteBrowser ? this._remoteWebNavigation : this.docShell.QueryInterface(Components.interfaces.nsIWebNavigation);
          return this._webNavigation;
        ]]>
        </getter>
      </property>

      <field name="_webBrowserFind">null</field>

      <property name="webBrowserFind"
                readonly="true">
        <getter>
        <![CDATA[
          if (!this._webBrowserFind)
            this._webBrowserFind = this.docShell.QueryInterface(Components.interfaces.nsIInterfaceRequestor).getInterface(Components.interfaces.nsIWebBrowserFind);
          return this._webBrowserFind;
        ]]>
        </getter>
      </property>

      <method name="getTabBrowser">
        <body>
          <![CDATA[
            var tabBrowser = this.parentNode;
            while (tabBrowser && tabBrowser.localName != "tabbrowser")
              tabBrowser = tabBrowser.parentNode;
            return tabBrowser;
          ]]>
        </body>
      </method>

<<<<<<< HEAD
      <field name="_finder">null</field>
=======
      <field name="_fastFind">null</field>
      <property name="fastFind"
                readonly="true">
        <getter>
        <![CDATA[
          if (!this._fastFind) {
            if (!("@mozilla.org/typeaheadfind;1" in Components.classes))
              return null;

            var tabBrowser = this.getTabBrowser();
            if (tabBrowser && "fastFind" in tabBrowser)
              return this._fastFind = tabBrowser.fastFind;
>>>>>>> f5d4eb82

      <property name="finder"
                readonly="true">
        <getter><![CDATA[
            if (!this._finder) {
              if (!this.docShell)
                return null;

              let Finder = Components.utils.import("resource://gre/modules/Finder.jsm", {}).Finder;
              this._finder = new Finder(this.docShell);
            }
            return this._finder;
        ]]></getter>
      </property>

      <property name="webProgress"
                readonly="true"
                onget="return this.docShell.QueryInterface(Components.interfaces.nsIInterfaceRequestor).getInterface(Components.interfaces.nsIWebProgress);"/>

      <field name="_contentWindow">null</field>

      <property name="contentWindow"
                readonly="true"
                onget="return this._contentWindow || (this._contentWindow = this.docShell.QueryInterface(Components.interfaces.nsIInterfaceRequestor).getInterface(Components.interfaces.nsIDOMWindow));"/>

      <property name="sessionHistory"
                onget="return this.webNavigation.sessionHistory;"
                readonly="true"/>

      <property name="markupDocumentViewer"
                onget="return this.docShell.contentViewer.QueryInterface(Components.interfaces.nsIMarkupDocumentViewer);"
                readonly="true"/>

      <property name="contentViewerEdit"
                onget="return this.docShell.contentViewer.QueryInterface(Components.interfaces.nsIContentViewerEdit);"
                readonly="true"/>

      <property name="contentViewerFile"
                onget="return this.docShell.contentViewer.QueryInterface(Components.interfaces.nsIContentViewerFile);"
                readonly="true"/>

      <property name="contentDocument"
                onget="return this.webNavigation.document;"
                readonly="true"/>

      <property name="contentTitle"
                onget="return this.contentDocument.title;"
                readonly="true"/>

      <property name="characterSet"
                onget="return this.contentDocument.characterSet;"
                readonly="true"/>

      <property name="contentPrincipal"
                onget="return this.contentDocument.nodePrincipal;"
                readonly="true"/>

      <property name="characterSet"
                onget="return this.contentDocument.characterSet;"
                readonly="true"/>

      <property name="showWindowResizer"
                onset="if (val) this.setAttribute('showresizer', 'true');
                       else this.removeAttribute('showresizer');
                       return val;"
                onget="return this.getAttribute('showresizer') == 'true';"/>

      <field name="mPrefs" readonly="true">
        Components.classes['@mozilla.org/preferences-service;1']
                  .getService(Components.interfaces.nsIPrefBranch);
      </field>

      <field name="mAtomService" readonly="true">
        Components.classes['@mozilla.org/atom-service;1']
                  .getService(Components.interfaces.nsIAtomService);
      </field>

      <field name="_mStrBundle">null</field>

      <property name="mStrBundle">
        <getter>
        <![CDATA[
          if (!this._mStrBundle) {
            // need to create string bundle manually instead of using <xul:stringbundle/>
            // see bug 63370 for details
            this._mStrBundle = Components.classes["@mozilla.org/intl/stringbundle;1"]
                                         .getService(Components.interfaces.nsIStringBundleService)
                                         .createBundle("chrome://global/locale/browser.properties");
          }
          return this._mStrBundle;
        ]]></getter>
      </property>

      <method name="addProgressListener">
        <parameter name="aListener"/>
        <parameter name="aNotifyMask"/>
        <body>
          <![CDATA[
            if (!aNotifyMask) {
              aNotifyMask = Components.interfaces.nsIWebProgress.NOTIFY_ALL;
            }
            this.webProgress.addProgressListener(aListener, aNotifyMask);
          ]]>
        </body>
      </method>

      <method name="removeProgressListener">
        <parameter name="aListener"/>
        <body>
          <![CDATA[
            this.webProgress.removeProgressListener(aListener);
         ]]>
        </body>
      </method>

      <method name="attachFormFill">
        <body>
          <![CDATA[
          if (!this.mFormFillAttached && this.hasAttribute("autocompletepopup")) {
            // hoop up the form fill autocomplete controller
            var controller = Components.classes["@mozilla.org/satchel/form-fill-controller;1"].
                               getService(Components.interfaces.nsIFormFillController);

            var popup = document.getElementById(this.getAttribute("autocompletepopup"));
            if (popup) {
              controller.attachToBrowser(this.docShell, popup.QueryInterface(Components.interfaces.nsIAutoCompletePopup));
              this.mFormFillAttached = true;
            }
          }
          ]]>
        </body>
      </method>

      <method name="detachFormFill">
        <body>
          <![CDATA[
          if (this.mFormFillAttached) {
            // hoop up the form fill autocomplete controller
            var controller = Components.classes["@mozilla.org/satchel/form-fill-controller;1"].
                               getService(Components.interfaces.nsIFormFillController);
            controller.detachFromBrowser(this.docShell);

            this.mFormFillAttached = false;
          }
          ]]>
        </body>
      </method>

      <method name="findChildShell">
        <parameter name="aDocShell"/>
        <parameter name="aSoughtURI"/>
        <body>
          <![CDATA[
            if (aDocShell.QueryInterface(Components.interfaces.nsIWebNavigation)
                         .currentURI.spec == aSoughtURI.spec)
              return aDocShell;
            var node = aDocShell.QueryInterface(
                                   Components.interfaces.nsIDocShellTreeNode);
            for (var i = 0; i < node.childCount; ++i) {
              var docShell = node.getChildAt(i);
              docShell = this.findChildShell(docShell, aSoughtURI);
              if (docShell)
                return docShell;
            }
            return null;
          ]]>
        </body>
      </method>

      <method name="onPageShow">
        <parameter name="aEvent"/>
        <body>
          <![CDATA[
            this.attachFormFill();
            if (this.pageReport) {
              var i = 0;
              while (i < this.pageReport.length) {
                // Filter out irrelevant reports.
                if (this.pageReport[i].requestingWindow &&
                    (this.pageReport[i].requestingWindow.document ==
                     this.pageReport[i].requestingDocument))
                  i++;
                else
                  this.pageReport.splice(i, 1);
              }
              if (this.pageReport.length == 0) {
                this.pageReport = null;
                this.updatePageReport();
              }
            }
         ]]>
        </body>
      </method>

      <method name="onPageHide">
        <parameter name="aEvent"/>
        <body>
          <![CDATA[
            if (this.pageReport) {
              this.pageReport = null;
              this.updatePageReport();
            }
            // Delete the feeds cache if we're hiding the topmost page
            // (as opposed to one of its iframes).
            if (this.feeds && aEvent.target == this.contentDocument)
              this.feeds = null;
            if (!this.docShell || !this.fastFind)
              return;
            var tabBrowser = this.getTabBrowser();
            if (!tabBrowser || !("fastFind" in tabBrowser) ||
                tabBrowser.selectedBrowser == this)
              this.fastFind.setDocShell(this.docShell);

            if (this._scrollable) {
              var doc =
                this._scrollable.ownerDocument || this._scrollable.document;
              if (doc == aEvent.target) {
                this._autoScrollPopup.hidePopup();
              }
            }
         ]]>
        </body>
      </method>

      <method name="updatePageReport">
        <body>
          <![CDATA[
            var event = document.createEvent("Events");
            event.initEvent("DOMUpdatePageReport", true, true);
            this.dispatchEvent(event);
          ]]>
        </body>
      </method>

      <method name="onPopupBlocked">
        <parameter name="evt"/>
        <body>
          <![CDATA[
            if (!this.pageReport) {
              this.pageReport = new Array();
            }

            var obj = { requestingWindow: evt.requestingWindow,
                        // Record the current document in the requesting window
                        // before it can change.
                        requestingDocument: evt.requestingWindow.document,
                        popupWindowURI: evt.popupWindowURI,
                        popupWindowFeatures: evt.popupWindowFeatures,
                        popupWindowName: evt.popupWindowName };

            this.pageReport.push(obj);
            this.pageReport.reported = false;
            this.updatePageReport();
          ]]>
        </body>
      </method>

      <field name="pageReport">null</field>

      <property name="securityUI">
        <getter>
          <![CDATA[
            // Bug 666809 - SecurityUI support for e10s
            if (!this.docShell)
              return null;

            if (!this.docShell.securityUI) {
              const SECUREBROWSERUI_CONTRACTID = "@mozilla.org/secure_browser_ui;1";
              if (!this.hasAttribute("disablesecurity") &&
                  SECUREBROWSERUI_CONTRACTID in Components.classes) {
                var securityUI = Components.classes[SECUREBROWSERUI_CONTRACTID]
                                           .createInstance(Components.interfaces.nsISecureBrowserUI);
                securityUI.init(this.contentWindow);
              }
            }

            return this.docShell.securityUI;
          ]]>
        </getter>
        <setter>
          <![CDATA[
            this.docShell.securityUI = val;
          ]]>
        </setter>
      </property>

      <!--
        This field tracks the location bar state. The value that the user typed
        in to the location bar may not be changed while this field is zero.
        However invoking a load will temporarily increase this field to allow
        the location bar to be updated to the new URL.

        Case 1: Anchor scroll
          The user appends the anchor to the URL. This sets the location bar
          into typed state, and disables changes to the location bar. The user
          then requests the scroll. loadURIWithFlags temporarily increases the
          flag by 1 so that the anchor scroll's location change resets the
          location bar state.

        Case 2: Interrupted load
          The user types in and submits the URL. This triggers an asynchronous
          network load which increases the flag by 2. (The temporary increase
          from loadURIWithFlags is not noticeable in this case.) When the load
          is interrupted the flag returns to zero, and the location bar stays
          in typed state.

        Case 3: New load
          This works like case 2, but as the load is not interrupted the
          location changes while the flag is still 2 thus resetting the
          location bar state.

        Case 4: Corrected load
          This is a combination of case 2 and case 3, except that the original
          load is interrupted by the new load. Normally cancelling and starting
          a new load would reset the flag to 0 and then increase it to 2 again.
          However both actions occur as a consequence of the loadURIWithFlags
          invocation, which adds its temporary increase in to the mix. Since
          the new URL would have been typed in the flag would have been reset
          before loadURIWithFlags incremented it. The interruption resets the
          flag to 0 and increases it to 2. Although loadURIWithFlags will
          decrement the flag it remains at 1 thus allowing the location bar
          state to be reset when the new load changes the location.
          This case also applies when loading into a new browser, as this
          interrupts the default load of about:blank.
      -->
      <field name="userTypedClear">
        1
      </field>

      <field name="_userTypedValue">
        null
      </field>

      <property name="userTypedValue"
                onget="return this._userTypedValue;"
                onset="this.userTypedClear = 0; return this._userTypedValue = val;"/>

      <field name="mFormFillAttached">
        false
      </field>

      <field name="isShowingMessage">
        false
      </field>

      <field name="droppedLinkHandler">
        null
      </field>

      <field name="mIconURL">null</field>

      <!-- This is managed by the tabbrowser -->
      <field name="lastURI">null</field>

      <field name="mDestroyed">false</field>

      <constructor>
        <![CDATA[
          try {
            if (!this.hasAttribute("disablehistory")) {
              var os = Components.classes["@mozilla.org/observer-service;1"]
                                 .getService(Components.interfaces.nsIObserverService);
              os.addObserver(this, "browser:purge-session-history", false);
              // wire up session history
              this.webNavigation.sessionHistory =
                      Components.classes["@mozilla.org/browser/shistory;1"]
                                .createInstance(Components.interfaces.nsISHistory);
              // enable global history if we weren't told otherwise
              if (this.docShell && !this.hasAttribute("disableglobalhistory"))
                this.docShell.useGlobalHistory = true;
            }
          }
          catch (e) {
            Components.utils.reportError(e);
          }
          try {
            var securityUI = this.securityUI;
          }
          catch (e) {
          }

          // Listen for first load for lazy attachment to form fill controller
          this.addEventListener("pageshow", this.onPageShow, true);
          this.addEventListener("pagehide", this.onPageHide, true);
          this.addEventListener("DOMPopupBlocked", this.onPopupBlocked, true);
        ]]>
      </constructor>

      <destructor>
        <![CDATA[
          this.destroy();
        ]]>
      </destructor>

      <!-- This is necessary because the destructor doesn't always get called when
           we are removed from a tabbrowser. This will be explicitly called by tabbrowser -->
      <method name="destroy">
        <body>
          <![CDATA[
          if (this.mDestroyed)
            return;
          this.mDestroyed = true;

          if (!this.hasAttribute("disablehistory")) {
            var os = Components.classes["@mozilla.org/observer-service;1"]
                               .getService(Components.interfaces.nsIObserverService);
            try {
              os.removeObserver(this, "browser:purge-session-history");
            } catch (ex) {
              // It's not clear why this sometimes throws an exception.
            }
          }

          this.detachFormFill();

          this._fastFind = null;
          this._webBrowserFind = null;

          // The feeds cache can keep the document inside this browser alive.
          this.feeds = null;

          this.lastURI = null;

          this.removeEventListener("pageshow", this.onPageShow, true);
          this.removeEventListener("pagehide", this.onPageHide, true);
          this.removeEventListener("DOMPopupBlocked", this.onPopupBlocked, true);

          if (this._autoScrollNeedsCleanup) {
            // we polluted the global scope, so clean it up
            this._autoScrollPopup.parentNode.removeChild(this._autoScrollPopup);
          }
          ]]>
        </body>
      </method>

      <method name="observe">
        <parameter name="aSubject"/>
        <parameter name="aTopic"/>
        <parameter name="aState"/>
        <body>
          <![CDATA[
            if (aTopic != "browser:purge-session-history" || !this.sessionHistory)
              return;

            // place the entry at current index at the end of the history list, so it won't get removed
            if (this.sessionHistory.index < this.sessionHistory.count - 1) {
              var indexEntry = this.sessionHistory.getEntryAtIndex(this.sessionHistory.index, false);
              this.sessionHistory.QueryInterface(Components.interfaces.nsISHistoryInternal);
              indexEntry.QueryInterface(Components.interfaces.nsISHEntry);
              this.sessionHistory.addEntry(indexEntry, true);
            }

            var purge = this.sessionHistory.count;
            if (this.currentURI != "about:blank")
              --purge; // Don't remove the page the user's staring at from shistory

            if (purge > 0)
              this.sessionHistory.PurgeHistory(purge);
          ]]>
        </body>
      </method>

      <field name="_AUTOSCROLL_SNAP">10</field>
      <field name="_scrollable">null</field>
      <field name="_startX">null</field>
      <field name="_startY">null</field>
      <field name="_screenX">null</field>
      <field name="_screenY">null</field>
      <field name="_lastFrame">null</field>
      <field name="_autoScrollPopup">null</field>
      <field name="_autoScrollNeedsCleanup">false</field>

      <method name="stopScroll">
        <body>
          <![CDATA[
            if (this._scrollable) {
              this._scrollable = null;
              window.removeEventListener("mousemove", this, true);
              window.removeEventListener("mousedown", this, true);
              window.removeEventListener("mouseup", this, true);
              window.removeEventListener("contextmenu", this, true);
              window.removeEventListener("keydown", this, true);
              window.removeEventListener("keypress", this, true);
              window.removeEventListener("keyup", this, true);
            }
         ]]>
       </body>
     </method>

      <method name="_createAutoScrollPopup">
        <body>
          <![CDATA[
            const XUL_NS = "http://www.mozilla.org/keymaster/gatekeeper/there.is.only.xul";
            var popup = document.createElementNS(XUL_NS, "panel");
            popup.className = "autoscroller";
            return popup;
          ]]>
        </body>
      </method>

      <method name="startScroll">
        <parameter name="event"/>
        <body>
          <![CDATA[
            if (!this._autoScrollPopup) {
              if (this.hasAttribute("autoscrollpopup")) {
                // our creator provided a popup to share
                this._autoScrollPopup = document.getElementById(this.getAttribute("autoscrollpopup"));
              }
              else {
                // we weren't provided a popup; we have to use the global scope
                this._autoScrollPopup = this._createAutoScrollPopup();
                document.documentElement.appendChild(this._autoScrollPopup);
                this._autoScrollNeedsCleanup = true;
              }
            }

            this._autoScrollPopup.addEventListener("popuphidden", this, true);

            // we need these attributes so themers don't need to create per-platform packages
            if (screen.colorDepth > 8) { // need high color for transparency
              // Exclude second-rate platforms
              this._autoScrollPopup.setAttribute("transparent", !/BeOS|OS\/2/.test(navigator.appVersion));
              // Enable translucency on Windows and Mac
              this._autoScrollPopup.setAttribute("translucent", /Win|Mac/.test(navigator.platform));
            }

            // this is a list of overflow property values that allow scrolling
            const scrollingAllowed = ['scroll', 'auto'];

            // go upward in the DOM and find any parent element that has a overflow
            // area and can therefore be scrolled
            for (this._scrollable = event.originalTarget; this._scrollable;
                 this._scrollable = this._scrollable.parentNode) {
              // do not use overflow based autoscroll for <html> and <body>
              // Elements or non-html elements such as svg or Document nodes
              // also make sure to skip select elements that are not multiline
              if (!(this._scrollable instanceof HTMLElement) ||
                  (this._scrollable instanceof HTMLHtmlElement) ||
                  (this._scrollable instanceof HTMLBodyElement) ||
                  ((this._scrollable instanceof HTMLSelectElement) && !this._scrollable.multiple)) {
                continue;
              }

              var overflowx = this._scrollable.ownerDocument.defaultView
                                  .getComputedStyle(this._scrollable, '')
                                  .getPropertyValue('overflow-x');
              var overflowy = this._scrollable.ownerDocument.defaultView
                                  .getComputedStyle(this._scrollable, '')
                                  .getPropertyValue('overflow-y');
              // we already discarded non-multiline selects so allow vertical
              // scroll for multiline ones directly without checking for a
              // overflow property
              var scrollVert = this._scrollable.clientHeight > 0 &&
                               this._scrollable.scrollHeight > this._scrollable.clientHeight &&
                               (this._scrollable instanceof HTMLSelectElement ||
                                scrollingAllowed.indexOf(overflowy) >= 0);

              // do not allow horizontal scrolling for select elements, it leads
              // to visual artifacts and is not the expected behavior anyway
              if (!(this._scrollable instanceof HTMLSelectElement) &&
                  this._scrollable.clientWidth > 0 &&
                  this._scrollable.scrollWidth > this._scrollable.clientWidth &&
                  scrollingAllowed.indexOf(overflowx) >= 0) {
                this._autoScrollPopup.setAttribute("scrolldir", scrollVert ? "NSEW" : "EW");
                break;
              }
              else if (scrollVert) {
                this._autoScrollPopup.setAttribute("scrolldir", "NS");
                break;
              }
            }

            if (!this._scrollable) {
              this._scrollable = event.originalTarget.ownerDocument.defaultView;
              if (this._scrollable.scrollMaxX > 0) {
                this._autoScrollPopup.setAttribute("scrolldir", this._scrollable.scrollMaxY > 0 ? "NSEW" : "EW");
              }
              else if (this._scrollable.scrollMaxY > 0) {
                this._autoScrollPopup.setAttribute("scrolldir", "NS");
              }
              else {
                this._scrollable = null; // abort scrolling
                return;
              }
            }

            this._autoScrollPopup.showPopup(document.documentElement,
                                            event.screenX,
                                            event.screenY,
                                            "popup", null, null);
            this._ignoreMouseEvents = true;
            this._startX = event.screenX;
            this._startY = event.screenY;
            this._screenX = event.screenX;
            this._screenY = event.screenY;
            this._scrollErrorX = 0;
            this._scrollErrorY = 0;
            this._lastFrame = window.mozAnimationStartTime;

            window.addEventListener("mousemove", this, true);
            window.addEventListener("mousedown", this, true);
            window.addEventListener("mouseup", this, true);
            window.addEventListener("contextmenu", this, true);
            window.addEventListener("keydown", this, true);
            window.addEventListener("keypress", this, true);
            window.addEventListener("keyup", this, true);

            window.mozRequestAnimationFrame(this);
         ]]>
       </body>
     </method>

     <method name="_roundToZero">
       <parameter name="num"/>
       <body>
         <![CDATA[
            if (num > 0)
              return Math.floor(num);
            return Math.ceil(num);
         ]]>
       </body>
     </method>

     <method name="_accelerate">
       <parameter name="curr"/>
       <parameter name="start"/>
       <body>
         <![CDATA[
            const speed = 12;
            var val = (curr - start) / speed;

            if (val > 1)
              return val * Math.sqrt(val) - 1;
            if (val < -1)
              return val * Math.sqrt(-val) + 1;
            return 0;
         ]]>
       </body>
     </method>

     <method name="autoScrollLoop">
       <parameter name="timestamp"/>
       <body>
         <![CDATA[
           if (!this._scrollable) {
             // Scrolling has been canceled
             return;
           }

           // avoid long jumps when the browser hangs for more than
           // |maxTimeDelta| ms
           const maxTimeDelta = 100;
           var timeDelta = Math.min(maxTimeDelta, timestamp - this._lastFrame);
           // we used to scroll |_accelerate()| pixels every 20ms (50fps)
           var timeCompensation = timeDelta / 20;
           this._lastFrame = timestamp;

           var actualScrollX = 0;
           var actualScrollY = 0;
           // don't bother scrolling vertically when the scrolldir is only horizontal
           // and the other way around
           var scrolldir = this._autoScrollPopup.getAttribute("scrolldir");
           if (scrolldir != 'EW') {
             var y = this._accelerate(this._screenY, this._startY) * timeCompensation;
             var desiredScrollY = this._scrollErrorY + y;
             actualScrollY = this._roundToZero(desiredScrollY);
             this._scrollErrorY = (desiredScrollY - actualScrollY);
           }
           if (scrolldir != 'NS') {
             var x = this._accelerate(this._screenX, this._startX) * timeCompensation;
             var desiredScrollX = this._scrollErrorX + x;
             actualScrollX = this._roundToZero(desiredScrollX);
             this._scrollErrorX = (desiredScrollX - actualScrollX);
           }

           if (this._scrollable instanceof Window)
             this._scrollable.scrollBy(actualScrollX, actualScrollY);
           else { // an element with overflow
             this._scrollable.scrollLeft += actualScrollX;
             this._scrollable.scrollTop += actualScrollY;
           }
           window.mozRequestAnimationFrame(this);
         ]]>
       </body>
     </method>
     <method name="isAutoscrollBlocker">
       <parameter name="node"/>
       <body>
         <![CDATA[
           var mmPaste = false;
           var mmScrollbarPosition = false;

           try {
             mmPaste = this.mPrefs.getBoolPref("middlemouse.paste");
           }
           catch (ex) {
           }

           try {
             mmScrollbarPosition = this.mPrefs.getBoolPref("middlemouse.scrollbarPosition");
           }
           catch (ex) {
           }

           while (node) {
             if ((node instanceof HTMLAnchorElement || node instanceof HTMLAreaElement) && node.hasAttribute("href"))
               return true;

             if (mmPaste && (node instanceof HTMLInputElement || node instanceof HTMLTextAreaElement))
               return true;

             if (node instanceof XULElement && mmScrollbarPosition
                 && (node.localName == "scrollbar" || node.localName == "scrollcorner"))
               return true;

             node = node.parentNode;
           }
           return false;
         ]]>
       </body>
     </method>

      <!-- nsIFrameRequestCallback implementation -->
      <method name="sample">
        <parameter name="timeStamp"/>
        <body>
          <![CDATA[
            this.autoScrollLoop(timeStamp);
          ]]>
        </body>
      </method>

      <method name="handleEvent">
        <parameter name="aEvent"/>
        <body>
        <![CDATA[
          if (this._scrollable) {
            switch(aEvent.type) {
              case "mousemove": {
                this._screenX = aEvent.screenX;
                this._screenY = aEvent.screenY;

                var x = this._screenX - this._startX;
                var y = this._screenY - this._startY;

                if ((x > this._AUTOSCROLL_SNAP || x < -this._AUTOSCROLL_SNAP) ||
                    (y > this._AUTOSCROLL_SNAP || y < -this._AUTOSCROLL_SNAP))
                  this._ignoreMouseEvents = false;
                break;
              }
              case "mouseup":
              case "mousedown":
              case "contextmenu": {
                if (!this._ignoreMouseEvents)
                  this._autoScrollPopup.hidePopup();
                this._ignoreMouseEvents = false;
                break;
              }
              case "popuphidden": {
                this._autoScrollPopup.removeEventListener("popuphidden", this, true);
                this.stopScroll();
                break;
              }
              case "keypress": {
                if (aEvent.keyCode == aEvent.DOM_VK_ESCAPE) {
                  // the escape key will be processed by
                  // nsXULPopupManager::KeyPress and the panel will be closed.
                  // So, nothing to do here.
                  break;
                }
                // don't break here. we need to eat keypress events.
              }
              case "keydown":
              case "keyup": {
                // All keyevents should be eaten here during autoscrolling.
                aEvent.stopPropagation();
                aEvent.preventDefault();
                break;
              }
            }
          }
        ]]>
        </body>
      </method>

      <method name="swapDocShells">
        <parameter name="aOtherBrowser"/>
        <body>
        <![CDATA[
          // We need to swap fields that are tied to our docshell or related to
          // the loaded page
          // Fields which are built as a result of notifactions (pageshow/hide,
          // DOMLinkAdded/Removed, onStateChange) should not be swapped here,
          // because these notifications are dispatched again once the docshells
          // are swapped.
          var fieldsToSwap = [ "_docShell", "_webBrowserFind", "_contentWindow", "_webNavigation"];

          var ourFieldValues = {};
          var otherFieldValues = {};
          for each (var field in fieldsToSwap) {
            ourFieldValues[field] = this[field];
            otherFieldValues[field] = aOtherBrowser[field];
          }
          this.QueryInterface(Components.interfaces.nsIFrameLoaderOwner)
              .swapFrameLoaders(aOtherBrowser);

          // Before we swap the actual docShell property we need to detach the
          // form fill controller from those docShells.
          this.detachFormFill();
          aOtherBrowser.detachFormFill();

          for each (var field in fieldsToSwap) {
            this[field] = otherFieldValues[field];
            aOtherBrowser[field] = ourFieldValues[field];
          }

          // Re-attach the docShells to the form fill controller.
          this.attachFormFill();
          aOtherBrowser.attachFormFill();

          // Null the current nsITypeAheadFind instances so that they're
          // lazily re-created on access. We need to do this because they
          // might have attached the wrong docShell.
          this._fastFind = aOtherBrowser._fastFind = null;
        ]]>
        </body>
      </method>
    </implementation>

    <handlers>
      <handler event="keypress" keycode="VK_F7" group="system">
        <![CDATA[
          if (event.defaultPrevented || !event.isTrusted)
            return;

          var isEnabled = this.mPrefs.getBoolPref("accessibility.browsewithcaret_shortcut.enabled");
          if (!isEnabled)
            return;

          // Toggle browse with caret mode
          var browseWithCaretOn = false;
          var warn = true;

          try {
            warn = this.mPrefs.getBoolPref("accessibility.warn_on_browsewithcaret");
          } catch (ex) {
          }

          try {
            browseWithCaretOn = this.mPrefs.getBoolPref("accessibility.browsewithcaret");
          } catch (ex) {
          }
          if (warn && !browseWithCaretOn) {
            var checkValue = {value:false};
            var promptService = Components.classes["@mozilla.org/embedcomp/prompt-service;1"]
                                          .getService(Components.interfaces.nsIPromptService);

            var buttonPressed = promptService.confirmEx(window,
              this.mStrBundle.GetStringFromName('browsewithcaret.checkWindowTitle'),
              this.mStrBundle.GetStringFromName('browsewithcaret.checkLabel'),
              promptService.STD_YES_NO_BUTTONS,
              null, null, null, this.mStrBundle.GetStringFromName('browsewithcaret.checkMsg'),
              checkValue);
            if (buttonPressed != 0)
              return;
            if (checkValue.value) {
              try {
                this.mPrefs.setBoolPref("accessibility.warn_on_browsewithcaret", false);
              }
              catch (ex) {
              }
            }
          }

          // Toggle the pref
          try {
            this.mPrefs.setBoolPref("accessibility.browsewithcaret",!browseWithCaretOn);
          } catch (ex) {
          }
        ]]>
      </handler>
      <handler event="mousedown" phase="capturing">
        <![CDATA[
          if (!this._scrollable && event.button == 1) {
            if (!this.autoscrollEnabled ||
                this.isAutoscrollBlocker(event.originalTarget))
              return;

            this.startScroll(event);
          }
        ]]>
      </handler>
      <handler event="dragover" group="system">
      <![CDATA[
        if (!this.droppedLinkHandler || event.defaultPrevented)
          return;

        // For drags that appear to be internal text (for example, tab drags),
        // set the dropEffect to 'none'. This prevents the drop even if some
        // other listener cancelled the event.
        var types = event.dataTransfer.types;
        if (types.contains("text/x-moz-text-internal") && !types.contains("text/plain")) {
          event.dataTransfer.dropEffect = "none";
          event.stopPropagation();
          event.preventDefault();
        }

        let linkHandler = Components.classes["@mozilla.org/content/dropped-link-handler;1"].
                            getService(Components.interfaces.nsIDroppedLinkHandler);
        if (linkHandler.canDropLink(event, false))
          event.preventDefault();
      ]]>
      </handler>
      <handler event="drop" group="system">
      <![CDATA[
        if (!this.droppedLinkHandler || event.defaultPrevented)
          return;

        let name = { };
        let linkHandler = Components.classes["@mozilla.org/content/dropped-link-handler;1"].
                            getService(Components.interfaces.nsIDroppedLinkHandler);
        try {
          // Pass true to prevent the dropping of javascript:/data: URIs
          var uri = linkHandler.dropLink(event, name, true);
        } catch (ex) {
          return;
        }

        if (uri) {
          this.droppedLinkHandler(event, uri, name.value);
        }
      ]]>
      </handler>
    </handlers>

  </binding>

</bindings><|MERGE_RESOLUTION|>--- conflicted
+++ resolved
@@ -367,9 +367,6 @@
         </body>
       </method>
 
-<<<<<<< HEAD
-      <field name="_finder">null</field>
-=======
       <field name="_fastFind">null</field>
       <property name="fastFind"
                 readonly="true">
@@ -382,20 +379,17 @@
             var tabBrowser = this.getTabBrowser();
             if (tabBrowser && "fastFind" in tabBrowser)
               return this._fastFind = tabBrowser.fastFind;
->>>>>>> f5d4eb82
-
-      <property name="finder"
-                readonly="true">
-        <getter><![CDATA[
-            if (!this._finder) {
-              if (!this.docShell)
-                return null;
-
-              let Finder = Components.utils.import("resource://gre/modules/Finder.jsm", {}).Finder;
-              this._finder = new Finder(this.docShell);
-            }
-            return this._finder;
-        ]]></getter>
+
+            if (!this.docShell)
+              return null;
+
+            this._fastFind = Components.classes["@mozilla.org/typeaheadfind;1"]
+                                       .createInstance(Components.interfaces.nsITypeAheadFind);
+            this._fastFind.init(this.docShell);
+          }
+          return this._fastFind;
+        ]]>
+        </getter>
       </property>
 
       <property name="webProgress"
