--- conflicted
+++ resolved
@@ -270,74 +270,6 @@
 
       <field name="_webNavigation">null</field>
 
-<<<<<<< HEAD
-      <field name="_remoteWebNavigation"><![CDATA[
-        ({
-          LOAD_FLAGS_MASK: 65535,
-          LOAD_FLAGS_NONE: 0,
-          LOAD_FLAGS_IS_REFRESH: 16,
-          LOAD_FLAGS_IS_LINK: 32,
-          LOAD_FLAGS_BYPASS_HISTORY: 64,
-          LOAD_FLAGS_REPLACE_HISTORY: 128,
-          LOAD_FLAGS_BYPASS_CACHE: 256,
-          LOAD_FLAGS_BYPASS_PROXY: 512,
-          LOAD_FLAGS_CHARSET_CHANGE: 1024,
-          LOAD_FLAGS_STOP_CONTENT: 2048,
-          LOAD_FLAGS_FROM_EXTERNAL: 4096,
-          LOAD_FLAGS_ALLOW_THIRD_PARTY_FIXUP: 8192,
-          LOAD_FLAGS_FIRST_LOAD: 16384,
-          LOAD_FLAGS_ALLOW_POPUPS: 32768,
-          LOAD_FLAGS_BYPASS_CLASSIFIER: 65536,
-          LOAD_FLAGS_FORCE_ALLOW_COOKIES: 131072,
-
-          STOP_NETWORK: 1,
-          STOP_CONTENT: 2,
-          STOP_ALL: 3,
-
-          canGoBack: false,
-          canGoForward: false,
-          goBack: function() { this._sendMessage("WebNavigation:GoBack", {}); },
-          goForward: function() { this._sendMessage("WebNavigation:GoForward", {}); },
-          gotoIndex: function(aIndex) { this._sendMessage("WebNavigation:GotoIndex", {index: aIndex}); },
-          loadURI: function(aURI, aLoadFlags, aReferrer, aPostData, aHeaders) {
-            this._browser._contentTitle = "";
-            this._sendMessage("WebNavigation:LoadURI", {uri: aURI, flags: aLoadFlags});
-          },
-          reload: function(aReloadFlags) { this._sendMessage("WebNavigation:Reload", {flags: aReloadFlags}); },
-          stop: function(aStopFlags) { this._sendMessage("WebNavigation:Stop", {flags: aStopFlags}); },
-          get document() { Components.utils.reportError("contentDocument is not available"); return null; },
-          get currentURI() {
-            if (!this._currentURI)
-               this._currentURI = Components.classes["@mozilla.org/network/io-service;1"].getService(Components.interfaces.nsIIOService).newURI("about:blank", null, null);
-
-            return this._currentURI;
-          },
-          set currentURI(aURI) { this.loadURI(aURI.spec, null, null, null); },
-          referringURI: null,
-          get sessionHistory() { return null; },
-          set sessionHistory(aValue) { },
-
-          _currentURI: null,
-          _browser: this,
-          _sendMessage: function(aMessage, aData) {
-            try {
-              this._browser.messageManager.sendAsyncMessage(aMessage, aData);
-            }
-            catch (e) {
-              Components.utils.reportError(e);
-            }
-         },
-
-         QueryInterface: function(aIID) {
-           if (aIID.equals(Components.interfaces.nsIWebNavigation) || aIID.equals(Components.interfaces.nsISupports))
-             return this;
-           throw Components.results.NS_NOINTERFACE;
-         }
-        })
-      ]]></field>
-
-=======
->>>>>>> 0a8e1e27
       <property name="webNavigation"
                 readonly="true">
         <getter>
