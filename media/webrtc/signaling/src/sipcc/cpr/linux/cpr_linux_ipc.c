/* This Source Code Form is subject to the terms of the Mozilla Public
 * License, v. 2.0. If a copy of the MPL was not distributed with this
 * file, You can obtain one at http://mozilla.org/MPL/2.0/. */

/**
 *  @brief CPR layer for interprocess communication
 *
 * The name of this file may be overly broad, rather this file deals
 * with IPC via message queues.  A user may create, destroy and
 * associate a thread with a message queue.  Once established, messages
 * can be delivered and retrieved.
 *
 * The send/get APIs attempt to reliably deliver messages even when
 * under stress.  Two mechanisms have been added to deal with a full
 * message queue.  First, the message queue size may be extended to
 * allow more messages to be handled than supported by an OS.
 * Second, if the queue is indeed full a sleep-and-retry
 * method is used to force a context-switch to allow for other threads
 * to run in hope of clearing some messages off of the queue.  The
 * latter method is always-on by default.  The former method must be
 * enabled by extending the message queue by some size greater than
 * zero (0).
 *
 * @defgroup IPC The Inter Process Communication module
 * @ingroup CPR
 * @brief The module related to IPC abstraction for the pSIPCC
 * @addtogroup MsgQIPCAPIs The Message Queue IPC APIs
 * @ingroup IPC
 * @brief APIs expected by pSIPCC for using message queues
 *
 * @{
 *
 *
 */
#include "cpr.h"
#include "cpr_stdlib.h"
#include <cpr_stdio.h>
#include <errno.h>
#include <sys/msg.h>
#include <sys/ipc.h>
#include "plat_api.h"
#include "CSFLog.h"

<<<<<<< HEAD
const char *logTag = "cpr_linux_ipc";
=======
static const char *logTag = "cpr_linux_ipc";
>>>>>>> 9289b83d

#define STATIC static

/* @def The Message Queue depth */
#define OS_MSGTQL 31

/*
 * Internal CPR API
 */
extern pthread_t cprGetThreadId(cprThread_t thread);

/**
 * @struct cpr_msgq_node_s
 * Extended internal message queue node
 *
 * A double-linked list holding the necessary message information
 */
typedef struct cpr_msgq_node_s
{
    struct cpr_msgq_node_s *next;
    struct cpr_msgq_node_s *prev;
    void *msg;
    void *pUserData;
} cpr_msgq_node_t;

/**
 * @struct cpr_msg_queue_s
 * Msg queue information needed to hide OS differences in implementation.
 * To use msg queues, the application code may pass in a name to the
 * create function for msg queues. CPR does not use this field, it is
 * solely for the convenience of the application and to aid in debugging.
 *
 * Note: Statistics are not protected by a mutex; therefore, there exists
 * the possibility that the results may not be accurate.
 *
 * Note:if the depth supplied by OS is insufficient,a message queue owner may
 * increase the message queue depth via cprCreateMessageQueue's depth
 * parameter where the value can range from MSGTQL to CPR_MAX_MSG_Q_DEPTH.
 */
typedef struct cpr_msg_queue_s
{
    struct cpr_msg_queue_s *next;
    const char *name;
    pthread_t thread;
    int32_t queueId;
    uint16_t maxCount;
    uint16_t currentCount;
    uint32_t totalCount;
    uint32_t sendErrors;
    uint32_t reTries;
    uint32_t highAttempts;
    uint32_t selfQErrors;
    uint16_t extendedQDepth;
    uint16_t maxExtendedQDepth;
    pthread_mutex_t mutex;       /* lock for managing extended queue     */
    cpr_msgq_node_t *head;       /* extended queue head (newest element) */
    cpr_msgq_node_t *tail;       /* extended queue tail (oldest element) */
} cpr_msg_queue_t;

/**
 * @enum cpr_msgq_post_result_e
 * A enumeration used to report the result of posting a message to
 * a message queue
 */
typedef enum
{
    CPR_MSGQ_POST_SUCCESS,
    CPR_MSGQ_POST_FAILED,
    CPR_MSGQ_POST_PENDING
} cpr_msgq_post_result_e;


/*
 * Head of list of message queues
 */
static cpr_msg_queue_t *msgQueueList = NULL;

/*
 * Mutex to manage message queue list
 */
pthread_mutex_t msgQueueListMutex;

/*
 * String to represent message queue name when it is not provided
 */
static const char unnamed_string[] = "unnamed";


/*
 * CPR_MAX_MSG_Q_DEPTH
 *
 * The maximum queue depth supported by the CPR layer.  This value
 * is arbitrary though the purpose is to limit the memory usage
 * by CPR and avoid (nearly) unbounded situations.
 *
 * Note: This value should be greater than MSGTQL which is currently
 *       defined as 31
 */
#define CPR_MAX_MSG_Q_DEPTH 256

/*
 * CPR_SND_TIMEOUT_WAIT_INTERVAL
 *
 * The interval of time to wait in milliseconds between attempts to
 * send a message to the message queue
 *
 * Note: 20 ms. to avoid less than a tick wake up since on most
 *       OSes 10ms is one 1 tick
 *       this should really be OS_TICK_MS * 2 or OS_TICK_MS + X
 */
#define CPR_SND_TIMEOUT_WAIT_INTERVAL 20

/*
 * CPR_ATTEMPTS_TO_SEND
 *
 * The number of attempts made to send a message when the message
 * would otherwise be blocked.  Note in this condition the thread
 * will sleep the timeout interval to allow the msg queue to be
 * drained.
 *
 * Note: 25 attempts for upto .5 seconds at the interval of
 *       CPR_SND_TIMEOUT_WAIT_INTERVAL worst case.
 */
#define CPR_ATTEMPTS_TO_SEND 25

/*
 * Also, important to note that the total timeout interval must be
 * greater than the SIP's select call timeout value which is 25msec.
 * This is necessary to cover the case where the SIP message queue
 * is full and the select timeout occurs.
 *
 * Total timeout interval = CPR_SND_TIMEOUT_WAIT_INTERVAL *
 *                          CPR_ATTEMPTS_TO_SEND;
 */


/*
 * Prototype declarations
 */
static cpr_msgq_post_result_e
cprPostMessage(cpr_msg_queue_t *msgq, void *msg, void **ppUserData);
static void
cprPegSendMessageStats(cpr_msg_queue_t *msgq, uint16_t numAttempts);
static cpr_msgq_post_result_e
cprPostExtendedQMsg(cpr_msg_queue_t *msgq, void *msg, void **ppUserData);
static void
cprMoveMsgToQueue(cpr_msg_queue_t *msgq);

/*
 * Functions
 */

/**
 * Creates a message queue
 *
 * @brief The cprCreateMessageQueue function is called to allow the OS to
 * perform whatever work is needed to create a message queue.

 * If the name is present, CPR should assign this name to the message queue to assist in
 * debugging. The message queue depth is the second input parameter and is for
 * setting the desired queue depth. This parameter may not be supported by all OS.
 * Its primary intention is to set queue depth beyond the default queue depth
 * limitation.
 * On any OS where there is no limit on the message queue depth or
 * its queue depth is sufficiently large then this parameter is ignored on that
 * OS.
 *
 * @param[in] name  - name of the message queue (optional)
 * @param[in] depth - the message queue depth, optional field which should
 *                default if set to zero(0)
 *
 * @return Msg queue handle or NULL if init failed, errno should be provided
 *
 * @note the actual message queue depth will be bounded by the
 *       standard system message queue depth and CPR_MAX_MSG_Q_DEPTH.
 *       If 'depth' is outside of the bounds, the value will be
 *       reset automatically.
 */
cprMsgQueue_t
cprCreateMessageQueue (const char *name, uint16_t depth)
{
    static const char fname[] = "cprCreateMessageQueue";
    cpr_msg_queue_t *msgq;
    key_t key;
    static int key_id = 100; /* arbitrary starting number */
    struct msqid_ds buf;

    msgq =(cpr_msg_queue_t *)cpr_calloc(1, sizeof(cpr_msg_queue_t));
    if (msgq == NULL) {
        CPR_ERROR("%s: Malloc failed: %s\n", fname,
                  name ? name : unnamed_string);
        errno = ENOMEM;
        return NULL;
    }

    msgq->name = name ? name : unnamed_string;

    /*
     * Find a unique key
     */
    key = ftok("/proc/self", key_id++);
    CSFLogDebug(logTag, "key = %x\n", key);

    if (key == -1) {
        CPR_ERROR("%s: Key generation failed: %d\n", fname, errno);
        cpr_free(msgq);
        return NULL;
    }

    /*
     * Set creation flag so that OS will create the message queue
     */
    msgq->queueId = msgget(key, (IPC_EXCL | IPC_CREAT | 0666));
    if (msgq->queueId == -1) {
        if (errno == EEXIST) {
            CSFLogDebug(logTag, "Q exists so first remove it and then create again\n");
                /* Remove message queue */
            msgq->queueId = msgget(key, (IPC_CREAT | 0666));
            if (msgctl(msgq->queueId, IPC_RMID, &buf) == -1) {

                CPR_ERROR("%s: Destruction failed: %s: %d\n", fname,
                          msgq->name, errno);

                return NULL;
            }
            msgq->queueId = msgget(key, (IPC_CREAT | 0666));
        }
    } else {
        CSFLogDebug(logTag, "there was no preexisting q..\n");

    }



    if (msgq->queueId == -1) {
        CPR_ERROR("%s: Creation failed: %s: %d\n", fname, name, errno);
        if (errno == EEXIST) {

        }

        cpr_free(msgq);
        return NULL;
    }
    CSFLogDebug(logTag, "create message q with id=%x\n", msgq->queueId);

    /* flush the q before ?? */

    /*
     * Create mutex for extended (overflow) queue
     */
    if (pthread_mutex_init(&msgq->mutex, NULL) != 0) {
        CPR_ERROR("%s: Failed to create msg queue (%s) mutex: %d\n",
                  fname, name, errno);
        (void) msgctl(msgq->queueId, IPC_RMID, &buf);
        cpr_free(msgq);
        return NULL;
    }

    /*
     * Set the extended message queue depth (within bounds)
     */
    if (depth > CPR_MAX_MSG_Q_DEPTH) {
        CPR_INFO("%s: Depth too large (%d) reset to %d\n", fname, depth,
                 CPR_MAX_MSG_Q_DEPTH);
        depth = CPR_MAX_MSG_Q_DEPTH;
    }

    if (depth < OS_MSGTQL) {
        if (depth) {
            CPR_INFO("%s: Depth too small (%d) reset to %d\n", fname, depth, OS_MSGTQL);
        }
        depth = OS_MSGTQL;
    }
    msgq->maxExtendedQDepth = depth - OS_MSGTQL;

    /*
     * Add message queue to list for statistics reporting
     */
    pthread_mutex_lock(&msgQueueListMutex);
    msgq->next = msgQueueList;
    msgQueueList = msgq;
    pthread_mutex_unlock(&msgQueueListMutex);

    return msgq;
}


/**
  * cprDestroyMessageQueue
 * @brief Removes all messages from the queue and then destroy the message queue
 *
 * The cprDestroyMessageQueue function is called to destroy a message queue. The
 * function drains any messages from the queue and the frees the
 * message queue. Any messages on the queue are to be deleted, and not sent to the intended
 * recipient. It is the application's responsibility to ensure that no threads are
 * blocked on a message queue when it is destroyed.
 *
 * @param[in] msgQueue - message queue to destroy
 *
 * @return CPR_SUCCESS or CPR_FAILURE, errno should be provided in this case
 */
cprRC_t
cprDestroyMessageQueue (cprMsgQueue_t msgQueue)
{
    static const char fname[] = "cprDestroyMessageQueue";
    cpr_msg_queue_t *msgq;
    void *msg;
    struct msqid_ds buf;
    CSFLogDebug(logTag, "Destroy message Q called..\n");


    msgq = (cpr_msg_queue_t *) msgQueue;
    if (msgq == NULL) {
        /* Bad application! */
        CPR_ERROR("%s: Invalid input\n", fname);
        errno = EINVAL;
        return CPR_FAILURE;
    }

    /* Drain message queue */
    msg = cprGetMessage(msgQueue, FALSE, NULL);
    while (msg != NULL) {
        cpr_free(msg);
        msg = cprGetMessage(msgQueue, FALSE, NULL);
    }

    /* Remove message queue from list */
    pthread_mutex_lock(&msgQueueListMutex);
    if (msgq == msgQueueList) {
        msgQueueList = msgq->next;
    } else {
        cpr_msg_queue_t *msgql = msgQueueList;

        while ((msgql->next != NULL) && (msgql->next != msgq)) {
            msgql = msgql->next;
        }
        if (msgql->next == msgq) {
            msgql->next = msgq->next;
        }
    }
    pthread_mutex_unlock(&msgQueueListMutex);

    /* Remove message queue */
    if (msgctl(msgq->queueId, IPC_RMID, &buf) == -1) {
        CPR_ERROR("%s: Destruction failed: %s: %d\n", fname,
                  msgq->name, errno);
        return CPR_FAILURE;
    }

    /* Remove message queue mutex */
    if (pthread_mutex_destroy(&msgq->mutex) != 0) {
        CPR_ERROR("%s: Failed to destroy msg queue (%s) mutex: %d\n",
                  fname, msgq->name, errno);
    }

    cpr_free(msgq);
    return CPR_SUCCESS;
}


/**
  * cprSetMessageQueueThread
 * @brief Associate a thread with the message queue
 *
 * This method is used by pSIPCC to associate a thread and a message queue.
 * @param[in] msgQueue  - msg queue to set
 * @param[in] thread    - CPR thread to associate with queue
 *
 * @return CPR_SUCCESS or CPR_FAILURE
 *
 * @note Nothing is done to prevent overwriting the thread ID
 *       when the value has already been set.
 */
cprRC_t
cprSetMessageQueueThread (cprMsgQueue_t msgQueue, cprThread_t thread)
{
    static const char fname[] = "cprSetMessageQueueThread";
    cpr_msg_queue_t *msgq;

    if ((!msgQueue) || (!thread)) {
        CPR_ERROR("%s: Invalid input\n", fname);
        return CPR_FAILURE;
    }

    msgq = (cpr_msg_queue_t *) msgQueue;
    if (msgq->thread != 0) {
        CPR_ERROR("%s: over-writing previously msgq thread name for %s",
                  fname, msgq->name);
    }

    msgq->thread = cprGetThreadId(thread);
    return CPR_SUCCESS;
}

/**
  * cprGetMessage
 * @brief Retrieve a message from a particular message queue
 *
 * The cprGetMessage function retrieves the first message from the message queue
 * specified and returns a void pointer to that message.
 *
 * @param[in]  msgQueue    - msg queue from which to retrieve the message. This
 * is the handle returned from cprCreateMessageQueue.
 * @param[in]  waitForever - boolean to either wait forever (TRUE) or not
 *                           wait at all (FALSE) if the msg queue is empty.
 * @param[out] ppUserData  - pointer to a pointer to user defined data. This
 * will be NULL if no user data was present.
 *
 * @return Retrieved message buffer or NULL if failure occurred or
 *         the waitForever flag was set to false and no messages were
 *         on the queue.
 *
 * @note   If ppUserData is defined, the value will be initialized to NULL
 */
void *
cprGetMessage (cprMsgQueue_t msgQueue, boolean waitForever, void **ppUserData)
{
    static const char fname[] = "cprGetMessage";
    struct msgbuffer rcvBuffer = { 0 };
    struct msgbuffer *rcvMsg = &rcvBuffer;
    void *buffer;
    int msgrcvflags;
    cpr_msg_queue_t *msgq;

    /* Initialize ppUserData */
    if (ppUserData) {
        *ppUserData = NULL;
    }

    msgq = (cpr_msg_queue_t *) msgQueue;
    if (msgq == NULL) {
        /* Bad application! */
        CPR_ERROR("%s: Invalid input\n", fname);
        errno = EINVAL;
        return NULL;
    }

    /*
     * If waitForever is set, block on the message queue
     * until a message is received.
     */
    if (waitForever) {
        msgrcvflags = 0;
    } else {
        msgrcvflags = IPC_NOWAIT;
    }

    if (msgrcv(msgq->queueId, rcvMsg,
        sizeof(struct msgbuffer) - offsetof(struct msgbuffer, msgPtr),
        0, msgrcvflags) == -1) {
    	if (!waitForever && errno == ENOMSG) {
    		CPR_INFO("%s: no message on queue %s (non-blocking receive "
                         " operation), returning\n", fname, msgq->name);
    	} else {
    		CPR_ERROR("%s: msgrcv for queue %s failed: %d\n",
                              fname, msgq->name, errno);
        }
        return NULL;
    }
    CPR_INFO("%s: msgrcv success for queue %s \n",fname, msgq->name);

    (void) pthread_mutex_lock(&msgq->mutex);
    /* Update statistics */
    msgq->currentCount--;
    (void) pthread_mutex_unlock(&msgq->mutex);

    /*
     * Pull out the data
     */
    if (ppUserData) {
        *ppUserData = rcvMsg->usrPtr;
    }
    buffer = rcvMsg->msgPtr;

    /*
     * If there are messages on the extended queue, attempt to
     * push a message back onto the real system queue
     */
    if (msgq->extendedQDepth) {
        cprMoveMsgToQueue(msgq);
    }

    return buffer;
}


/**
  * cprSendMessage
 * @brief Place a message on a particular queue.  Note that caller may
 * block (see comments below)
 *
 * @param[in] msgQueue   - msg queue on which to place the message
 * @param[in] msg        - pointer to the msg to place on the queue
 * @param[in] ppUserData - pointer to a pointer to user defined data
 *
 * @return CPR_SUCCESS or CPR_FAILURE, errno should be provided
 *
 * @note 1. Messages queues are set to be non-blocking, those cases
 *       where the system call fails with a would-block error code
 *       (EAGAIN) the function will attempt other mechanisms described
 *       below.
 * @note 2. If enabled with an extended message queue, either via a
 *       call to cprCreateMessageQueue with depth value or a call to
 *       cprSetExtendMessageQueueDepth() (when unit testing), the message
 *       will be added to the extended message queue and the call will
 *       return successfully.  When room becomes available on the
 *       system's message queue, those messages will be added.
 * @note 3. If the message queue becomes full and no space is availabe
 *       on the extended message queue, then the function will attempt
 *       to resend the message up to CPR_ATTEMPTS_TO_SEND and the
 *       calling thread will *BLOCK* CPR_SND_TIMEOUT_WAIT_INTERVAL
 *       milliseconds after each failed attempt.  If unsuccessful
 *       after all attempts then EGAIN error code is returned.
 * @note 4. This applies to all CPR threads, including the timer thread.
 *       So it is possible that the timer thread would be forced to
 *       sleep which would have the effect of delaying all active
 *       timers.  The work to fix this rare situation is not considered
 *       worth the effort to fix....so just leaving as is.
 */
cprRC_t
cprSendMessage (cprMsgQueue_t msgQueue, void *msg, void **ppUserData)
{
    static const char fname[] = "cprSendMessage";
    static const char error_str[] = "%s: Msg not sent to %s queue: %s\n";
    cpr_msgq_post_result_e rc;
    cpr_msg_queue_t *msgq;
    int16_t attemptsToSend = CPR_ATTEMPTS_TO_SEND;
    uint16_t numAttempts   = 0;

    /* Bad application? */
    if (msgQueue == NULL) {
        CPR_ERROR(error_str, fname, "undefined", "invalid input");
        errno = EINVAL;
        return CPR_FAILURE;
    }

    msgq = (cpr_msg_queue_t *) msgQueue;

    /*
     * Attempt to send message
     */
    do {
        (void) pthread_mutex_lock(&msgq->mutex);

        /*
         * If in a queue overflow condition, post message to the
         * extended queue; otherwise, post to normal message queue
         */
        if (msgq->extendedQDepth) {
            /*
             * Check if extended queue is full, if not then
             * attempt to add the message.
             */
            if (msgq->extendedQDepth < msgq->maxExtendedQDepth) {
                rc = cprPostExtendedQMsg(msgq, msg, ppUserData);

                (void) pthread_mutex_unlock(&msgq->mutex);

                if (rc == CPR_MSGQ_POST_SUCCESS) {
                    cprPegSendMessageStats(msgq, numAttempts);
                    return CPR_SUCCESS;
                }
                else
                {
                    CPR_ERROR(error_str, fname, msgq->name, "no memory");
                    msgq->sendErrors++;
                    return CPR_FAILURE;
                }
            }

            /*
             * Even the extended message queue is full, so
             * release the message queue mutex and use the
             * re-try procedure.
             */
            (void) pthread_mutex_unlock(&msgq->mutex);

            /*
             * If attempting to post to the calling thread's
             * own message queue, the re-try procedure will
             * not work.  No options left...fail with an error.
             */
            if (pthread_self() == msgq->thread) {
                msgq->selfQErrors++;
                msgq->sendErrors++;
                CPR_ERROR(error_str, fname, msgq->name, "FULL");
                return CPR_FAILURE;
            }
        } else {
            /*
             * Normal posting of message
             */
            rc = cprPostMessage(msgq, msg, ppUserData);

            /*
             * Before releasing the mutex, check if the
             * return code is 'pending' which means the
             * system message queue is full
             */
            if (rc == CPR_MSGQ_POST_PENDING) {
                /*
                 * If the message queue has enabled the extended queue
                 * support, then attempt to add to the extended queue.
                 */
                if (msgq->maxExtendedQDepth) {
                    rc = cprPostExtendedQMsg(msgq, msg, ppUserData);
                }
            }

            (void) pthread_mutex_unlock(&msgq->mutex);

            if (rc == CPR_MSGQ_POST_SUCCESS) {
                cprPegSendMessageStats(msgq, numAttempts);
                return CPR_SUCCESS;
            } else if (rc == CPR_MSGQ_POST_FAILED) {
                CPR_ERROR("%s: Msg not sent to %s queue: %d\n",
                          fname, msgq->name, errno);
                msgq->sendErrors++;
                /*
                 * If posting to calling thread's own queue,
                 * then peg the self queue error.
                 */
                if (pthread_self() == msgq->thread) {
                    msgq->selfQErrors++;
                }

                return CPR_FAILURE;
            }
            /*
             * Else pending due to a full message queue
             * and the extended queue has not been enabled,
             * so just use the re-try attempts.
             */
        }

        /*
         * Did not succeed in sending the message, so continue
         * to attempt up to the CPR_ATTEMPTS_TO_SEND.
         */
        attemptsToSend--;
        if (attemptsToSend > 0) {
            /*
             * Force a context-switch of the thread attempting to
             * send the message, in order to help the case where
             * the msg queue is full and the owning thread may get
             * a a chance be scheduled so it can drain it (Note:
             * no guarantees, more of a "last-ditch effort" to
             * recover...especially when temporarily over-whelmed).
             */
            cprSleep(CPR_SND_TIMEOUT_WAIT_INTERVAL);
            msgq->reTries++;
            numAttempts++;
        }
    } while (attemptsToSend > 0);

    CPR_ERROR(error_str, fname, msgq->name, "FULL");
    msgq->sendErrors++;
    return CPR_FAILURE;
}

/**
 * @}
 * @addtogroup MsgQIPCHelper Internal Helper functions for MsgQ
 * @ingroup IPC
 * @brief Helper functions used by CPR to implement the Message Queue IPC APIs
 * @{
 */

/**
 * cprPegSendMessageStats
 * @brief Peg the statistics for successfully posting a message
 *
 * @param[in] msgq        - message queue
 * @param[in] numAttempts - number of attempts to post message to message queue
 *
 * @return none
 *
 * @pre (msgq != NULL)
 */
static void
cprPegSendMessageStats (cpr_msg_queue_t *msgq, uint16_t numAttempts)
{
    /*
     * Collect statistics
     */
    msgq->totalCount++;
    if (msgq->currentCount > msgq->maxCount) {
        msgq->maxCount = msgq->currentCount;
    }

    if (numAttempts > msgq->highAttempts) {
        msgq->highAttempts = numAttempts;
    }
}

/**
 * cprPostMessage
 * @brief Post message to system message queue
 *
 * @param[in] msgq       - message queue
 * @param[in] msg        - message to post
 * @param[in] ppUserData - ptr to ptr to option user data
 *
 * @return the post result which is CPR_MSGQ_POST_SUCCESS,
 *         CPR_MSGQ_POST_FAILURE or CPR_MSGQ_POST_PENDING
 *
 * @pre (msgq != NULL)
 * @pre (msg != NULL)
 */
static cpr_msgq_post_result_e
cprPostMessage (cpr_msg_queue_t *msgq, void *msg, void **ppUserData)
{
    struct msgbuffer mbuf;

    /*
     * Put msg user wants to send into a CNU msg buffer
     * Copy the address of the msg buffer into the mtext
     * portion of the message.
     */
    mbuf.mtype = CPR_IPC_MSG;
    mbuf.msgPtr = msg;

    if (ppUserData != NULL) {
        mbuf.usrPtr = *ppUserData;
    } else {
        mbuf.usrPtr = NULL;
    }

    /*
     * Send message buffer
     */
    if (msgsnd(msgq->queueId, &mbuf,
    		 sizeof(struct msgbuffer) - offsetof(struct msgbuffer, msgPtr),
               IPC_NOWAIT) != -1) {
        msgq->currentCount++;
        return CPR_MSGQ_POST_SUCCESS;
    }

    /*
     * If msgsnd system call would block, handle separately;
     * otherwise a real system error.
     */
    if (errno == EAGAIN) {
        return CPR_MSGQ_POST_PENDING;
    }

    return CPR_MSGQ_POST_FAILED;
}

/**
 * cprPostExtendedQMsg
 * @brief Post message to internal extended message queue
 *
 * @param[in] msgq       - message queue
 * @param[in] msg        - message to post
 * @param[in] ppUserData - ptr to ptr to option user data
 *
 * @return the post result which is CPR_MSGQ_POST_SUCCESS or
 *         CPR_MSGQ_POST_FAILURE if no memory available
 *
 * @pre (msgq != NULL)
 * @pre (msg != NULL)
 * @pre (msgq->mutex has been locked)
 * @pre (msgq->extendedQDepth < msgq->maxExtendedQDepth)
 *
 * @todo Could use cpr_chunk_malloc to pre-allocate all of the nodes
 *       but that does have the consequence of allocating memory that
 *       may not be necessary
 */
static cpr_msgq_post_result_e
cprPostExtendedQMsg (cpr_msg_queue_t *msgq, void *msg, void **ppUserData)
{
    cpr_msgq_node_t *node;

    /*
     * Allocate new message queue node
     */
    node = cpr_malloc(sizeof(*node));
    if (!node) {
        errno = ENOMEM;
        return CPR_MSGQ_POST_FAILED;
    }

    /*
     * Fill in data
     */
    node->msg = msg;
    if (ppUserData != NULL) {
        node->pUserData = *ppUserData;
    } else {
        node->pUserData = NULL;
    }

    /*
     * Push onto list
     */
    node->prev = NULL;
    node->next = msgq->head;
    msgq->head = node;

    if (node->next) {
        node->next->prev = node;
    }

    if (msgq->tail == NULL) {
        msgq->tail = node;
    }
    msgq->extendedQDepth++;
    msgq->currentCount++;

    return CPR_MSGQ_POST_SUCCESS;
}


/**
 * cprMoveMsgToQueue
 * @brief Move message from extended internal queue to system message queue
 *
 * @param[in] msgq - the message queue
 *
 * @return none
 *
 * @pre (msgq != NULL)
 * @pre (msgq->extendedQDepth > 0)
 */
static void
cprMoveMsgToQueue (cpr_msg_queue_t *msgq)
{
    static const char *fname = "cprMoveMsgToQueue";
    cpr_msgq_post_result_e rc;
    cpr_msgq_node_t *node;

    (void) pthread_mutex_lock(&msgq->mutex);

    if (!msgq->tail) {
        /* the linked list is bad...ignore it */
        CPR_ERROR("%s: MsgQ (%s) list is corrupt", fname, msgq->name);
        (void) pthread_mutex_unlock(&msgq->mutex);
        return;
    }

    node = msgq->tail;

    rc = cprPostMessage(msgq, node->msg, &node->pUserData);
    if (rc == CPR_MSGQ_POST_SUCCESS) {
        /*
         * Remove node from extended list
         */
        msgq->tail = node->prev;
        if (msgq->tail) {
            msgq->tail->next = NULL;
        }
        if (msgq->head == node) {
            msgq->head = NULL;
        }
        msgq->extendedQDepth--;
        /*
         * Fix increase in the current count which was incremented
         * in cprPostMessage but not really an addition.
         */
        msgq->currentCount--;
    }

    (void) pthread_mutex_unlock(&msgq->mutex);

    if (rc == CPR_MSGQ_POST_SUCCESS) {
        cpr_free(node);
    } else {
        CPR_ERROR("%s: Failed to repost msg on %s queue: %d\n",
                  fname, msgq->name, errno);
    }
}

/**
  * @}
  *
  * @addtogroup MsgQIPCAPIs The Message Queue IPC APIs
  * @{
  */

/**
 * cprGetDepth
 *
 * @brief get depth of a message queue
 *
 * The pSIPCC uses this API to look at the depth of a message queue for internal
 * routing and throttling decision
 *
 * @param[in] msgQueue - message queue
 *
 * @return depth of msgQueue
 *
 * @pre (msgQueue != NULL)
 */
uint16_t cprGetDepth (cprMsgQueue_t msgQueue)
{
        cpr_msg_queue_t *msgq;
        msgq = (cpr_msg_queue_t *) msgQueue;
        return msgq->currentCount;
}
<|MERGE_RESOLUTION|>--- conflicted
+++ resolved
@@ -41,11 +41,7 @@
 #include "plat_api.h"
 #include "CSFLog.h"
 
-<<<<<<< HEAD
-const char *logTag = "cpr_linux_ipc";
-=======
 static const char *logTag = "cpr_linux_ipc";
->>>>>>> 9289b83d
 
 #define STATIC static
 
