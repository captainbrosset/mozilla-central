--- conflicted
+++ resolved
@@ -545,11 +545,7 @@
                 if (this._shouldShowProgress(aRequest)) {
                   if (!(aStateFlags & nsIWebProgressListener.STATE_RESTORING)) {
                     this.mTab.setAttribute("busy", "true");
-<<<<<<< HEAD
-		    if (!gMultiProcessBrowser) {
-=======
                     if (!gMultiProcessBrowser) {
->>>>>>> b388656f
                       if (!(this.mBrowser.docShell.loadType & Ci.nsIDocShell.LOAD_CMD_RELOAD))
                         this.mTabBrowser.setTabTitleLoading(this.mTab);
                     }
@@ -651,15 +647,9 @@
                 // previous location.
                 this.mBrowser.missingPlugins = null;
 
-<<<<<<< HEAD
-                if (!gMultiProcessBrowser) {
-                  // Don't clear the favicon if this onLocationChange was
-                  // triggered by a pushState or a replaceState.  See bug 550565.
-=======
                 // Don't clear the favicon if this onLocationChange was
                 // triggered by a pushState or a replaceState.  See bug 550565.
                 if (!gMultiProcessBrowser) {
->>>>>>> b388656f
                   if (aWebProgress.isLoadingDocument &&
                       !(this.mBrowser.docShell.loadType & Ci.nsIDocShell.LOAD_CMD_PUSHSTATE))
                     this.mBrowser.mIconURL = null;
@@ -951,10 +941,7 @@
             // Update the URL bar.
             var loc = this.mCurrentBrowser.currentURI;
 
-<<<<<<< HEAD
-=======
             // Bug 666809 - SecurityUI support for e10s
->>>>>>> b388656f
             var webProgress = this.mCurrentBrowser.webProgress;
             var securityUI = this.mCurrentBrowser.securityUI;
 
@@ -1715,13 +1702,8 @@
             evt.initUIEvent("TabClose", true, false, window, aTabWillBeMoved ? 1 : 0);
             aTab.dispatchEvent(evt);
 
-<<<<<<< HEAD
-            // Prevent this tab from showing further dialogs, since we're closing it
-            if (!gMultiProcessBrowser) {
-=======
             if (!gMultiProcessBrowser) {
               // Prevent this tab from showing further dialogs, since we're closing it
->>>>>>> b388656f
               var windowUtils = browser.contentWindow.QueryInterface(Ci.nsIInterfaceRequestor).
                                 getInterface(Ci.nsIDOMWindowUtils);
               windowUtils.preventFurtherDialogs();
@@ -1729,13 +1711,9 @@
 
             // Remove the tab's filter and progress listener.
             const filter = this.mTabFilters[aTab._tPos];
-<<<<<<< HEAD
+
             browser.webProgress.removeProgressListener(filter);
-=======
-
-            browser.webProgress.removeProgressListener(filter);
-
->>>>>>> b388656f
+
             filter.removeProgressListener(this.mTabListeners[aTab._tPos]);
             this.mTabListeners[aTab._tPos].destroy();
 
@@ -2731,21 +2709,19 @@
               let titleChanged = this.setTabTitle(tab);
               if (titleChanged && !tab.selected && !tab.hasAttribute("busy"))
                 tab.setAttribute("titlechanged", "true");
-<<<<<<< HEAD
               break;
             case "contextmenu":
               gContextMenuContext = json.contextMenuContext;
               let popup = browser.ownerDocument.getElementById("contentAreaContextMenu");
               popup.openPopup(browser, "overlap", json.screenX, json.screenY, true, false, null);
               break;
-=======
->>>>>>> b388656f
           }
         ]]></body>
       </method>
 
       <constructor>
         <![CDATA[
+          dump("TABBROWSER CTOR\n");
           let browserStack = document.getAnonymousElementByAttribute(this, "anonid", "browserStack");
           this.mCurrentBrowser = document.getAnonymousElementByAttribute(this, "anonid", "initialBrowser");
           if (Services.prefs.getBoolPref("browser.tabs.remote")) {
@@ -2789,14 +2765,10 @@
               Services.prefs.getCharPref("browser.display.background_color");
 
           if (Services.prefs.getBoolPref("browser.tabs.remote"))
-<<<<<<< HEAD
-            messageManager.addMessageListener("DOMTitleChanged", this._messageListener);
+            messageManager.addMessageListener("DOMTitleChanged", this);
 
           messageManager.loadFrameScript("chrome://browser/content/nsContextMenu-content.js", true);
-          messageManager.addMessageListener("contextmenu", this._messageListener);
-=======
-            messageManager.addMessageListener("DOMTitleChanged", this);
->>>>>>> b388656f
+          messageManager.addMessageListener("contextmenu", this);
         ]]>
       </constructor>
 
@@ -2833,11 +2805,8 @@
 
           if (Services.prefs.getBoolPref("browser.tabs.remote"))
             messageManager.removeMessageListener("DOMTitleChanged", this);
-<<<<<<< HEAD
 
           messageManager.removeMessageListener("contextmenu", this);
-=======
->>>>>>> b388656f
         ]]>
       </destructor>
 
@@ -2921,6 +2890,21 @@
           this.selectedTab = this._getTabForContentWindow(event.target.top);
         ]]>
       </handler>
+      <handler event="DOMTitleChanged">
+        <![CDATA[
+          if (!event.isTrusted)
+            return;
+
+          var contentWin = event.target.defaultView;
+          if (contentWin != contentWin.top)
+            return;
+
+          var tab = this._getTabForContentWindow(contentWin);
+          var titleChanged = this.setTabTitle(tab);
+          if (titleChanged && !tab.selected && !tab.hasAttribute("busy"))
+            tab.setAttribute("titlechanged", "true");
+        ]]>
+      </handler>
     </handlers>
   </binding>
 
