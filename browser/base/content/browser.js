--- conflicted
+++ resolved
@@ -4727,15 +4727,7 @@
     let isTopLevel = aWebProgress.isTopLevel;
 
     // Collect telemetry data about tab load times.
-<<<<<<< HEAD
-    if (isTopLevel &&
-        aStateFlags & Ci.nsIWebProgressListener.STATE_IS_WINDOW) {
-      if (aStateFlags & Ci.nsIWebProgressListener.STATE_START)
-        TelemetryStopwatch.start("FX_PAGE_LOAD_MS", aBrowser);
-      else if (aStateFlags & Ci.nsIWebProgressListener.STATE_STOP)
-        TelemetryStopwatch.finish("FX_PAGE_LOAD_MS", aBrowser);
-=======
-    if (aWebProgress.DOMWindow == aWebProgress.DOMWindow.top) {
+    if (isTopLevel) {
       if (aStateFlags & Ci.nsIWebProgressListener.STATE_IS_WINDOW) {
         if (aStateFlags & Ci.nsIWebProgressListener.STATE_START)
           TelemetryStopwatch.start("FX_PAGE_LOAD_MS", aBrowser);
@@ -4745,7 +4737,6 @@
                  aStatus == Cr.NS_BINDING_ABORTED) {
         TelemetryStopwatch.cancel("FX_PAGE_LOAD_MS", aBrowser);
       }
->>>>>>> ef526bd3
     }
 
     // Attach a listener to watch for "click" events bubbling up from error
@@ -4755,11 +4746,8 @@
     // We can't look for this during onLocationChange since at that point the
     // document URI is not yet the about:-uri of the error page.
 
-<<<<<<< HEAD
 #if 0
-=======
     let doc = aWebProgress.DOMWindow.document;
->>>>>>> ef526bd3
     if (aStateFlags & Ci.nsIWebProgressListener.STATE_STOP &&
         Components.isSuccessCode(aStatus) &&
         doc.documentURI.startsWith("about:") &&
@@ -4784,20 +4772,9 @@
 
   onLocationChange: function (aBrowser, aWebProgress, aRequest, aLocationURI,
                               aFlags) {
-<<<<<<< HEAD
-    // Filter out any sub-frame loads
-    if (aWebProgress.isTopLevel) {
-      // Filter out any onLocationChanges triggered by anchor navigation
-      // or history.push/pop/replaceState.
-      if (aRequest) {
-        // Initialize the click-to-play state.
-        aBrowser._clickToPlayPluginsActivated = false;
-        aBrowser._pluginScriptedState = gPluginHandler.PLUGIN_SCRIPTED_STATE_NONE;
-      }
-=======
     // Filter out sub-frame loads and location changes caused by anchor
     // navigation or history.push/pop/replaceState.
-    if (aBrowser.contentWindow == aWebProgress.DOMWindow &&
+    if (aWebProgress.isTopLevel &&
         !(aFlags & Ci.nsIWebProgressListener.LOCATION_CHANGE_SAME_DOCUMENT)) {
       // Initialize the click-to-play state.
       aBrowser._clickToPlayPluginsActivated = new Map();
@@ -4815,7 +4792,6 @@
       if (aBrowser != gBrowser.selectedBrowser)
         gBrowser.getNotificationBox(aBrowser).removeTransientNotifications();
 
->>>>>>> ef526bd3
       FullZoom.onLocationChange(aLocationURI, false, aBrowser);
     }
   },
