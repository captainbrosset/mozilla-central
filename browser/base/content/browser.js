# -*- Mode: javascript; tab-width: 2; indent-tabs-mode: nil; c-basic-offset: 2 -*-
# This Source Code Form is subject to the terms of the Mozilla Public
# License, v. 2.0. If a copy of the MPL was not distributed with this
# file, You can obtain one at http://mozilla.org/MPL/2.0/.

let Ci = Components.interfaces;
let Cu = Components.utils;

Cu.import("resource://gre/modules/XPCOMUtils.jsm");
Cu.import("resource:///modules/RecentWindow.jsm");

const nsIWebNavigation = Ci.nsIWebNavigation;

var gCharsetMenu = null;
var gLastBrowserCharset = null;
var gPrevCharset = null;
var gProxyFavIcon = null;
var gLastValidURLStr = "";
var gInPrintPreviewMode = false;
var gContextMenu = null; // nsContextMenu instance
<<<<<<< HEAD
var gContextMenuContext = null;
=======
>>>>>>> b388656f
var gMultiProcessBrowser = false;

#ifndef XP_MACOSX
var gEditUIVisible = true;
#endif

[
  ["gBrowser",            "content"],
  ["gNavToolbox",         "navigator-toolbox"],
  ["gURLBar",             "urlbar"],
  ["gNavigatorBundle",    "bundle_browser"]
].forEach(function (elementGlobal) {
  var [name, id] = elementGlobal;
  window.__defineGetter__(name, function () {
    var element = document.getElementById(id);
    if (!element)
      return null;
    delete window[name];
    return window[name] = element;
  });
  window.__defineSetter__(name, function (val) {
    delete window[name];
    return window[name] = val;
  });
});

// Smart getter for the findbar.  If you don't wish to force the creation of
// the findbar, check gFindBarInitialized first.
var gFindBarInitialized = false;
XPCOMUtils.defineLazyGetter(window, "gFindBar", function() {
  let XULNS = "http://www.mozilla.org/keymaster/gatekeeper/there.is.only.xul";
  let findbar = document.createElementNS(XULNS, "findbar");
  findbar.id = "FindToolbar";

  let browserBottomBox = document.getElementById("browser-bottombox");
  browserBottomBox.insertBefore(findbar, browserBottomBox.firstChild);

  // Force a style flush to ensure that our binding is attached.
  findbar.clientTop;
  findbar.browser = gBrowser;
  window.gFindBarInitialized = true;
  return findbar;
});

XPCOMUtils.defineLazyGetter(this, "gPrefService", function() {
  return Services.prefs;
});

this.__defineGetter__("AddonManager", function() {
  let tmp = {};
  Cu.import("resource://gre/modules/AddonManager.jsm", tmp);
  return this.AddonManager = tmp.AddonManager;
});
this.__defineSetter__("AddonManager", function (val) {
  delete this.AddonManager;
  return this.AddonManager = val;
});

this.__defineGetter__("PluralForm", function() {
  Cu.import("resource://gre/modules/PluralForm.jsm");
  return this.PluralForm;
});
this.__defineSetter__("PluralForm", function (val) {
  delete this.PluralForm;
  return this.PluralForm = val;
});

XPCOMUtils.defineLazyModuleGetter(this, "TelemetryStopwatch",
  "resource://gre/modules/TelemetryStopwatch.jsm");

XPCOMUtils.defineLazyModuleGetter(this, "AboutHomeUtils",
  "resource:///modules/AboutHomeUtils.jsm");

#ifdef MOZ_SERVICES_SYNC
XPCOMUtils.defineLazyModuleGetter(this, "Weave",
  "resource://services-sync/main.js");
#endif

XPCOMUtils.defineLazyGetter(this, "PopupNotifications", function () {
  let tmp = {};
  Cu.import("resource://gre/modules/PopupNotifications.jsm", tmp);
  try {
    return new tmp.PopupNotifications(gBrowser,
                                      document.getElementById("notification-popup"),
                                      document.getElementById("notification-popup-box"));
  } catch (ex) {
    Cu.reportError(ex);
    return null;
  }
});

XPCOMUtils.defineLazyGetter(this, "DeveloperToolbar", function() {
  let tmp = {};
  Cu.import("resource:///modules/devtools/DeveloperToolbar.jsm", tmp);
  return new tmp.DeveloperToolbar(window, document.getElementById("developer-toolbar"));
});

XPCOMUtils.defineLazyGetter(this, "DebuggerUI", function() {
  let tmp = {};
  Cu.import("resource:///modules/devtools/DebuggerUI.jsm", tmp);
  return new tmp.DebuggerUI(window);
});

XPCOMUtils.defineLazyModuleGetter(this, "Social",
  "resource:///modules/Social.jsm");

XPCOMUtils.defineLazyModuleGetter(this, "PageThumbs",
  "resource://gre/modules/PageThumbs.jsm");

#ifdef MOZ_SAFE_BROWSING
XPCOMUtils.defineLazyModuleGetter(this, "SafeBrowsing",
  "resource://gre/modules/SafeBrowsing.jsm");
#endif

XPCOMUtils.defineLazyModuleGetter(this, "gBrowserNewTabPreloader",
  "resource:///modules/BrowserNewTabPreloader.jsm", "BrowserNewTabPreloader");

XPCOMUtils.defineLazyModuleGetter(this, "PrivateBrowsingUtils",
  "resource://gre/modules/PrivateBrowsingUtils.jsm");

let gInitialPages = [
  "about:blank",
  "about:newtab",
  "about:home",
  "about:privatebrowsing",
  "about:sessionrestore"
];

#include browser-addons.js
#include browser-feeds.js
#include browser-fullScreen.js
#include browser-fullZoom.js
#include browser-places.js
#include browser-plugins.js
#include browser-parent.js
#include browser-safebrowsing.js
#include browser-social.js
#include browser-tabPreviews.js
#include browser-tabview.js
#include browser-thumbnails.js
#include browser-webrtcUI.js
#include browser-gestureSupport.js

#ifdef MOZ_DATA_REPORTING
#include browser-data-submission-info-bar.js
#endif

#ifdef MOZ_SERVICES_SYNC
#include browser-syncui.js
#endif

XPCOMUtils.defineLazyGetter(this, "Win7Features", function () {
#ifdef XP_WIN
  const WINTASKBAR_CONTRACTID = "@mozilla.org/windows-taskbar;1";
  if (WINTASKBAR_CONTRACTID in Cc &&
      Cc[WINTASKBAR_CONTRACTID].getService(Ci.nsIWinTaskbar).available) {
    let AeroPeek = Cu.import("resource:///modules/WindowsPreviewPerTab.jsm", {}).AeroPeek;
    return {
      onOpenWindow: function () {
        AeroPeek.onOpenWindow(window);
      },
      onCloseWindow: function () {
        AeroPeek.onCloseWindow(window);
      }
    };
  }
#endif
  return null;
});

#ifdef MOZ_CRASHREPORTER
XPCOMUtils.defineLazyServiceGetter(this, "gCrashReporter",
                                   "@mozilla.org/xre/app-info;1",
                                   "nsICrashReporter");
#endif

XPCOMUtils.defineLazyGetter(this, "PageMenu", function() {
  let tmp = {};
  Cu.import("resource://gre/modules/PageMenu.jsm", tmp);
  return new tmp.PageMenu();
});

/**
* We can avoid adding multiple load event listeners and save some time by adding
* one listener that calls all real handlers.
*/
function pageShowEventHandlers(persisted) {
  charsetLoadListener();
  XULBrowserWindow.asyncUpdateUI();

  // The PluginClickToPlay events are not fired when navigating using the
  // BF cache. |persisted| is true when the page is loaded from the
  // BF cache, so this code reshows the notification if necessary.
  if (persisted)
    gPluginHandler.reshowClickToPlayNotification();
}

function UpdateBackForwardCommands(aWebNavigation) {
  var backBroadcaster = document.getElementById("Browser:Back");
  var forwardBroadcaster = document.getElementById("Browser:Forward");

  // Avoid setting attributes on broadcasters if the value hasn't changed!
  // Remember, guys, setting attributes on elements is expensive!  They
  // get inherited into anonymous content, broadcast to other widgets, etc.!
  // Don't do it if the value hasn't changed! - dwh

  var backDisabled = backBroadcaster.hasAttribute("disabled");
  var forwardDisabled = forwardBroadcaster.hasAttribute("disabled");
  if (backDisabled == aWebNavigation.canGoBack) {
    if (backDisabled)
      backBroadcaster.removeAttribute("disabled");
    else
      backBroadcaster.setAttribute("disabled", true);
  }

  if (forwardDisabled == aWebNavigation.canGoForward) {
    if (forwardDisabled)
      forwardBroadcaster.removeAttribute("disabled");
    else
      forwardBroadcaster.setAttribute("disabled", true);
  }
}

/**
 * Click-and-Hold implementation for the Back and Forward buttons
 * XXXmano: should this live in toolbarbutton.xml?
 */
function SetClickAndHoldHandlers() {
  var timer;

  function openMenu(aButton) {
    cancelHold(aButton);
    aButton.firstChild.hidden = false;
    aButton.open = true;
  }

  function mousedownHandler(aEvent) {
    if (aEvent.button != 0 ||
        aEvent.currentTarget.open ||
        aEvent.currentTarget.disabled)
      return;

    // Prevent the menupopup from opening immediately
    aEvent.currentTarget.firstChild.hidden = true;

    aEvent.currentTarget.addEventListener("mouseout", mouseoutHandler, false);
    aEvent.currentTarget.addEventListener("mouseup", mouseupHandler, false);
    timer = setTimeout(openMenu, 500, aEvent.currentTarget);
  }

  function mouseoutHandler(aEvent) {
    let buttonRect = aEvent.currentTarget.getBoundingClientRect();
    if (aEvent.clientX >= buttonRect.left &&
        aEvent.clientX <= buttonRect.right &&
        aEvent.clientY >= buttonRect.bottom)
      openMenu(aEvent.currentTarget);
    else
      cancelHold(aEvent.currentTarget);
  }

  function mouseupHandler(aEvent) {
    cancelHold(aEvent.currentTarget);
  }

  function cancelHold(aButton) {
    clearTimeout(timer);
    aButton.removeEventListener("mouseout", mouseoutHandler, false);
    aButton.removeEventListener("mouseup", mouseupHandler, false);
  }

  function clickHandler(aEvent) {
    if (aEvent.button == 0 &&
        aEvent.target == aEvent.currentTarget &&
        !aEvent.currentTarget.open &&
        !aEvent.currentTarget.disabled) {
      let cmdEvent = document.createEvent("xulcommandevent");
      cmdEvent.initCommandEvent("command", true, true, window, 0,
                                aEvent.ctrlKey, aEvent.altKey, aEvent.shiftKey,
                                aEvent.metaKey, null);
      aEvent.currentTarget.dispatchEvent(cmdEvent);
    }
  }

  function _addClickAndHoldListenersOnElement(aElm) {
    aElm.addEventListener("mousedown", mousedownHandler, true);
    aElm.addEventListener("click", clickHandler, true);
  }

  // Bug 414797: Clone unified-back-forward-button's context menu into both the
  // back and the forward buttons.
  var unifiedButton = document.getElementById("unified-back-forward-button");
  if (unifiedButton && !unifiedButton._clickHandlersAttached) {
    unifiedButton._clickHandlersAttached = true;

    let popup = document.getElementById("backForwardMenu").cloneNode(true);
    popup.removeAttribute("id");
    // Prevent the context attribute on unified-back-forward-button from being
    // inherited.
    popup.setAttribute("context", "");

    let backButton = document.getElementById("back-button");
    backButton.setAttribute("type", "menu");
    backButton.appendChild(popup);
    _addClickAndHoldListenersOnElement(backButton);

    let forwardButton = document.getElementById("forward-button");
    popup = popup.cloneNode(true);
    forwardButton.setAttribute("type", "menu");
    forwardButton.appendChild(popup);
    _addClickAndHoldListenersOnElement(forwardButton);
  }
}

const gSessionHistoryObserver = {
  observe: function(subject, topic, data)
  {
    if (topic != "browser:purge-session-history")
      return;

    var backCommand = document.getElementById("Browser:Back");
    backCommand.setAttribute("disabled", "true");
    var fwdCommand = document.getElementById("Browser:Forward");
    fwdCommand.setAttribute("disabled", "true");

    // Hide session restore button on about:home
    window.messageManager.broadcastAsyncMessage("Browser:HideSessionRestoreButton");

    if (gURLBar) {
      // Clear undo history of the URL bar
      gURLBar.editor.transactionManager.clear()
    }
  }
};

/**
 * Given a starting docshell and a URI to look up, find the docshell the URI
 * is loaded in.
 * @param   aDocument
 *          A document to find instead of using just a URI - this is more specific.
 * @param   aDocShell
 *          The doc shell to start at
 * @param   aSoughtURI
 *          The URI that we're looking for
 * @returns The doc shell that the sought URI is loaded in. Can be in
 *          subframes.
 */
function findChildShell(aDocument, aDocShell, aSoughtURI) {
  aDocShell.QueryInterface(Components.interfaces.nsIWebNavigation);
  aDocShell.QueryInterface(Components.interfaces.nsIInterfaceRequestor);
  var doc = aDocShell.getInterface(Components.interfaces.nsIDOMDocument);
  if ((aDocument && doc == aDocument) ||
      (aSoughtURI && aSoughtURI.spec == aDocShell.currentURI.spec))
    return aDocShell;

  var node = aDocShell.QueryInterface(Components.interfaces.nsIDocShellTreeNode);
  for (var i = 0; i < node.childCount; ++i) {
    var docShell = node.getChildAt(i);
    docShell = findChildShell(aDocument, docShell, aSoughtURI);
    if (docShell)
      return docShell;
  }
  return null;
}

var gPopupBlockerObserver = {
  _reportButton: null,

  onReportButtonClick: function (aEvent)
  {
    if (aEvent.button != 0 || aEvent.target != this._reportButton)
      return;

    document.getElementById("blockedPopupOptions")
            .openPopup(this._reportButton, "after_end", 0, 2, false, false, aEvent);
  },

  handleEvent: function (aEvent)
  {
    if (aEvent.originalTarget != gBrowser.selectedBrowser)
      return;

    if (!this._reportButton && gURLBar)
      this._reportButton = document.getElementById("page-report-button");

    if (!gBrowser.pageReport) {
      // Hide the icon in the location bar (if the location bar exists)
      if (gURLBar)
        this._reportButton.hidden = true;
      return;
    }

    if (gURLBar)
      this._reportButton.hidden = false;

    // Only show the notification again if we've not already shown it. Since
    // notifications are per-browser, we don't need to worry about re-adding
    // it.
    if (!gBrowser.pageReport.reported) {
      if (gPrefService.getBoolPref("privacy.popups.showBrowserMessage")) {
        var brandBundle = document.getElementById("bundle_brand");
        var brandShortName = brandBundle.getString("brandShortName");
        var popupCount = gBrowser.pageReport.length;
#ifdef XP_WIN
        var popupButtonText = gNavigatorBundle.getString("popupWarningButton");
        var popupButtonAccesskey = gNavigatorBundle.getString("popupWarningButton.accesskey");
#else
        var popupButtonText = gNavigatorBundle.getString("popupWarningButtonUnix");
        var popupButtonAccesskey = gNavigatorBundle.getString("popupWarningButtonUnix.accesskey");
#endif
        var messageBase = gNavigatorBundle.getString("popupWarning.message");
        var message = PluralForm.get(popupCount, messageBase)
                                .replace("#1", brandShortName)
                                .replace("#2", popupCount);

        var notificationBox = gBrowser.getNotificationBox();
        var notification = notificationBox.getNotificationWithValue("popup-blocked");
        if (notification) {
          notification.label = message;
        }
        else {
          var buttons = [{
            label: popupButtonText,
            accessKey: popupButtonAccesskey,
            popup: "blockedPopupOptions",
            callback: null
          }];

          const priority = notificationBox.PRIORITY_WARNING_MEDIUM;
          notificationBox.appendNotification(message, "popup-blocked",
                                             "chrome://browser/skin/Info.png",
                                             priority, buttons);
        }
      }

      // Record the fact that we've reported this blocked popup, so we don't
      // show it again.
      gBrowser.pageReport.reported = true;
    }
  },

  toggleAllowPopupsForSite: function (aEvent)
  {
    var pm = Services.perms;
    var shouldBlock = aEvent.target.getAttribute("block") == "true";
    var perm = shouldBlock ? pm.DENY_ACTION : pm.ALLOW_ACTION;
    pm.add(gBrowser.currentURI, "popup", perm);

    gBrowser.getNotificationBox().removeCurrentNotification();
  },

  fillPopupList: function (aEvent)
  {
    // XXXben - rather than using |currentURI| here, which breaks down on multi-framed sites
    //          we should really walk the pageReport and create a list of "allow for <host>"
    //          menuitems for the common subset of hosts present in the report, this will
    //          make us frame-safe.
    //
    // XXXjst - Note that when this is fixed to work with multi-framed sites,
    //          also back out the fix for bug 343772 where
    //          nsGlobalWindow::CheckOpenAllow() was changed to also
    //          check if the top window's location is whitelisted.
    var uri = gBrowser.currentURI;
    var blockedPopupAllowSite = document.getElementById("blockedPopupAllowSite");
    try {
      blockedPopupAllowSite.removeAttribute("hidden");

      var pm = Services.perms;
      if (pm.testPermission(uri, "popup") == pm.ALLOW_ACTION) {
        // Offer an item to block popups for this site, if a whitelist entry exists
        // already for it.
        let blockString = gNavigatorBundle.getFormattedString("popupBlock", [uri.host || uri.spec]);
        blockedPopupAllowSite.setAttribute("label", blockString);
        blockedPopupAllowSite.setAttribute("block", "true");
      }
      else {
        // Offer an item to allow popups for this site
        let allowString = gNavigatorBundle.getFormattedString("popupAllow", [uri.host || uri.spec]);
        blockedPopupAllowSite.setAttribute("label", allowString);
        blockedPopupAllowSite.removeAttribute("block");
      }
    }
    catch (e) {
      blockedPopupAllowSite.setAttribute("hidden", "true");
    }

    if (PrivateBrowsingUtils.isWindowPrivate(window))
      blockedPopupAllowSite.setAttribute("disabled", "true");
    else
      blockedPopupAllowSite.removeAttribute("disabled");

    var foundUsablePopupURI = false;
    var pageReports = gBrowser.pageReport;
    if (pageReports) {
      for (let pageReport of pageReports) {
        // popupWindowURI will be null if the file picker popup is blocked.
        // xxxdz this should make the option say "Show file picker" and do it (Bug 590306)
        if (!pageReport.popupWindowURI)
          continue;
        var popupURIspec = pageReport.popupWindowURI.spec;

        // Sometimes the popup URI that we get back from the pageReport
        // isn't useful (for instance, netscape.com's popup URI ends up
        // being "http://www.netscape.com", which isn't really the URI of
        // the popup they're trying to show).  This isn't going to be
        // useful to the user, so we won't create a menu item for it.
        if (popupURIspec == "" || popupURIspec == "about:blank" ||
            popupURIspec == uri.spec)
          continue;

        // Because of the short-circuit above, we may end up in a situation
        // in which we don't have any usable popup addresses to show in
        // the menu, and therefore we shouldn't show the separator.  However,
        // since we got past the short-circuit, we must've found at least
        // one usable popup URI and thus we'll turn on the separator later.
        foundUsablePopupURI = true;

        var menuitem = document.createElement("menuitem");
        var label = gNavigatorBundle.getFormattedString("popupShowPopupPrefix",
                                                        [popupURIspec]);
        menuitem.setAttribute("label", label);
        menuitem.setAttribute("popupWindowURI", popupURIspec);
        menuitem.setAttribute("popupWindowFeatures", pageReport.popupWindowFeatures);
        menuitem.setAttribute("popupWindowName", pageReport.popupWindowName);
        menuitem.setAttribute("oncommand", "gPopupBlockerObserver.showBlockedPopup(event);");
        menuitem.requestingWindow = pageReport.requestingWindow;
        menuitem.requestingDocument = pageReport.requestingDocument;
        aEvent.target.appendChild(menuitem);
      }
    }

    // Show or hide the separator, depending on whether we added any
    // showable popup addresses to the menu.
    var blockedPopupsSeparator =
      document.getElementById("blockedPopupsSeparator");
    if (foundUsablePopupURI)
      blockedPopupsSeparator.removeAttribute("hidden");
    else
      blockedPopupsSeparator.setAttribute("hidden", true);

    var blockedPopupDontShowMessage = document.getElementById("blockedPopupDontShowMessage");
    var showMessage = gPrefService.getBoolPref("privacy.popups.showBrowserMessage");
    blockedPopupDontShowMessage.setAttribute("checked", !showMessage);
    if (aEvent.target.anchorNode.id == "page-report-button") {
      aEvent.target.anchorNode.setAttribute("open", "true");
      blockedPopupDontShowMessage.setAttribute("label", gNavigatorBundle.getString("popupWarningDontShowFromLocationbar"));
    } else
      blockedPopupDontShowMessage.setAttribute("label", gNavigatorBundle.getString("popupWarningDontShowFromMessage"));
  },

  onPopupHiding: function (aEvent) {
    if (aEvent.target.anchorNode.id == "page-report-button")
      aEvent.target.anchorNode.removeAttribute("open");

    let item = aEvent.target.lastChild;
    while (item && item.getAttribute("observes") != "blockedPopupsSeparator") {
      let next = item.previousSibling;
      item.parentNode.removeChild(item);
      item = next;
    }
  },

  showBlockedPopup: function (aEvent)
  {
    var target = aEvent.target;
    var popupWindowURI = target.getAttribute("popupWindowURI");
    var features = target.getAttribute("popupWindowFeatures");
    var name = target.getAttribute("popupWindowName");

    var dwi = target.requestingWindow;

    // If we have a requesting window and the requesting document is
    // still the current document, open the popup.
    if (dwi && dwi.document == target.requestingDocument) {
      dwi.open(popupWindowURI, name, features);
    }
  },

  editPopupSettings: function ()
  {
    var host = "";
    try {
      host = gBrowser.currentURI.host;
    }
    catch (e) { }

    var bundlePreferences = document.getElementById("bundle_preferences");
    var params = { blockVisible   : false,
                   sessionVisible : false,
                   allowVisible   : true,
                   prefilledHost  : host,
                   permissionType : "popup",
                   windowTitle    : bundlePreferences.getString("popuppermissionstitle"),
                   introText      : bundlePreferences.getString("popuppermissionstext") };
    var existingWindow = Services.wm.getMostRecentWindow("Browser:Permissions");
    if (existingWindow) {
      existingWindow.initWithParams(params);
      existingWindow.focus();
    }
    else
      window.openDialog("chrome://browser/content/preferences/permissions.xul",
                        "_blank", "resizable,dialog=no,centerscreen", params);
  },

  dontShowMessage: function ()
  {
    var showMessage = gPrefService.getBoolPref("privacy.popups.showBrowserMessage");
    gPrefService.setBoolPref("privacy.popups.showBrowserMessage", !showMessage);
    gBrowser.getNotificationBox().removeCurrentNotification();
  }
};

const gFormSubmitObserver = {
  QueryInterface : XPCOMUtils.generateQI([Ci.nsIFormSubmitObserver]),

  panel: null,

  init: function()
  {
    this.panel = document.getElementById('invalid-form-popup');
  },

  notifyInvalidSubmit : function (aFormElement, aInvalidElements)
  {
    // We are going to handle invalid form submission attempt by focusing the
    // first invalid element and show the corresponding validation message in a
    // panel attached to the element.
    if (!aInvalidElements.length) {
      return;
    }

    // Don't show the popup if the current tab doesn't contain the invalid form.
    if (gBrowser.contentDocument !=
        aFormElement.ownerDocument.defaultView.top.document) {
      return;
    }

    let element = aInvalidElements.queryElementAt(0, Ci.nsISupports);

    if (!(element instanceof HTMLInputElement ||
          element instanceof HTMLTextAreaElement ||
          element instanceof HTMLSelectElement ||
          element instanceof HTMLButtonElement)) {
      return;
    }

    this.panel.firstChild.textContent = element.validationMessage;

    element.focus();

    // If the user interacts with the element and makes it valid or leaves it,
    // we want to remove the popup.
    // We could check for clicks but a click is already removing the popup.
    function blurHandler() {
      gFormSubmitObserver.panel.hidePopup();
    };
    function inputHandler(e) {
      if (e.originalTarget.validity.valid) {
        gFormSubmitObserver.panel.hidePopup();
      } else {
        // If the element is now invalid for a new reason, we should update the
        // error message.
        if (gFormSubmitObserver.panel.firstChild.textContent !=
            e.originalTarget.validationMessage) {
          gFormSubmitObserver.panel.firstChild.textContent =
            e.originalTarget.validationMessage;
        }
      }
    };
    element.addEventListener("input", inputHandler, false);
    element.addEventListener("blur", blurHandler, false);

    // One event to bring them all and in the darkness bind them.
    this.panel.addEventListener("popuphiding", function onPopupHiding(aEvent) {
      aEvent.target.removeEventListener("popuphiding", onPopupHiding, false);
      element.removeEventListener("input", inputHandler, false);
      element.removeEventListener("blur", blurHandler, false);
    }, false);

    this.panel.hidden = false;

    // We want to show the popup at the middle of checkbox and radio buttons
    // and where the content begin for the other elements.
    let offset = 0;
    let position = "";

    if (element.tagName == 'INPUT' &&
        (element.type == 'radio' || element.type == 'checkbox')) {
      position = "bottomcenter topleft";
    } else {
      let win = element.ownerDocument.defaultView;
      let style = win.getComputedStyle(element, null);
      let utils = win.QueryInterface(Components.interfaces.nsIInterfaceRequestor)
                     .getInterface(Components.interfaces.nsIDOMWindowUtils);

      if (style.direction == 'rtl') {
        offset = parseInt(style.paddingRight) + parseInt(style.borderRightWidth);
      } else {
        offset = parseInt(style.paddingLeft) + parseInt(style.borderLeftWidth);
      }

      offset = Math.round(offset * utils.fullZoom);

      position = "after_start";
    }

    this.panel.openPopup(element, position, offset, 0);
  }
};

var gBrowserInit = {
  onLoad: function() {
    // window.arguments[0]: URI to load (string), or an nsISupportsArray of
    //                      nsISupportsStrings to load, or a xul:tab of
    //                      a tabbrowser, which will be replaced by this
    //                      window (for this case, all other arguments are
    //                      ignored).
    //                 [1]: character set (string)
    //                 [2]: referrer (nsIURI)
    //                 [3]: postData (nsIInputStream)
    //                 [4]: allowThirdPartyFixup (bool)
    if ("arguments" in window && window.arguments[0])
      var uriToLoad = window.arguments[0];

<<<<<<< HEAD
    gMultiProcessBrowser = Services.prefs.getBoolPref("browser.tabs.remote");
=======
    gMultiProcessBrowser = gPrefService.getBoolPref("browser.tabs.remote");
>>>>>>> b388656f

    var mustLoadSidebar = false;

    Cc["@mozilla.org/eventlistenerservice;1"]
      .getService(Ci.nsIEventListenerService)
      .addSystemEventListener(gBrowser, "click", contentAreaClick, true);

    gBrowser.addEventListener("DOMUpdatePageReport", gPopupBlockerObserver, false);

    // Note that the XBL binding is untrusted
    gBrowser.addEventListener("PluginBindingAttached", gPluginHandler, true, true);
    gBrowser.addEventListener("PluginScripted",        gPluginHandler, true);
    gBrowser.addEventListener("PluginCrashed",         gPluginHandler, true);
    gBrowser.addEventListener("PluginOutdated",        gPluginHandler, true);

    gBrowser.addEventListener("NewPluginInstalled", gPluginHandler.newPluginInstalled, true);

    Services.obs.addObserver(gPluginHandler.pluginCrashed, "plugin-crashed", false);

    window.addEventListener("AppCommand", HandleAppCommandEvent, true);

    messageManager.loadFrameScript("chrome://browser/content/content.js", true);
    messageManager.loadFrameScript("chrome://browser/content/content-sessionStore.js", true);

    if (gMultiProcessBrowser)
      BrowserParent.init();

    // initialize observers and listeners
    // and give C++ access to gBrowser
    gBrowser.init();
    XULBrowserWindow.init();
    window.QueryInterface(Ci.nsIInterfaceRequestor)
          .getInterface(nsIWebNavigation)
          .QueryInterface(Ci.nsIDocShellTreeItem).treeOwner
          .QueryInterface(Ci.nsIInterfaceRequestor)
          .getInterface(Ci.nsIXULWindow)
          .XULBrowserWindow = window.XULBrowserWindow;
    window.QueryInterface(Ci.nsIDOMChromeWindow).browserDOMWindow =
      new nsBrowserAccess();

    // set default character set if provided
    if ("arguments" in window && window.arguments.length > 1 && window.arguments[1]) {
      if (window.arguments[1].startsWith("charset=")) {
        var arrayArgComponents = window.arguments[1].split("=");
        if (arrayArgComponents) {
          //we should "inherit" the charset menu setting in a new window
          getMarkupDocumentViewer().defaultCharacterSet = arrayArgComponents[1];
        }
      }
    }

    // Manually hook up session and global history for the first browser
    // so that we don't have to load global history before bringing up a
    // window.
    // Wire up session and global history before any possible
    // progress notifications for back/forward button updating
    gBrowser.webNavigation.sessionHistory = Cc["@mozilla.org/browser/shistory;1"].
                                            createInstance(Ci.nsISHistory);
    Services.obs.addObserver(gBrowser.browsers[0], "browser:purge-session-history", false);

    // remove the disablehistory attribute so the browser cleans up, as
    // though it had done this work itself
    gBrowser.browsers[0].removeAttribute("disablehistory");

    // enable global history
    try {
      if (!gMultiProcessBrowser)
        gBrowser.docShell.QueryInterface(Ci.nsIDocShellHistory).useGlobalHistory = true;
    } catch(ex) {
      Cu.reportError("Places database may be locked: " + ex);
    }

    // hook up UI through progress listener
    gBrowser.addProgressListener(window.XULBrowserWindow);
    gBrowser.addTabsProgressListener(window.TabsProgressListener);

    // setup our common DOMLinkAdded listener
    gBrowser.addEventListener("DOMLinkAdded", DOMLinkHandler, false);

    // setup our MozApplicationManifest listener
    gBrowser.addEventListener("MozApplicationManifest",
                              OfflineApps, false);

    // setup simple gestures support
    gGestureSupport.init(true);

    // setup history swipe animation
    gHistorySwipeAnimation.init();

    if (window.opener && !window.opener.closed) {
      let openerSidebarBox = window.opener.document.getElementById("sidebar-box");
      // If the opener had a sidebar, open the same sidebar in our window.
      // The opener can be the hidden window too, if we're coming from the state
      // where no windows are open, and the hidden window has no sidebar box.
      if (openerSidebarBox && !openerSidebarBox.hidden) {
        let sidebarCmd = openerSidebarBox.getAttribute("sidebarcommand");
        let sidebarCmdElem = document.getElementById(sidebarCmd);

        // dynamically generated sidebars will fail this check.
        if (sidebarCmdElem) {
          let sidebarBox = document.getElementById("sidebar-box");
          let sidebarTitle = document.getElementById("sidebar-title");

          sidebarTitle.setAttribute(
            "value", window.opener.document.getElementById("sidebar-title").getAttribute("value"));
          sidebarBox.setAttribute("width", openerSidebarBox.boxObject.width);

          sidebarBox.setAttribute("sidebarcommand", sidebarCmd);
          // Note: we're setting 'src' on sidebarBox, which is a <vbox>, not on
          // the <browser id="sidebar">. This lets us delay the actual load until
          // delayedStartup().
          sidebarBox.setAttribute(
            "src", window.opener.document.getElementById("sidebar").getAttribute("src"));
          mustLoadSidebar = true;

          sidebarBox.hidden = false;
          document.getElementById("sidebar-splitter").hidden = false;
          sidebarCmdElem.setAttribute("checked", "true");
        }
      }
    }
    else {
      let box = document.getElementById("sidebar-box");
      if (box.hasAttribute("sidebarcommand")) {
        let commandID = box.getAttribute("sidebarcommand");
        if (commandID) {
          let command = document.getElementById(commandID);
          if (command) {
            mustLoadSidebar = true;
            box.hidden = false;
            document.getElementById("sidebar-splitter").hidden = false;
            command.setAttribute("checked", "true");
          }
          else {
            // Remove the |sidebarcommand| attribute, because the element it
            // refers to no longer exists, so we should assume this sidebar
            // panel has been uninstalled. (249883)
            box.removeAttribute("sidebarcommand");
          }
        }
      }
    }

    // Certain kinds of automigration rely on this notification to complete their
    // tasks BEFORE the browser window is shown.
    Services.obs.notifyObservers(null, "browser-window-before-show", "");

    // Set a sane starting width/height for all resolutions on new profiles.
    if (!document.documentElement.hasAttribute("width")) {
      let defaultWidth;
      let defaultHeight;

      // Very small: maximize the window
      // Portrait  : use about full width and 3/4 height, to view entire pages
      //             at once (without being obnoxiously tall)
      // Widescreen: use about half width, to suggest side-by-side page view
      // Otherwise : use 3/4 height and width
      if (screen.availHeight <= 600) {
        document.documentElement.setAttribute("sizemode", "maximized");
        defaultWidth = 610;
        defaultHeight = 450;
      }
      else {
        if (screen.availWidth <= screen.availHeight) {
          defaultWidth = screen.availWidth * .9;
          defaultHeight = screen.availHeight * .75;
        }
        else if (screen.availWidth >= 2048) {
          defaultWidth = (screen.availWidth / 2) - 20;
          defaultHeight = screen.availHeight - 10;
        }
        else {
          defaultWidth = screen.availWidth * .75;
          defaultHeight = screen.availHeight * .75;
        }

#ifdef MOZ_WIDGET_GTK2
        // On X, we're not currently able to account for the size of the window
        // border.  Use 28px as a guess (titlebar + bottom window border)
        defaultHeight -= 28;
#endif
      }
      document.documentElement.setAttribute("width", defaultWidth);
      document.documentElement.setAttribute("height", defaultHeight);
    }

    if (!gShowPageResizers)
      document.getElementById("status-bar").setAttribute("hideresizer", "true");

    if (!window.toolbar.visible) {
      // adjust browser UI for popups
      if (gURLBar) {
        gURLBar.setAttribute("readonly", "true");
        gURLBar.setAttribute("enablehistory", "false");
      }
      goSetCommandEnabled("cmd_newNavigatorTab", false);
    }

#ifdef MENUBAR_CAN_AUTOHIDE
    updateAppButtonDisplay();
#endif

    // Misc. inits.
    CombinedStopReload.init();
    TabsOnTop.init();
    gPrivateBrowsingUI.init();
    TabsInTitlebar.init();
    retrieveToolbarIconsizesFromTheme();

    // Wait until chrome is painted before executing code not critical to making the window visible
    this._boundDelayedStartup = this._delayedStartup.bind(this, uriToLoad, mustLoadSidebar);
    window.addEventListener("MozAfterPaint", this._boundDelayedStartup);

    this._loadHandled = true;
  },

  _cancelDelayedStartup: function () {
    window.removeEventListener("MozAfterPaint", this._boundDelayedStartup);
    this._boundDelayedStartup = null;
  },

  _delayedStartup: function(uriToLoad, mustLoadSidebar) {
    let tmp = {};
    Cu.import("resource://gre/modules/TelemetryTimestamps.jsm", tmp);
    let TelemetryTimestamps = tmp.TelemetryTimestamps;
    TelemetryTimestamps.add("delayedStartupStarted");

    this._cancelDelayedStartup();

    var isLoadingBlank = isBlankPageURL(uriToLoad);

    // This pageshow listener needs to be registered before we may call
    // swapBrowsersAndCloseOther() to receive pageshow events fired by that.
    gBrowser.addEventListener("pageshow", function(event) {
      // Filter out events that are not about the document load we are interested in
      if (content && event.target == content.document)
        setTimeout(pageShowEventHandlers, 0, event.persisted);
    }, true);

    if (uriToLoad && uriToLoad != "about:blank") {
      if (uriToLoad instanceof Ci.nsISupportsArray) {
        let count = uriToLoad.Count();
        let specs = [];
        for (let i = 0; i < count; i++) {
          let urisstring = uriToLoad.GetElementAt(i).QueryInterface(Ci.nsISupportsString);
          specs.push(urisstring.data);
        }

        // This function throws for certain malformed URIs, so use exception handling
        // so that we don't disrupt startup
        try {
          gBrowser.loadTabs(specs, false, true);
        } catch (e) {}
      }
      else if (uriToLoad instanceof XULElement) {
        // swap the given tab with the default about:blank tab and then close
        // the original tab in the other window.

        // Stop the about:blank load
        gBrowser.stop();
        // make sure it has a docshell
        gBrowser.docShell;

        gBrowser.swapBrowsersAndCloseOther(gBrowser.selectedTab, uriToLoad);
      }
      else if (window.arguments.length >= 3) {
        loadURI(uriToLoad, window.arguments[2], window.arguments[3] || null,
                window.arguments[4] || false);
        window.focus();
      }
      // Note: loadOneOrMoreURIs *must not* be called if window.arguments.length >= 3.
      // Such callers expect that window.arguments[0] is handled as a single URI.
      else
        loadOneOrMoreURIs(uriToLoad);
    }

#ifdef MOZ_SAFE_BROWSING
    // Bug 778855 - Perf regression if we do this here. To be addressed in bug 779008.
    setTimeout(function() { SafeBrowsing.init(); }, 2000);
#endif

    Services.obs.addObserver(gSessionHistoryObserver, "browser:purge-session-history", false);
    Services.obs.addObserver(gXPInstallObserver, "addon-install-disabled", false);
    Services.obs.addObserver(gXPInstallObserver, "addon-install-started", false);
    Services.obs.addObserver(gXPInstallObserver, "addon-install-blocked", false);
    Services.obs.addObserver(gXPInstallObserver, "addon-install-failed", false);
    Services.obs.addObserver(gXPInstallObserver, "addon-install-complete", false);
    Services.obs.addObserver(gFormSubmitObserver, "invalidformsubmit", false);

    BrowserOffline.init();
    OfflineApps.init();
    IndexedDBPromptHelper.init();
    gFormSubmitObserver.init();
    SocialUI.init();
    AddonManager.addAddonListener(AddonsMgrListener);
    WebrtcIndicator.init();

    // Ensure login manager is up and running.
    Services.logins;

    if (mustLoadSidebar) {
      let sidebar = document.getElementById("sidebar");
      let sidebarBox = document.getElementById("sidebar-box");
      sidebar.setAttribute("src", sidebarBox.getAttribute("src"));
    }

    UpdateUrlbarSearchSplitterState();

    if (!isLoadingBlank || !focusAndSelectUrlBar())
      gBrowser.selectedBrowser.focus();

    gNavToolbox.customizeDone = BrowserToolboxCustomizeDone;
    gNavToolbox.customizeChange = BrowserToolboxCustomizeChange;

    // Set up Sanitize Item
    this._initializeSanitizer();

    // Enable/Disable auto-hide tabbar
    gBrowser.tabContainer.updateVisibility();

    gPrefService.addObserver(gHomeButton.prefDomain, gHomeButton, false);

    var homeButton = document.getElementById("home-button");
    gHomeButton.updateTooltip(homeButton);
    gHomeButton.updatePersonalToolbarStyle(homeButton);

    // BiDi UI
    gBidiUI = isBidiEnabled();
    if (gBidiUI) {
      document.getElementById("documentDirection-separator").hidden = false;
      document.getElementById("documentDirection-swap").hidden = false;
      document.getElementById("textfieldDirection-separator").hidden = false;
      document.getElementById("textfieldDirection-swap").hidden = false;
    }

    // Setup click-and-hold gestures access to the session history
    // menus if global click-and-hold isn't turned on
    if (!getBoolPref("ui.click_hold_context_menus", false))
      SetClickAndHoldHandlers();

    // Initialize the full zoom setting.
    // We do this before the session restore service gets initialized so we can
    // apply full zoom settings to tabs restored by the session restore service.
    FullZoom.init();

    // Bug 666804 - NetworkPrioritizer support for e10s
    if (!gMultiProcessBrowser) {
      let NP = {};
      Cu.import("resource:///modules/NetworkPrioritizer.jsm", NP);
      NP.trackBrowserWindow(window);
    }

    // initialize the session-restore service (in case it's not already running)
    let ss = Cc["@mozilla.org/browser/sessionstore;1"].getService(Ci.nsISessionStore);
    ss.init(window);

    // Enable the Restore Last Session command if needed
    if (ss.canRestoreLastSession &&
        !PrivateBrowsingUtils.isWindowPrivate(window))
      goSetCommandEnabled("Browser:RestoreLastSession", true);

    PlacesToolbarHelper.init();

    ctrlTab.readPref();
    gPrefService.addObserver(ctrlTab.prefName, ctrlTab, false);

    // Initialize the download manager some time after the app starts so that
    // auto-resume downloads begin (such as after crashing or quitting with
    // active downloads) and speeds up the first-load of the download manager UI.
    // If the user manually opens the download manager before the timeout, the
    // downloads will start right away, and getting the service again won't hurt.
    setTimeout(function() {
      Services.downloads;
      let DownloadTaskbarProgress =
        Cu.import("resource://gre/modules/DownloadTaskbarProgress.jsm", {}).DownloadTaskbarProgress;
      DownloadTaskbarProgress.onBrowserWindowLoad(window);
    }, 10000);

    // The object handling the downloads indicator is also initialized here in the
    // delayed startup function, but the actual indicator element is not loaded
    // unless there are downloads to be displayed.
    DownloadsButton.initializeIndicator();

#ifndef XP_MACOSX
    updateEditUIVisibility();
    let placesContext = document.getElementById("placesContext");
    placesContext.addEventListener("popupshowing", updateEditUIVisibility, false);
    placesContext.addEventListener("popuphiding", updateEditUIVisibility, false);
#endif

    gBrowser.mPanelContainer.addEventListener("InstallBrowserTheme", LightWeightThemeWebInstaller, false, true);
    gBrowser.mPanelContainer.addEventListener("PreviewBrowserTheme", LightWeightThemeWebInstaller, false, true);
    gBrowser.mPanelContainer.addEventListener("ResetBrowserThemePreview", LightWeightThemeWebInstaller, false, true);

    // Bug 666808 - AeroPeek support for e10s
    if (!gMultiProcessBrowser) {
      if (Win7Features)
        Win7Features.onOpenWindow();
    }

   // called when we go into full screen, even if initiated by a web page script
    window.addEventListener("fullscreen", onFullScreen, true);

    // Called when we enter DOM full-screen mode. Note we can already be in browser
    // full-screen mode when we enter DOM full-screen mode.
    window.addEventListener("MozEnteredDomFullscreen", onMozEnteredDomFullscreen, true);

    if (window.fullScreen)
      onFullScreen();
    if (document.mozFullScreen)
      onMozEnteredDomFullscreen();

#ifdef MOZ_SERVICES_SYNC
    // initialize the sync UI
    gSyncUI.init();
#endif

#ifdef MOZ_DATA_REPORTING
    gDataNotificationInfoBar.init();
#endif

    gBrowserThumbnails.init();
    TabView.init();

    setUrlAndSearchBarWidthForConditionalForwardButton();
    window.addEventListener("resize", function resizeHandler(event) {
      if (event.target == window)
        setUrlAndSearchBarWidthForConditionalForwardButton();
    });

    // Enable developer toolbar?
    let devToolbarEnabled = gPrefService.getBoolPref("devtools.toolbar.enabled");
    if (devToolbarEnabled) {
      let cmd = document.getElementById("Tools:DevToolbar");
      cmd.removeAttribute("disabled");
      cmd.removeAttribute("hidden");
      document.getElementById("Tools:DevToolbarFocus").removeAttribute("disabled");

      // Show the toolbar if it was previously visible
      if (gPrefService.getBoolPref("devtools.toolbar.visible")) {
        DeveloperToolbar.show(false);
      }
    }

    // Enable Chrome Debugger?
    let chromeEnabled = gPrefService.getBoolPref("devtools.chrome.enabled");
    let remoteEnabled = chromeEnabled &&
                        gPrefService.getBoolPref("devtools.debugger.chrome-enabled") &&
                        gPrefService.getBoolPref("devtools.debugger.remote-enabled");
    if (remoteEnabled) {
      let cmd = document.getElementById("Tools:ChromeDebugger");
      cmd.removeAttribute("disabled");
      cmd.removeAttribute("hidden");
    }

    // Enable the Browser Console?
    if (chromeEnabled) {
      let cmd = document.getElementById("Tools:BrowserConsole");
      cmd.removeAttribute("disabled");
      cmd.removeAttribute("hidden");
    }

    // Enable Error Console?
    // Temporarily enabled. See bug 798925.
    let consoleEnabled = true || gPrefService.getBoolPref("devtools.errorconsole.enabled") ||
                         chromeEnabled;
    if (consoleEnabled) {
      let cmd = document.getElementById("Tools:ErrorConsole");
      cmd.removeAttribute("disabled");
      cmd.removeAttribute("hidden");
    }

    // Enable Scratchpad in the UI, if the preference allows this.
    let scratchpadEnabled = gPrefService.getBoolPref(Scratchpad.prefEnabledName);
    if (scratchpadEnabled) {
      let cmd = document.getElementById("Tools:Scratchpad");
      cmd.removeAttribute("disabled");
      cmd.removeAttribute("hidden");
    }

    // Enable DevTools connection screen, if the preference allows this.
    let devtoolsRemoteEnabled = gPrefService.getBoolPref("devtools.debugger.remote-enabled");
    if (devtoolsRemoteEnabled) {
      let cmd = document.getElementById("Tools:DevToolsConnect");
      cmd.removeAttribute("disabled");
      cmd.removeAttribute("hidden");
    }

#ifdef MENUBAR_CAN_AUTOHIDE
    // If the user (or the locale) hasn't enabled the top-level "Character
    // Encoding" menu via the "browser.menu.showCharacterEncoding" preference,
    // hide it.
    if ("true" != gPrefService.getComplexValue("browser.menu.showCharacterEncoding",
                                               Ci.nsIPrefLocalizedString).data)
      document.getElementById("appmenu_charsetMenu").hidden = true;
#endif

    // Enable Responsive UI?
    let responsiveUIEnabled = gPrefService.getBoolPref("devtools.responsiveUI.enabled");
    if (responsiveUIEnabled) {
      let cmd = document.getElementById("Tools:ResponsiveUI");
      cmd.removeAttribute("disabled");
      cmd.removeAttribute("hidden");
    }

    // Add Devtools menuitems and listeners
    gDevToolsBrowser.registerBrowserWindow(window);

    let appMenuButton = document.getElementById("appmenu-button");
    let appMenuPopup = document.getElementById("appmenu-popup");
    if (appMenuButton && appMenuPopup) {
      let appMenuOpening = null;
      appMenuButton.addEventListener("mousedown", function(event) {
        if (event.button == 0)
          appMenuOpening = new Date();
      }, false);
      appMenuPopup.addEventListener("popupshown", function(event) {
        if (event.target != appMenuPopup || !appMenuOpening)
          return;
        let duration = new Date() - appMenuOpening;
        appMenuOpening = null;
        Services.telemetry.getHistogramById("FX_APP_MENU_OPEN_MS").add(duration);
      }, false);
    }

    window.addEventListener("mousemove", MousePosTracker, false);
    window.addEventListener("dragover", MousePosTracker, false);

    // End startup crash tracking after a delay to catch crashes while restoring
    // tabs and to postpone saving the pref to disk.
    try {
      const startupCrashEndDelay = 30 * 1000;
      setTimeout(Services.startup.trackStartupCrashEnd, startupCrashEndDelay);
    } catch (ex) {
      Cu.reportError("Could not end startup crash tracking: " + ex);
    }

    Services.obs.notifyObservers(window, "browser-delayed-startup-finished", "");
    setTimeout(function () { BrowserChromeTest.markAsReady(); }, 0);
    TelemetryTimestamps.add("delayedStartupFinished");
  },

  onUnload: function() {
    // In certain scenarios it's possible for unload to be fired before onload,
    // (e.g. if the window is being closed after browser.js loads but before the
    // load completes). In that case, there's nothing to do here.
    if (!this._loadHandled)
      return;

    gDevToolsBrowser.forgetBrowserWindow(window);

    let desc = Object.getOwnPropertyDescriptor(window, "DeveloperToolbar");
    if (desc && !desc.get) {
      DeveloperToolbar.destroy();
    }

    // First clean up services initialized in gBrowserInit.onLoad (or those whose
    // uninit methods don't depend on the services having been initialized).

    CombinedStopReload.uninit();

    gGestureSupport.init(false);

    gHistorySwipeAnimation.uninit();

    FullScreen.cleanup();

    Services.obs.removeObserver(gPluginHandler.pluginCrashed, "plugin-crashed");

    try {
      gBrowser.removeProgressListener(window.XULBrowserWindow);
      gBrowser.removeTabsProgressListener(window.TabsProgressListener);
    } catch (ex) {
    }

    BookmarksMenuButton.uninit();

    TabsOnTop.uninit();

    TabsInTitlebar.uninit();

    var enumerator = Services.wm.getEnumerator(null);
    enumerator.getNext();
    if (!enumerator.hasMoreElements()) {
      document.persist("sidebar-box", "sidebarcommand");
      document.persist("sidebar-box", "width");
      document.persist("sidebar-box", "src");
      document.persist("sidebar-title", "value");
    }

    // Now either cancel delayedStartup, or clean up the services initialized from
    // it.
    if (this._boundDelayedStartup) {
      this._cancelDelayedStartup();
    } else {
      if (Win7Features)
        Win7Features.onCloseWindow();

      gPrefService.removeObserver(ctrlTab.prefName, ctrlTab);
      ctrlTab.uninit();
      TabView.uninit();
      gBrowserThumbnails.uninit();
      FullZoom.destroy();

      Services.obs.removeObserver(gSessionHistoryObserver, "browser:purge-session-history");
      Services.obs.removeObserver(gXPInstallObserver, "addon-install-disabled");
      Services.obs.removeObserver(gXPInstallObserver, "addon-install-started");
      Services.obs.removeObserver(gXPInstallObserver, "addon-install-blocked");
      Services.obs.removeObserver(gXPInstallObserver, "addon-install-failed");
      Services.obs.removeObserver(gXPInstallObserver, "addon-install-complete");
      Services.obs.removeObserver(gFormSubmitObserver, "invalidformsubmit");

      try {
        gPrefService.removeObserver(gHomeButton.prefDomain, gHomeButton);
      } catch (ex) {
        Cu.reportError(ex);
      }

      BrowserOffline.uninit();
      OfflineApps.uninit();
      IndexedDBPromptHelper.uninit();
      AddonManager.removeAddonListener(AddonsMgrListener);
      SocialUI.uninit();
    }

    // Final window teardown, do this last.
    window.XULBrowserWindow.destroy();
    window.XULBrowserWindow = null;
    window.QueryInterface(Ci.nsIInterfaceRequestor)
          .getInterface(Ci.nsIWebNavigation)
          .QueryInterface(Ci.nsIDocShellTreeItem).treeOwner
          .QueryInterface(Ci.nsIInterfaceRequestor)
          .getInterface(Ci.nsIXULWindow)
          .XULBrowserWindow = null;
    window.QueryInterface(Ci.nsIDOMChromeWindow).browserDOMWindow = null;
  },

#ifdef XP_MACOSX
  // nonBrowserWindowStartup(), nonBrowserWindowDelayedStartup(), and
  // nonBrowserWindowShutdown() are used for non-browser windows in
  // macBrowserOverlay
  nonBrowserWindowStartup: function() {
    // Disable inappropriate commands / submenus
    var disabledItems = ['Browser:SavePage',
                         'Browser:SendLink', 'cmd_pageSetup', 'cmd_print', 'cmd_find', 'cmd_findAgain',
                         'viewToolbarsMenu', 'viewSidebarMenuMenu', 'Browser:Reload',
                         'viewFullZoomMenu', 'pageStyleMenu', 'charsetMenu', 'View:PageSource', 'View:FullScreen',
                         'viewHistorySidebar', 'Browser:AddBookmarkAs', 'Browser:BookmarkAllTabs',
                         'View:PageInfo', 'Browser:ToggleTabView', 'Browser:ToggleAddonBar'];
    var element;

    for (let disabledItem of disabledItems) {
      element = document.getElementById(disabledItem);
      if (element)
        element.setAttribute("disabled", "true");
    }

    // If no windows are active (i.e. we're the hidden window), disable the close, minimize
    // and zoom menu commands as well
    if (window.location.href == "chrome://browser/content/hiddenWindow.xul") {
      var hiddenWindowDisabledItems = ['cmd_close', 'minimizeWindow', 'zoomWindow'];
      for (let hiddenWindowDisabledItem of hiddenWindowDisabledItems) {
        element = document.getElementById(hiddenWindowDisabledItem);
        if (element)
          element.setAttribute("disabled", "true");
      }

      // also hide the window-list separator
      element = document.getElementById("sep-window-list");
      element.setAttribute("hidden", "true");

      // Setup the dock menu.
      let dockMenuElement = document.getElementById("menu_mac_dockmenu");
      if (dockMenuElement != null) {
        let nativeMenu = Cc["@mozilla.org/widget/standalonenativemenu;1"]
                         .createInstance(Ci.nsIStandaloneNativeMenu);

        try {
          nativeMenu.init(dockMenuElement);

          let dockSupport = Cc["@mozilla.org/widget/macdocksupport;1"]
                            .getService(Ci.nsIMacDockSupport);
          dockSupport.dockMenu = nativeMenu;
        }
        catch (e) {
        }
      }
    }

    SocialUI.nonBrowserWindowInit();

    if (PrivateBrowsingUtils.permanentPrivateBrowsing) {
      document.getElementById("macDockMenuNewWindow").hidden = true;
    }

    this._delayedStartupTimeoutId = setTimeout(this.nonBrowserWindowDelayedStartup.bind(this), 0);
  },

  nonBrowserWindowDelayedStartup: function() {
    this._delayedStartupTimeoutId = null;

    // initialise the offline listener
    BrowserOffline.init();

    // Set up Sanitize Item
    this._initializeSanitizer();

    // initialize the private browsing UI
    gPrivateBrowsingUI.init();

#ifdef MOZ_SERVICES_SYNC
    // initialize the sync UI
    gSyncUI.init();
#endif
  },

  nonBrowserWindowShutdown: function() {
    // If nonBrowserWindowDelayedStartup hasn't run yet, we have no work to do -
    // just cancel the pending timeout and return;
    if (this._delayedStartupTimeoutId) {
      clearTimeout(this._delayedStartupTimeoutId);
      return;
    }

    BrowserOffline.uninit();
  },
#endif

  _initializeSanitizer: function() {
    const kDidSanitizeDomain = "privacy.sanitize.didShutdownSanitize";
    if (gPrefService.prefHasUserValue(kDidSanitizeDomain)) {
      gPrefService.clearUserPref(kDidSanitizeDomain);
      // We need to persist this preference change, since we want to
      // check it at next app start even if the browser exits abruptly
      gPrefService.savePrefFile(null);
    }

    /**
     * Migrate Firefox 3.0 privacy.item prefs under one of these conditions:
     *
     * a) User has customized any privacy.item prefs
     * b) privacy.sanitize.sanitizeOnShutdown is set
     */
    if (!gPrefService.getBoolPref("privacy.sanitize.migrateFx3Prefs")) {
      let itemBranch = gPrefService.getBranch("privacy.item.");
      let itemArray = itemBranch.getChildList("");

      // See if any privacy.item prefs are set
      let doMigrate = itemArray.some(function (name) itemBranch.prefHasUserValue(name));
      // Or if sanitizeOnShutdown is set
      if (!doMigrate)
        doMigrate = gPrefService.getBoolPref("privacy.sanitize.sanitizeOnShutdown");

      if (doMigrate) {
        let cpdBranch = gPrefService.getBranch("privacy.cpd.");
        let clearOnShutdownBranch = gPrefService.getBranch("privacy.clearOnShutdown.");
        for (let name of itemArray) {
          try {
            // don't migrate password or offlineApps clearing in the CRH dialog since
            // there's no UI for those anymore. They default to false. bug 497656
            if (name != "passwords" && name != "offlineApps")
              cpdBranch.setBoolPref(name, itemBranch.getBoolPref(name));
            clearOnShutdownBranch.setBoolPref(name, itemBranch.getBoolPref(name));
          }
          catch(e) {
            Cu.reportError("Exception thrown during privacy pref migration: " + e);
          }
        }
      }

      gPrefService.setBoolPref("privacy.sanitize.migrateFx3Prefs", true);
    }
  },
}

/* Legacy global init functions */
var BrowserStartup        = gBrowserInit.onLoad.bind(gBrowserInit);
var BrowserShutdown       = gBrowserInit.onUnload.bind(gBrowserInit);
#ifdef XP_MACOSX
var nonBrowserWindowStartup        = gBrowserInit.nonBrowserWindowStartup.bind(gBrowserInit);
var nonBrowserWindowDelayedStartup = gBrowserInit.nonBrowserWindowDelayedStartup.bind(gBrowserInit);
var nonBrowserWindowShutdown       = gBrowserInit.nonBrowserWindowShutdown.bind(gBrowserInit);
#endif

function HandleAppCommandEvent(evt) {
  switch (evt.command) {
  case "Back":
    BrowserBack();
    break;
  case "Forward":
    BrowserForward();
    break;
  case "Reload":
    BrowserReloadSkipCache();
    break;
  case "Stop":
    if (XULBrowserWindow.stopCommand.getAttribute("disabled") != "true")
      BrowserStop();
    break;
  case "Search":
    BrowserSearch.webSearch();
    break;
  case "Bookmarks":
    toggleSidebar('viewBookmarksSidebar');
    break;
  case "Home":
    BrowserHome();
    break;
  case "New":
    BrowserOpenTab();
    break;
  case "Close":
    BrowserCloseTabOrWindow();
    break;
  case "Find":
    gFindBar.onFindCommand();
    break;
  case "Help":
    openHelpLink('firefox-help');
    break;
  case "Open":
    BrowserOpenFileWindow();
    break;
  case "Print":
    PrintUtils.print();
    break;
  case "Save":
    saveDocument(window.content.document);
    break;
  case "SendMail":
    MailIntegration.sendLinkForWindow(window.content);
    break;
  default:
    return;
  }
  evt.stopPropagation();
  evt.preventDefault();
}

function gotoHistoryIndex(aEvent) {
  let index = aEvent.target.getAttribute("index");
  if (!index)
    return false;

  let where = whereToOpenLink(aEvent);

  if (where == "current") {
    // Normal click. Go there in the current tab and update session history.

    try {
      gBrowser.gotoIndex(index);
    }
    catch(ex) {
      return false;
    }
    return true;
  }
  // Modified click. Go there in a new tab/window.

  duplicateTabIn(gBrowser.selectedTab, where, index - gBrowser.sessionHistory.index);
  return true;
}

function BrowserForward(aEvent) {
  let where = whereToOpenLink(aEvent, false, true);

  if (where == "current") {
    try {
      gBrowser.goForward();
    }
    catch(ex) {
    }
  }
  else {
    duplicateTabIn(gBrowser.selectedTab, where, 1);
  }
}

function BrowserBack(aEvent) {
  let where = whereToOpenLink(aEvent, false, true);

  if (where == "current") {
    try {
      gBrowser.goBack();
    }
    catch(ex) {
    }
  }
  else {
    duplicateTabIn(gBrowser.selectedTab, where, -1);
  }
}

function BrowserHandleBackspace()
{
  switch (gPrefService.getIntPref("browser.backspace_action")) {
  case 0:
    BrowserBack();
    break;
  case 1:
    goDoCommand("cmd_scrollPageUp");
    break;
  }
}

function BrowserHandleShiftBackspace()
{
  switch (gPrefService.getIntPref("browser.backspace_action")) {
  case 0:
    BrowserForward();
    break;
  case 1:
    goDoCommand("cmd_scrollPageDown");
    break;
  }
}

function BrowserStop() {
  const stopFlags = nsIWebNavigation.STOP_ALL;
  gBrowser.webNavigation.stop(stopFlags);
}

function BrowserReloadOrDuplicate(aEvent) {
  var backgroundTabModifier = aEvent.button == 1 ||
#ifdef XP_MACOSX
    aEvent.metaKey;
#else
    aEvent.ctrlKey;
#endif
  if (aEvent.shiftKey && !backgroundTabModifier) {
    BrowserReloadSkipCache();
    return;
  }

  let where = whereToOpenLink(aEvent, false, true);
  if (where == "current")
    BrowserReload();
  else
    duplicateTabIn(gBrowser.selectedTab, where);
}

function BrowserReload() {
  const reloadFlags = nsIWebNavigation.LOAD_FLAGS_NONE;
  BrowserReloadWithFlags(reloadFlags);
}

function BrowserReloadSkipCache() {
  // Bypass proxy and cache.
  const reloadFlags = nsIWebNavigation.LOAD_FLAGS_BYPASS_PROXY | nsIWebNavigation.LOAD_FLAGS_BYPASS_CACHE;
  BrowserReloadWithFlags(reloadFlags);
}

var BrowserHome = BrowserGoHome;
function BrowserGoHome(aEvent) {
  if (aEvent && "button" in aEvent &&
      aEvent.button == 2) // right-click: do nothing
    return;

  var homePage = gHomeButton.getHomePage();
  var where = whereToOpenLink(aEvent, false, true);
  var urls;

  // Home page should open in a new tab when current tab is an app tab
  if (where == "current" &&
      gBrowser &&
      gBrowser.selectedTab.pinned)
    where = "tab";

  // openUILinkIn in utilityOverlay.js doesn't handle loading multiple pages
  switch (where) {
  case "current":
    loadOneOrMoreURIs(homePage);
    break;
  case "tabshifted":
  case "tab":
    urls = homePage.split("|");
    var loadInBackground = getBoolPref("browser.tabs.loadBookmarksInBackground", false);
    gBrowser.loadTabs(urls, loadInBackground);
    break;
  case "window":
    OpenBrowserWindow();
    break;
  }
}

function loadOneOrMoreURIs(aURIString)
{
#ifdef XP_MACOSX
  // we're not a browser window, pass the URI string to a new browser window
  if (window.location.href != getBrowserURL())
  {
    window.openDialog(getBrowserURL(), "_blank", "all,dialog=no", aURIString);
    return;
  }
#endif
  // This function throws for certain malformed URIs, so use exception handling
  // so that we don't disrupt startup
  try {
    gBrowser.loadTabs(aURIString.split("|"), false, true);
  }
  catch (e) {
  }
}

function focusAndSelectUrlBar() {
  if (gURLBar) {
    if (window.fullScreen)
      FullScreen.mouseoverToggle(true);

    gURLBar.select();
    if (document.activeElement == gURLBar.inputField)
      return true;
  }
  return false;
}

function openLocation() {
  if (focusAndSelectUrlBar())
    return;

#ifdef XP_MACOSX
  if (window.location.href != getBrowserURL()) {
    var win = getTopWin();
    if (win) {
      // If there's an open browser window, it should handle this command
      win.focus()
      win.openLocation();
    }
    else {
      // If there are no open browser windows, open a new one
      win = window.openDialog("chrome://browser/content/", "_blank",
                              "chrome,all,dialog=no", BROWSER_NEW_TAB_URL);
      win.addEventListener("load", openLocationCallback, false);
    }
    return;
  }
#endif
  openDialog("chrome://browser/content/openLocation.xul", "_blank",
             "chrome,modal,titlebar", window);
}

function openLocationCallback()
{
  // make sure the DOM is ready
  setTimeout(function() { this.openLocation(); }, 0);
}

function BrowserOpenTab()
{
  openUILinkIn(BROWSER_NEW_TAB_URL, "tab");
}

/* Called from the openLocation dialog. This allows that dialog to instruct
   its opener to open a new window and then step completely out of the way.
   Anything less byzantine is causing horrible crashes, rather believably,
   though oddly only on Linux. */
function delayedOpenWindow(chrome, flags, href, postData)
{
  // The other way to use setTimeout,
  // setTimeout(openDialog, 10, chrome, "_blank", flags, url),
  // doesn't work here.  The extra "magic" extra argument setTimeout adds to
  // the callback function would confuse gBrowserInit.onLoad() by making
  // window.arguments[1] be an integer instead of null.
  setTimeout(function() { openDialog(chrome, "_blank", flags, href, null, null, postData); }, 10);
}

/* Required because the tab needs time to set up its content viewers and get the load of
   the URI kicked off before becoming the active content area. */
function delayedOpenTab(aUrl, aReferrer, aCharset, aPostData, aAllowThirdPartyFixup)
{
  gBrowser.loadOneTab(aUrl, {
                      referrerURI: aReferrer,
                      charset: aCharset,
                      postData: aPostData,
                      inBackground: false,
                      allowThirdPartyFixup: aAllowThirdPartyFixup});
}

var gLastOpenDirectory = {
  _lastDir: null,
  get path() {
    if (!this._lastDir || !this._lastDir.exists()) {
      try {
        this._lastDir = gPrefService.getComplexValue("browser.open.lastDir",
                                                     Ci.nsILocalFile);
        if (!this._lastDir.exists())
          this._lastDir = null;
      }
      catch(e) {}
    }
    return this._lastDir;
  },
  set path(val) {
    try {
      if (!val || !val.isDirectory())
        return;
    } catch(e) {
      return;
    }
    this._lastDir = val.clone();

    // Don't save the last open directory pref inside the Private Browsing mode
    if (!PrivateBrowsingUtils.isWindowPrivate(window))
      gPrefService.setComplexValue("browser.open.lastDir", Ci.nsILocalFile,
                                   this._lastDir);
  },
  reset: function() {
    this._lastDir = null;
  }
};

function BrowserOpenFileWindow()
{
  // Get filepicker component.
  try {
    const nsIFilePicker = Ci.nsIFilePicker;
    let fp = Cc["@mozilla.org/filepicker;1"].createInstance(nsIFilePicker);
    let fpCallback = function fpCallback_done(aResult) {
      if (aResult == nsIFilePicker.returnOK) {
        try {
          if (fp.file) {
            gLastOpenDirectory.path =
              fp.file.parent.QueryInterface(Ci.nsILocalFile);
          }
        } catch (ex) {
        }
        openUILinkIn(fp.fileURL.spec, "current");
      }
    };

    fp.init(window, gNavigatorBundle.getString("openFile"),
            nsIFilePicker.modeOpen);
    fp.appendFilters(nsIFilePicker.filterAll | nsIFilePicker.filterText |
                     nsIFilePicker.filterImages | nsIFilePicker.filterXML |
                     nsIFilePicker.filterHTML);
    fp.displayDirectory = gLastOpenDirectory.path;
    fp.open(fpCallback);
  } catch (ex) {
  }
}

function BrowserCloseTabOrWindow() {
#ifdef XP_MACOSX
  // If we're not a browser window, just close the window
  if (window.location.href != getBrowserURL()) {
    closeWindow(true);
    return;
  }
#endif

  // If the current tab is the last one, this will close the window.
  gBrowser.removeCurrentTab({animate: true});
}

function BrowserTryToCloseWindow()
{
  if (WindowIsClosing())
    window.close();     // WindowIsClosing does all the necessary checks
}

function loadURI(uri, referrer, postData, allowThirdPartyFixup) {
  if (postData === undefined)
    postData = null;

  var flags = nsIWebNavigation.LOAD_FLAGS_NONE;
  if (allowThirdPartyFixup)
    flags |= nsIWebNavigation.LOAD_FLAGS_ALLOW_THIRD_PARTY_FIXUP;

  try {
    gBrowser.loadURIWithFlags(uri, flags, referrer, null, postData);
  } catch (e) {}
}

function getShortcutOrURI(aURL, aPostDataRef, aMayInheritPrincipal) {
  // Initialize outparam to false
  if (aMayInheritPrincipal)
    aMayInheritPrincipal.value = false;

  var shortcutURL = null;
  var keyword = aURL;
  var param = "";

  var offset = aURL.indexOf(" ");
  if (offset > 0) {
    keyword = aURL.substr(0, offset);
    param = aURL.substr(offset + 1);
  }

  if (!aPostDataRef)
    aPostDataRef = {};

  var engine = Services.search.getEngineByAlias(keyword);
  if (engine) {
    var submission = engine.getSubmission(param);
    aPostDataRef.value = submission.postData;
    return submission.uri.spec;
  }

  [shortcutURL, aPostDataRef.value] =
    PlacesUtils.getURLAndPostDataForKeyword(keyword);

  if (!shortcutURL)
    return aURL;

  var postData = "";
  if (aPostDataRef.value)
    postData = unescape(aPostDataRef.value);

  if (/%s/i.test(shortcutURL) || /%s/i.test(postData)) {
    var charset = "";
    const re = /^(.*)\&mozcharset=([a-zA-Z][_\-a-zA-Z0-9]+)\s*$/;
    var matches = shortcutURL.match(re);
    if (matches)
      [, shortcutURL, charset] = matches;
    else {
      // Try to get the saved character-set.
      try {
        // makeURI throws if URI is invalid.
        // Will return an empty string if character-set is not found.
        charset = PlacesUtils.history.getCharsetForURI(makeURI(shortcutURL));
      } catch (e) {}
    }

    // encodeURIComponent produces UTF-8, and cannot be used for other charsets.
    // escape() works in those cases, but it doesn't uri-encode +, @, and /.
    // Therefore we need to manually replace these ASCII characters by their
    // encodeURIComponent result, to match the behavior of nsEscape() with
    // url_XPAlphas
    var encodedParam = "";
    if (charset && charset != "UTF-8")
      encodedParam = escape(convertFromUnicode(charset, param)).
                     replace(/[+@\/]+/g, encodeURIComponent);
    else // Default charset is UTF-8
      encodedParam = encodeURIComponent(param);

    shortcutURL = shortcutURL.replace(/%s/g, encodedParam).replace(/%S/g, param);

    if (/%s/i.test(postData)) // POST keyword
      aPostDataRef.value = getPostDataStream(postData, param, encodedParam,
                                             "application/x-www-form-urlencoded");
  }
  else if (param) {
    // This keyword doesn't take a parameter, but one was provided. Just return
    // the original URL.
    aPostDataRef.value = null;

    return aURL;
  }

  // This URL came from a bookmark, so it's safe to let it inherit the current
  // document's principal.
  if (aMayInheritPrincipal)
    aMayInheritPrincipal.value = true;

  return shortcutURL;
}

function getPostDataStream(aStringData, aKeyword, aEncKeyword, aType) {
  var dataStream = Cc["@mozilla.org/io/string-input-stream;1"].
                   createInstance(Ci.nsIStringInputStream);
  aStringData = aStringData.replace(/%s/g, aEncKeyword).replace(/%S/g, aKeyword);
  dataStream.data = aStringData;

  var mimeStream = Cc["@mozilla.org/network/mime-input-stream;1"].
                   createInstance(Ci.nsIMIMEInputStream);
  mimeStream.addHeader("Content-Type", aType);
  mimeStream.addContentLength = true;
  mimeStream.setData(dataStream);
  return mimeStream.QueryInterface(Ci.nsIInputStream);
}

function getLoadContext() {
  return window.QueryInterface(Ci.nsIInterfaceRequestor)
               .getInterface(Ci.nsIWebNavigation)
               .QueryInterface(Ci.nsILoadContext);
}

function readFromClipboard()
{
  var url;

  try {
    // Create transferable that will transfer the text.
    var trans = Components.classes["@mozilla.org/widget/transferable;1"]
                          .createInstance(Components.interfaces.nsITransferable);
    trans.init(getLoadContext());

    trans.addDataFlavor("text/unicode");

    // If available, use selection clipboard, otherwise global one
    if (Services.clipboard.supportsSelectionClipboard())
      Services.clipboard.getData(trans, Services.clipboard.kSelectionClipboard);
    else
      Services.clipboard.getData(trans, Services.clipboard.kGlobalClipboard);

    var data = {};
    var dataLen = {};
    trans.getTransferData("text/unicode", data, dataLen);

    if (data) {
      data = data.value.QueryInterface(Components.interfaces.nsISupportsString);
      url = data.data.substring(0, dataLen.value / 2);
    }
  } catch (ex) {
  }

  return url;
}

function BrowserViewSourceOfDocument(aDocument)
{
  var pageCookie;
  var webNav;

  // Get the document charset
  var docCharset = "charset=" + aDocument.characterSet;

  // Get the nsIWebNavigation associated with the document
  try {
      var win;
      var ifRequestor;

      // Get the DOMWindow for the requested document.  If the DOMWindow
      // cannot be found, then just use the content window...
      //
      // XXX:  This is a bit of a hack...
      win = aDocument.defaultView;
      if (win == window) {
        win = content;
      }
      ifRequestor = win.QueryInterface(Components.interfaces.nsIInterfaceRequestor);

      webNav = ifRequestor.getInterface(nsIWebNavigation);
  } catch(err) {
      // If nsIWebNavigation cannot be found, just get the one for the whole
      // window...
      webNav = gBrowser.webNavigation;
  }
  //
  // Get the 'PageDescriptor' for the current document. This allows the
  // view-source to access the cached copy of the content rather than
  // refetching it from the network...
  //
  try{
    var PageLoader = webNav.QueryInterface(Components.interfaces.nsIWebPageDescriptor);

    pageCookie = PageLoader.currentDescriptor;
  } catch(err) {
    // If no page descriptor is available, just use the view-source URL...
  }

  top.gViewSourceUtils.viewSource(webNav.currentURI.spec, pageCookie, aDocument);
}

// doc - document to use for source, or null for this window's document
// initialTab - name of the initial tab to display, or null for the first tab
// imageElement - image to load in the Media Tab of the Page Info window; can be null/omitted
function BrowserPageInfo(doc, initialTab, imageElement) {
  var args = {doc: doc, initialTab: initialTab, imageElement: imageElement};
  var windows = Services.wm.getEnumerator("Browser:page-info");

  var documentURL = doc ? doc.location : window.content.document.location;

  // Check for windows matching the url
  while (windows.hasMoreElements()) {
    var currentWindow = windows.getNext();
    if (currentWindow.document.documentElement.getAttribute("relatedUrl") == documentURL) {
      currentWindow.focus();
      currentWindow.resetPageInfo(args);
      return currentWindow;
    }
  }

  // We didn't find a matching window, so open a new one.
  return openDialog("chrome://browser/content/pageinfo/pageInfo.xul", "",
                    "chrome,toolbar,dialog=no,resizable", args);
}

function URLBarSetURI(aURI) {
  var value = gBrowser.userTypedValue;
  var valid = false;

  if (value == null) {
    let uri = aURI || gBrowser.currentURI;
    // Strip off "wyciwyg://" and passwords for the location bar
    try {
      uri = Services.uriFixup.createExposableURI(uri);
    } catch (e) {}

    // Replace initial page URIs with an empty string
    // only if there's no opener (bug 370555).
    // Bug 863515 - Make content.opener checks work in electrolysis.
    if (gInitialPages.indexOf(uri.spec) != -1)
      value = !gMultiProcessBrowser && content.opener ? uri.spec : "";
    else
      value = losslessDecodeURI(uri);

    valid = !isBlankPageURL(uri.spec);
  }

  gURLBar.value = value;
  gURLBar.valueIsTyped = !valid;
  SetPageProxyState(valid ? "valid" : "invalid");
}

function losslessDecodeURI(aURI) {
  var value = aURI.spec;
  // Try to decode as UTF-8 if there's no encoding sequence that we would break.
  if (!/%25(?:3B|2F|3F|3A|40|26|3D|2B|24|2C|23)/i.test(value))
    try {
      value = decodeURI(value)
                // 1. decodeURI decodes %25 to %, which creates unintended
                //    encoding sequences. Re-encode it, unless it's part of
                //    a sequence that survived decodeURI, i.e. one for:
                //    ';', '/', '?', ':', '@', '&', '=', '+', '$', ',', '#'
                //    (RFC 3987 section 3.2)
                // 2. Re-encode whitespace so that it doesn't get eaten away
                //    by the location bar (bug 410726).
                .replace(/%(?!3B|2F|3F|3A|40|26|3D|2B|24|2C|23)|[\r\n\t]/ig,
                         encodeURIComponent);
    } catch (e) {}

  // Encode invisible characters (line and paragraph separator,
  // object replacement character) (bug 452979)
  value = value.replace(/[\v\x0c\x1c\x1d\x1e\x1f\u2028\u2029\ufffc]/g,
                        encodeURIComponent);

  // Encode default ignorable characters (bug 546013)
  // except ZWNJ (U+200C) and ZWJ (U+200D) (bug 582186).
  // This includes all bidirectional formatting characters.
  // (RFC 3987 sections 3.2 and 4.1 paragraph 6)
  value = value.replace(/[\u00ad\u034f\u115f-\u1160\u17b4-\u17b5\u180b-\u180d\u200b\u200e-\u200f\u202a-\u202e\u2060-\u206f\u3164\ufe00-\ufe0f\ufeff\uffa0\ufff0-\ufff8]|\ud834[\udd73-\udd7a]|[\udb40-\udb43][\udc00-\udfff]/g,
                        encodeURIComponent);
  return value;
}

function UpdateUrlbarSearchSplitterState()
{
  var splitter = document.getElementById("urlbar-search-splitter");
  var urlbar = document.getElementById("urlbar-container");
  var searchbar = document.getElementById("search-container");
  var stop = document.getElementById("stop-button");

  var ibefore = null;
  if (urlbar && searchbar) {
    if (urlbar.nextSibling == searchbar ||
        urlbar.getAttribute("combined") &&
        stop && stop.nextSibling == searchbar)
      ibefore = searchbar;
    else if (searchbar.nextSibling == urlbar)
      ibefore = urlbar;
  }

  if (ibefore) {
    if (!splitter) {
      splitter = document.createElement("splitter");
      splitter.id = "urlbar-search-splitter";
      splitter.setAttribute("resizebefore", "flex");
      splitter.setAttribute("resizeafter", "flex");
      splitter.setAttribute("skipintoolbarset", "true");
      splitter.className = "chromeclass-toolbar-additional";
    }
    urlbar.parentNode.insertBefore(splitter, ibefore);
  } else if (splitter)
    splitter.parentNode.removeChild(splitter);
}

function setUrlAndSearchBarWidthForConditionalForwardButton() {
  // Workaround for bug 694084: Showing/hiding the conditional forward button resizes
  // the search bar when the url/search bar splitter hasn't been used.
  var urlbarContainer = document.getElementById("urlbar-container");
  var searchbarContainer = document.getElementById("search-container");
  if (!urlbarContainer ||
      !searchbarContainer ||
      urlbarContainer.hasAttribute("width") ||
      searchbarContainer.hasAttribute("width") ||
      urlbarContainer.parentNode != searchbarContainer.parentNode)
    return;
  urlbarContainer.style.width = searchbarContainer.style.width = "";
  var urlbarWidth = urlbarContainer.clientWidth;
  var searchbarWidth = searchbarContainer.clientWidth;
  urlbarContainer.style.width = urlbarWidth + "px";
  searchbarContainer.style.width = searchbarWidth + "px";
}

function UpdatePageProxyState()
{
  if (gURLBar && gURLBar.value != gLastValidURLStr)
    SetPageProxyState("invalid");
}

function SetPageProxyState(aState)
{
  BookmarksMenuButton.onPageProxyStateChanged(aState);

  if (!gURLBar)
    return;

  if (!gProxyFavIcon)
    gProxyFavIcon = document.getElementById("page-proxy-favicon");

  gURLBar.setAttribute("pageproxystate", aState);
  gProxyFavIcon.setAttribute("pageproxystate", aState);

  // the page proxy state is set to valid via OnLocationChange, which
  // gets called when we switch tabs.
  if (aState == "valid") {
    gLastValidURLStr = gURLBar.value;
    gURLBar.addEventListener("input", UpdatePageProxyState, false);
  } else if (aState == "invalid") {
    gURLBar.removeEventListener("input", UpdatePageProxyState, false);
  }
}

function PageProxyClickHandler(aEvent)
{
  if (aEvent.button == 1 && gPrefService.getBoolPref("middlemouse.paste"))
    middleMousePaste(aEvent);
}

/**
 *  Handle load of some pages (about:*) so that we can make modifications
 *  to the DOM for unprivileged pages.
 */
function BrowserOnAboutPageLoad(doc) {
  if (doc.documentURI.toLowerCase() == "about:home") {
    // XXX bug 738646 - when Marketplace is launched, remove this statement and
    // the hidden attribute set on the apps button in aboutHome.xhtml
    if (getBoolPref("browser.aboutHome.apps", false))
      doc.getElementById("apps").removeAttribute("hidden");

    let ss = Components.classes["@mozilla.org/browser/sessionstore;1"].
             getService(Components.interfaces.nsISessionStore);
    if (ss.canRestoreLastSession &&
        !PrivateBrowsingUtils.isWindowPrivate(window))
      doc.getElementById("launcher").setAttribute("session", "true");

    // Inject search engine and snippets URL.
    let docElt = doc.documentElement;
    // set the following attributes BEFORE searchEngineURL, which triggers to
    // show the snippets when it's set.
    docElt.setAttribute("snippetsURL", AboutHomeUtils.snippetsURL);
    if (AboutHomeUtils.showKnowYourRights) {
      docElt.setAttribute("showKnowYourRights", "true");
      // Set pref to indicate we've shown the notification.
      let currentVersion = Services.prefs.getIntPref("browser.rights.version");
      Services.prefs.setBoolPref("browser.rights." + currentVersion + ".shown", true);
    }
    docElt.setAttribute("snippetsVersion", AboutHomeUtils.snippetsVersion);
    docElt.setAttribute("searchEngineName",
                        AboutHomeUtils.defaultSearchEngine.name);
    docElt.setAttribute("searchEngineURL",
                        AboutHomeUtils.defaultSearchEngine.searchURL);

#ifdef MOZ_SERVICES_HEALTHREPORT
    doc.addEventListener("AboutHomeSearchEvent", function onSearch(e) {
      BrowserSearch.recordSearchInHealthReport(e.detail, "abouthome");
    }, true, true);
#endif
  }
}

/**
 * Handle command events bubbling up from error page content
 */
let BrowserOnClick = {
  handleEvent: function BrowserOnClick_handleEvent(aEvent) {
    if (!aEvent.isTrusted || // Don't trust synthetic events
        aEvent.button == 2 || aEvent.target.localName != "button") {
      return;
    }

    let originalTarget = aEvent.originalTarget;
    let ownerDoc = originalTarget.ownerDocument;

    // If the event came from an ssl error page, it is probably either the "Add
    // Exception…" or "Get me out of here!" button
    if (ownerDoc.documentURI.startsWith("about:certerror")) {
      this.onAboutCertError(originalTarget, ownerDoc);
    }
    else if (ownerDoc.documentURI.startsWith("about:blocked")) {
      this.onAboutBlocked(originalTarget, ownerDoc);
    }
    else if (ownerDoc.documentURI.startsWith("about:neterror")) {
      this.onAboutNetError(originalTarget, ownerDoc);
    }
    else if (ownerDoc.documentURI.toLowerCase() == "about:home") {
      this.onAboutHome(originalTarget, ownerDoc);
    }
  },

  onAboutCertError: function BrowserOnClick_onAboutCertError(aTargetElm, aOwnerDoc) {
    let elmId = aTargetElm.getAttribute("id");
    let secHistogram = Services.telemetry.getHistogramById("SECURITY_UI");

    switch (elmId) {
      case "exceptionDialogButton":
        secHistogram.add(Ci.nsISecurityUITelemetry.WARNING_BAD_CERT_CLICK_ADD_EXCEPTION);
        let params = { exceptionAdded : false };

        try {
          switch (Services.prefs.getIntPref("browser.ssl_override_behavior")) {
            case 2 : // Pre-fetch & pre-populate
              params.prefetchCert = true;
            case 1 : // Pre-populate
              params.location = aOwnerDoc.location.href;
          }
        } catch (e) {
          Components.utils.reportError("Couldn't get ssl_override pref: " + e);
        }

        window.openDialog('chrome://pippki/content/exceptionDialog.xul',
                          '','chrome,centerscreen,modal', params);

        // If the user added the exception cert, attempt to reload the page
        if (params.exceptionAdded) {
          aOwnerDoc.location.reload();
        }
        break;

      case "getMeOutOfHereButton":
        secHistogram.add(Ci.nsISecurityUITelemetry.WARNING_BAD_CERT_GET_ME_OUT_OF_HERE);
        getMeOutOfHere();
        break;

      case "technicalContent":
        secHistogram.add(Ci.nsISecurityUITelemetry.WARNING_BAD_CERT_TECHNICAL_DETAILS);
        break;

      case "expertContent":
        secHistogram.add(Ci.nsISecurityUITelemetry.WARNING_BAD_CERT_UNDERSTAND_RISKS);
        break;

    }
  },

  onAboutBlocked: function BrowserOnClick_onAboutBlocked(aTargetElm, aOwnerDoc) {
    let elmId = aTargetElm.getAttribute("id");
    let secHistogram = Services.telemetry.getHistogramById("SECURITY_UI");

    // The event came from a button on a malware/phishing block page
    // First check whether it's malware or phishing, so that we can
    // use the right strings/links
    let isMalware = /e=malwareBlocked/.test(aOwnerDoc.documentURI);
    let bucketName = isMalware ? "WARNING_MALWARE_PAGE_":"WARNING_PHISHING_PAGE_";
    let nsISecTel = Ci.nsISecurityUITelemetry;
    let isIframe = (aOwnerDoc.defaultView.parent === aOwnerDoc.defaultView);
    bucketName += isIframe ? "TOP_" : "FRAME_";

    switch (elmId) {
      case "getMeOutButton":
        secHistogram.add(nsISecTel[bucketName + "GET_ME_OUT_OF_HERE"]);
        getMeOutOfHere();
        break;

      case "reportButton":
        // This is the "Why is this site blocked" button.  For malware,
        // we can fetch a site-specific report, for phishing, we redirect
        // to the generic page describing phishing protection.

        // We log even if malware/phishing info URL couldn't be found:
        // the measurement is for how many users clicked the WHY BLOCKED button
        secHistogram.add(nsISecTel[bucketName + "WHY_BLOCKED"]);

        if (isMalware) {
          // Get the stop badware "why is this blocked" report url,
          // append the current url, and go there.
          try {
            let reportURL = formatURL("browser.safebrowsing.malware.reportURL", true);
            reportURL += aOwnerDoc.location.href;
            content.location = reportURL;
          } catch (e) {
            Components.utils.reportError("Couldn't get malware report URL: " + e);
          }
        }
        else { // It's a phishing site, not malware
          try {
            content.location = formatURL("browser.safebrowsing.warning.infoURL", true);
          } catch (e) {
            Components.utils.reportError("Couldn't get phishing info URL: " + e);
          }
        }
        break;

      case "ignoreWarningButton":
        secHistogram.add(nsISecTel[bucketName + "IGNORE_WARNING"]);
        this.ignoreWarningButton(isMalware);
        break;
    }
  },

  ignoreWarningButton: function BrowserOnClick_ignoreWarningButton(aIsMalware) {
    // Allow users to override and continue through to the site,
    // but add a notify bar as a reminder, so that they don't lose
    // track after, e.g., tab switching.
    gBrowser.loadURIWithFlags(content.location.href,
                              nsIWebNavigation.LOAD_FLAGS_BYPASS_CLASSIFIER,
                              null, null, null);

    Services.perms.add(makeURI(content.location.href), "safe-browsing",
                       Ci.nsIPermissionManager.ALLOW_ACTION,
                       Ci.nsIPermissionManager.EXPIRE_SESSION);

    let buttons = [{
      label: gNavigatorBundle.getString("safebrowsing.getMeOutOfHereButton.label"),
      accessKey: gNavigatorBundle.getString("safebrowsing.getMeOutOfHereButton.accessKey"),
      callback: function() { getMeOutOfHere(); }
    }];

    let title;
    if (aIsMalware) {
      title = gNavigatorBundle.getString("safebrowsing.reportedAttackSite");
      buttons[1] = {
        label: gNavigatorBundle.getString("safebrowsing.notAnAttackButton.label"),
        accessKey: gNavigatorBundle.getString("safebrowsing.notAnAttackButton.accessKey"),
        callback: function() {
          openUILinkIn(gSafeBrowsing.getReportURL('MalwareError'), 'tab');
        }
      };
    } else {
      title = gNavigatorBundle.getString("safebrowsing.reportedWebForgery");
      buttons[1] = {
        label: gNavigatorBundle.getString("safebrowsing.notAForgeryButton.label"),
        accessKey: gNavigatorBundle.getString("safebrowsing.notAForgeryButton.accessKey"),
        callback: function() {
          openUILinkIn(gSafeBrowsing.getReportURL('Error'), 'tab');
        }
      };
    }

    let notificationBox = gBrowser.getNotificationBox();
    let value = "blocked-badware-page";

    let previousNotification = notificationBox.getNotificationWithValue(value);
    if (previousNotification) {
      notificationBox.removeNotification(previousNotification);
    }

    let notification = notificationBox.appendNotification(
      title,
      value,
      "chrome://global/skin/icons/blacklist_favicon.png",
      notificationBox.PRIORITY_CRITICAL_HIGH,
      buttons
    );
    // Persist the notification until the user removes so it
    // doesn't get removed on redirects.
    notification.persistence = -1;
  },

  onAboutNetError: function BrowserOnClick_onAboutNetError(aTargetElm, aOwnerDoc) {
    let elmId = aTargetElm.getAttribute("id");
    if (elmId != "errorTryAgain" || !/e=netOffline/.test(aOwnerDoc.documentURI))
      return;
    Services.io.offline = false;
  },

  onAboutHome: function BrowserOnClick_onAboutHome(aTargetElm, aOwnerDoc) {
    let elmId = aTargetElm.getAttribute("id");

    switch (elmId) {
      case "restorePreviousSession":
        let ss = Cc["@mozilla.org/browser/sessionstore;1"].
                 getService(Ci.nsISessionStore);
        if (ss.canRestoreLastSession) {
          ss.restoreLastSession();
        }
        aOwnerDoc.getElementById("launcher").removeAttribute("session");
        break;

      case "downloads":
        BrowserDownloadsUI();
        break;

      case "bookmarks":
        PlacesCommandHook.showPlacesOrganizer("AllBookmarks");
        break;

      case "history":
        PlacesCommandHook.showPlacesOrganizer("History");
        break;

      case "apps":
        openUILinkIn("https://marketplace.mozilla.org/", "tab");
        break;

      case "addons":
        BrowserOpenAddonsMgr();
        break;

      case "sync":
        openPreferences("paneSync");
        break;

      case "settings":
        openPreferences();
        break;
    }
  },
};

/**
 * Re-direct the browser to a known-safe page.  This function is
 * used when, for example, the user browses to a known malware page
 * and is presented with about:blocked.  The "Get me out of here!"
 * button should take the user to the default start page so that even
 * when their own homepage is infected, we can get them somewhere safe.
 */
function getMeOutOfHere() {
  // Get the start page from the *default* pref branch, not the user's
  var prefs = Services.prefs.getDefaultBranch(null);
  var url = BROWSER_NEW_TAB_URL;
  try {
    url = prefs.getComplexValue("browser.startup.homepage",
                                Ci.nsIPrefLocalizedString).data;
    // If url is a pipe-delimited set of pages, just take the first one.
    if (url.contains("|"))
      url = url.split("|")[0];
  } catch(e) {
    Components.utils.reportError("Couldn't get homepage pref: " + e);
  }
  content.location = url;
}

function BrowserFullScreen()
{
  window.fullScreen = !window.fullScreen;
}

function onFullScreen(event) {
  FullScreen.toggle(event);
}

function onMozEnteredDomFullscreen(event) {
  FullScreen.enterDomFullscreen(event);
}

function getWebNavigation()
{
  return gBrowser.webNavigation;
}

function BrowserReloadWithFlags(reloadFlags) {
  /* First, we'll try to use the session history object to reload so
   * that framesets are handled properly. If we're in a special
   * window (such as view-source) that has no session history, fall
   * back on using the web navigation's reload method.
   */

  var webNav = gBrowser.webNavigation;
  try {
    var sh = webNav.sessionHistory;
    if (sh)
      webNav = sh.QueryInterface(nsIWebNavigation);
  } catch (e) {
  }

  try {
    webNav.reload(reloadFlags);
  } catch (e) {
  }
}

var PrintPreviewListener = {
  _printPreviewTab: null,
  _tabBeforePrintPreview: null,

  getPrintPreviewBrowser: function () {
    if (!this._printPreviewTab) {
      this._tabBeforePrintPreview = gBrowser.selectedTab;
      this._printPreviewTab = gBrowser.loadOneTab("about:blank",
                                                  { inBackground: false });
      gBrowser.selectedTab = this._printPreviewTab;
    }
    return gBrowser.getBrowserForTab(this._printPreviewTab);
  },
  getSourceBrowser: function () {
    return this._tabBeforePrintPreview ?
      this._tabBeforePrintPreview.linkedBrowser : gBrowser.selectedBrowser;
  },
  getNavToolbox: function () {
    return gNavToolbox;
  },
  onEnter: function () {
    gInPrintPreviewMode = true;
    this._toggleAffectedChrome();
  },
  onExit: function () {
    gBrowser.selectedTab = this._tabBeforePrintPreview;
    this._tabBeforePrintPreview = null;
    gInPrintPreviewMode = false;
    this._toggleAffectedChrome();
    gBrowser.removeTab(this._printPreviewTab);
    this._printPreviewTab = null;
  },
  _toggleAffectedChrome: function () {
    gNavToolbox.collapsed = gInPrintPreviewMode;

    if (gInPrintPreviewMode)
      this._hideChrome();
    else
      this._showChrome();

    if (this._chromeState.sidebarOpen)
      toggleSidebar(this._sidebarCommand);

#ifdef MENUBAR_CAN_AUTOHIDE
    updateAppButtonDisplay();
#endif
  },
  _hideChrome: function () {
    this._chromeState = {};

    var sidebar = document.getElementById("sidebar-box");
    this._chromeState.sidebarOpen = !sidebar.hidden;
    this._sidebarCommand = sidebar.getAttribute("sidebarcommand");

    var notificationBox = gBrowser.getNotificationBox();
    this._chromeState.notificationsOpen = !notificationBox.notificationsHidden;
    notificationBox.notificationsHidden = true;

    document.getElementById("sidebar").setAttribute("src", "about:blank");
    var addonBar = document.getElementById("addon-bar");
    this._chromeState.addonBarOpen = !addonBar.collapsed;
    addonBar.collapsed = true;
    gBrowser.updateWindowResizers();

    this._chromeState.findOpen = gFindBarInitialized && !gFindBar.hidden;
    if (gFindBarInitialized)
      gFindBar.close();

    var globalNotificationBox = document.getElementById("global-notificationbox");
    this._chromeState.globalNotificationsOpen = !globalNotificationBox.notificationsHidden;
    globalNotificationBox.notificationsHidden = true;

    this._chromeState.syncNotificationsOpen = false;
    var syncNotifications = document.getElementById("sync-notifications");
    if (syncNotifications) {
      this._chromeState.syncNotificationsOpen = !syncNotifications.notificationsHidden;
      syncNotifications.notificationsHidden = true;
    }
  },
  _showChrome: function () {
    if (this._chromeState.notificationsOpen)
      gBrowser.getNotificationBox().notificationsHidden = false;

    if (this._chromeState.addonBarOpen) {
      document.getElementById("addon-bar").collapsed = false;
      gBrowser.updateWindowResizers();
    }

    if (this._chromeState.findOpen)
      gFindBar.open();

    if (this._chromeState.globalNotificationsOpen)
      document.getElementById("global-notificationbox").notificationsHidden = false;

    if (this._chromeState.syncNotificationsOpen)
      document.getElementById("sync-notifications").notificationsHidden = false;
  }
}

function getMarkupDocumentViewer()
{
  return gBrowser.markupDocumentViewer;
}

// This function is obsolete. Newer code should use <tooltip page="true"/> instead.
function FillInHTMLTooltip(tipElement)
{
  document.getElementById("aHTMLTooltip").fillInPageTooltip(tipElement);
}

var browserDragAndDrop = {
  canDropLink: function (aEvent) Services.droppedLinkHandler.canDropLink(aEvent, true),

  dragOver: function (aEvent)
  {
    if (this.canDropLink(aEvent)) {
      aEvent.preventDefault();
    }
  },

  drop: function (aEvent, aName, aDisallowInherit) {
    return Services.droppedLinkHandler.dropLink(aEvent, aName, aDisallowInherit);
  }
};

var homeButtonObserver = {
  onDrop: function (aEvent)
    {
      // disallow setting home pages that inherit the principal
      let url = browserDragAndDrop.drop(aEvent, {}, true);
      setTimeout(openHomeDialog, 0, url);
    },

  onDragOver: function (aEvent)
    {
      browserDragAndDrop.dragOver(aEvent);
      aEvent.dropEffect = "link";
    },
  onDragExit: function (aEvent)
    {
    }
}

function openHomeDialog(aURL)
{
  var promptTitle = gNavigatorBundle.getString("droponhometitle");
  var promptMsg   = gNavigatorBundle.getString("droponhomemsg");
  var pressedVal  = Services.prompt.confirmEx(window, promptTitle, promptMsg,
                          Services.prompt.STD_YES_NO_BUTTONS,
                          null, null, null, null, {value:0});

  if (pressedVal == 0) {
    try {
      var str = Components.classes["@mozilla.org/supports-string;1"]
                          .createInstance(Components.interfaces.nsISupportsString);
      str.data = aURL;
      gPrefService.setComplexValue("browser.startup.homepage",
                                   Components.interfaces.nsISupportsString, str);
    } catch (ex) {
      dump("Failed to set the home page.\n"+ex+"\n");
    }
  }
}

var bookmarksButtonObserver = {
  onDrop: function (aEvent)
  {
    let name = { };
    let url = browserDragAndDrop.drop(aEvent, name);
    try {
      PlacesUIUtils.showBookmarkDialog({ action: "add"
                                       , type: "bookmark"
                                       , uri: makeURI(url)
                                       , title: name
                                       , hiddenRows: [ "description"
                                                     , "location"
                                                     , "loadInSidebar"
                                                     , "keyword" ]
                                       }, window);
    } catch(ex) { }
  },

  onDragOver: function (aEvent)
  {
    browserDragAndDrop.dragOver(aEvent);
    aEvent.dropEffect = "link";
  },

  onDragExit: function (aEvent)
  {
  }
}

var newTabButtonObserver = {
  onDragOver: function (aEvent)
  {
    browserDragAndDrop.dragOver(aEvent);
  },

  onDragExit: function (aEvent)
  {
  },

  onDrop: function (aEvent)
  {
    let url = browserDragAndDrop.drop(aEvent, { });
    var postData = {};
    url = getShortcutOrURI(url, postData);
    if (url) {
      // allow third-party services to fixup this URL
      openNewTabWith(url, null, postData.value, aEvent, true);
    }
  }
}

var newWindowButtonObserver = {
  onDragOver: function (aEvent)
  {
    browserDragAndDrop.dragOver(aEvent);
  },
  onDragExit: function (aEvent)
  {
  },
  onDrop: function (aEvent)
  {
    let url = browserDragAndDrop.drop(aEvent, { });
    var postData = {};
    url = getShortcutOrURI(url, postData);
    if (url) {
      // allow third-party services to fixup this URL
      openNewWindowWith(url, null, postData.value, true);
    }
  }
}

const DOMLinkHandler = {
  handleEvent: function (event) {
    switch (event.type) {
      case "DOMLinkAdded":
        this.onLinkAdded(event);
        break;
    }
  },
  getLinkIconURI: function(aLink) {
    let targetDoc = aLink.ownerDocument;
    var uri = makeURI(aLink.href, targetDoc.characterSet);

    // Verify that the load of this icon is legal.
    // Some error or special pages can load their favicon.
    // To be on the safe side, only allow chrome:// favicons.
    var isAllowedPage = [
      /^about:neterror\?/,
      /^about:blocked\?/,
      /^about:certerror\?/,
      /^about:home$/,
    ].some(function (re) re.test(targetDoc.documentURI));

    if (!isAllowedPage || !uri.schemeIs("chrome")) {
      var ssm = Services.scriptSecurityManager;
      try {
        ssm.checkLoadURIWithPrincipal(targetDoc.nodePrincipal, uri,
                                      Ci.nsIScriptSecurityManager.DISALLOW_SCRIPT);
      } catch(e) {
        return null;
      }
    }

    try {
      var contentPolicy = Cc["@mozilla.org/layout/content-policy;1"].
                          getService(Ci.nsIContentPolicy);
    } catch(e) {
      return null; // Refuse to load if we can't do a security check.
    }

    // Security says okay, now ask content policy
    if (contentPolicy.shouldLoad(Ci.nsIContentPolicy.TYPE_IMAGE,
                                 uri, targetDoc.documentURIObject,
                                 aLink, aLink.type, null)
                                 != Ci.nsIContentPolicy.ACCEPT)
      return null;

    try {
      uri.userPass = "";
    } catch(e) {
      // some URIs are immutable
    }
    return uri;
  },
  onLinkAdded: function (event) {
    var link = event.originalTarget;
    var rel = link.rel && link.rel.toLowerCase();
    if (!link || !link.ownerDocument || !rel || !link.href)
      return;

    var feedAdded = false;
    var iconAdded = false;
    var searchAdded = false;
    var rels = {};
    for (let relString of rel.split(/\s+/))
      rels[relString] = true;

    for (let relVal in rels) {
      switch (relVal) {
        case "feed":
        case "alternate":
          if (!feedAdded) {
            if (!rels.feed && rels.alternate && rels.stylesheet)
              break;

            if (isValidFeed(link, link.ownerDocument.nodePrincipal, rels.feed)) {
              FeedHandler.addFeed(link, link.ownerDocument);
              feedAdded = true;
            }
          }
          break;
        case "icon":
          if (!iconAdded) {
            if (!gPrefService.getBoolPref("browser.chrome.site_icons"))
              break;

            var uri = this.getLinkIconURI(link);
            if (!uri)
              break;

            if (gBrowser.isFailedIcon(uri))
              break;

            var browserIndex = gBrowser.getBrowserIndexForDocument(link.ownerDocument);
            // no browser? no favicon.
            if (browserIndex == -1)
              break;

            let tab = gBrowser.tabs[browserIndex];
            gBrowser.setIcon(tab, uri.spec);
            iconAdded = true;
          }
          break;
        case "search":
          if (!searchAdded) {
            var type = link.type && link.type.toLowerCase();
            type = type.replace(/^\s+|\s*(?:;.*)?$/g, "");

            if (type == "application/opensearchdescription+xml" && link.title &&
                /^(?:https?|ftp):/i.test(link.href) &&
                !PrivateBrowsingUtils.isWindowPrivate(window)) {
              var engine = { title: link.title, href: link.href };
              BrowserSearch.addEngine(engine, link.ownerDocument);
              searchAdded = true;
            }
          }
          break;
      }
    }
  }
}

const BrowserSearch = {
  addEngine: function(engine, targetDoc) {
    if (!this.searchBar)
      return;

    var browser = gBrowser.getBrowserForDocument(targetDoc);
    // ignore search engines from subframes (see bug 479408)
    if (!browser)
      return;

    // Check to see whether we've already added an engine with this title
    if (browser.engines) {
      if (browser.engines.some(function (e) e.title == engine.title))
        return;
    }

    // Append the URI and an appropriate title to the browser data.
    // Use documentURIObject in the check for shouldLoadFavIcon so that we
    // do the right thing with about:-style error pages.  Bug 453442
    var iconURL = null;
    if (gBrowser.shouldLoadFavIcon(targetDoc.documentURIObject))
      iconURL = targetDoc.documentURIObject.prePath + "/favicon.ico";

    var hidden = false;
    // If this engine (identified by title) is already in the list, add it
    // to the list of hidden engines rather than to the main list.
    // XXX This will need to be changed when engines are identified by URL;
    // see bug 335102.
    if (Services.search.getEngineByName(engine.title))
      hidden = true;

    var engines = (hidden ? browser.hiddenEngines : browser.engines) || [];

    engines.push({ uri: engine.href,
                   title: engine.title,
                   icon: iconURL });

    if (hidden)
      browser.hiddenEngines = engines;
    else
      browser.engines = engines;
  },

  /**
   * Gives focus to the search bar, if it is present on the toolbar, or loads
   * the default engine's search form otherwise. For Mac, opens a new window
   * or focuses an existing window, if necessary.
   */
  webSearch: function BrowserSearch_webSearch() {
#ifdef XP_MACOSX
    if (window.location.href != getBrowserURL()) {
      var win = getTopWin();
      if (win) {
        // If there's an open browser window, it should handle this command
        win.focus();
        win.BrowserSearch.webSearch();
      } else {
        // If there are no open browser windows, open a new one
        var observer = function observer(subject, topic, data) {
          if (subject == win) {
            BrowserSearch.webSearch();
            Services.obs.removeObserver(observer, "browser-delayed-startup-finished");
          }
        }
        win = window.openDialog(getBrowserURL(), "_blank",
                                "chrome,all,dialog=no", "about:blank");
        Services.obs.addObserver(observer, "browser-delayed-startup-finished", false);
      }
      return;
    }
#endif
    var searchBar = this.searchBar;
    if (searchBar && window.fullScreen)
      FullScreen.mouseoverToggle(true);
    if (searchBar)
      searchBar.select();
    if (!searchBar || document.activeElement != searchBar.textbox.inputField)
      openUILinkIn(Services.search.defaultEngine.searchForm, "current");
  },

  /**
   * Loads a search results page, given a set of search terms. Uses the current
   * engine if the search bar is visible, or the default engine otherwise.
   *
   * @param searchText
   *        The search terms to use for the search.
   *
   * @param useNewTab
   *        Boolean indicating whether or not the search should load in a new
   *        tab.
   *
   * @param purpose [optional]
   *        A string meant to indicate the context of the search request. This
   *        allows the search service to provide a different nsISearchSubmission
   *        depending on e.g. where the search is triggered in the UI.
   *
   * @return string Name of the search engine used to perform a search or null
   *         if a search was not performed.
   */
  loadSearch: function BrowserSearch_search(searchText, useNewTab, purpose) {
    var engine;

    // If the search bar is visible, use the current engine, otherwise, fall
    // back to the default engine.
    if (isElementVisible(this.searchBar))
      engine = Services.search.currentEngine;
    else
      engine = Services.search.defaultEngine;

    var submission = engine.getSubmission(searchText, null, purpose); // HTML response

    // getSubmission can return null if the engine doesn't have a URL
    // with a text/html response type.  This is unlikely (since
    // SearchService._addEngineToStore() should fail for such an engine),
    // but let's be on the safe side.
    if (!submission) {
      return null;
    }

    let inBackground = Services.prefs.getBoolPref("browser.search.context.loadInBackground");
    openLinkIn(submission.uri.spec,
               useNewTab ? "tab" : "current",
               { postData: submission.postData,
                 inBackground: inBackground,
                 relatedToCurrent: true });

    return engine.name;
  },

  /**
   * Perform a search initiated from the context menu.
   *
   * This should only be called from the context menu. See
   * BrowserSearch.loadSearch for the preferred API.
   */
  loadSearchFromContext: function (terms) {
    let engine = BrowserSearch.loadSearch(terms, true, "contextmenu");
    if (engine) {
      BrowserSearch.recordSearchInHealthReport(engine, "contextmenu");
    }
  },

  /**
   * Returns the search bar element if it is present in the toolbar, null otherwise.
   */
  get searchBar() {
    return document.getElementById("searchbar");
  },

  loadAddEngines: function BrowserSearch_loadAddEngines() {
    var newWindowPref = gPrefService.getIntPref("browser.link.open_newwindow");
    var where = newWindowPref == 3 ? "tab" : "window";
    var searchEnginesURL = formatURL("browser.search.searchEnginesURL", true);
    openUILinkIn(searchEnginesURL, where);
  },

  /**
   * Helper to record a search with Firefox Health Report.
   *
   * FHR records only search counts and nothing pertaining to the search itself.
   *
   * @param engine
   *        (string) The name of the engine used to perform the search. This
   *        is typically nsISearchEngine.name.
   * @param source
   *        (string) Where the search originated from. See the FHR
   *        SearchesProvider for allowed values.
   */
  recordSearchInHealthReport: function (engine, source) {
#ifdef MOZ_SERVICES_HEALTHREPORT
    let reporter = Cc["@mozilla.org/datareporting/service;1"]
                     .getService()
                     .wrappedJSObject
                     .healthReporter;

    // This can happen if the FHR component of the data reporting service is
    // disabled. This is controlled by a pref that most will never use.
    if (!reporter) {
      return;
    }

    reporter.onInit().then(function record() {
      try {
        reporter.getProvider("org.mozilla.searches").recordSearch(engine, source);
      } catch (ex) {
        Cu.reportError(ex);
      }
    });
#endif
  },
};

function FillHistoryMenu(aParent) {
  // Lazily add the hover listeners on first showing and never remove them
  if (!aParent.hasStatusListener) {
    // Show history item's uri in the status bar when hovering, and clear on exit
    aParent.addEventListener("DOMMenuItemActive", function(aEvent) {
      // Only the current page should have the checked attribute, so skip it
      if (!aEvent.target.hasAttribute("checked"))
        XULBrowserWindow.setOverLink(aEvent.target.getAttribute("uri"));
    }, false);
    aParent.addEventListener("DOMMenuItemInactive", function() {
      XULBrowserWindow.setOverLink("");
    }, false);

    aParent.hasStatusListener = true;
  }

  // Remove old entries if any
  var children = aParent.childNodes;
  for (var i = children.length - 1; i >= 0; --i) {
    if (children[i].hasAttribute("index"))
      aParent.removeChild(children[i]);
  }

  var webNav = gBrowser.webNavigation;
  var sessionHistory = webNav.sessionHistory;

  var count = sessionHistory.count;
  if (count <= 1) // don't display the popup for a single item
    return false;

  const MAX_HISTORY_MENU_ITEMS = 15;
  var index = sessionHistory.index;
  var half_length = Math.floor(MAX_HISTORY_MENU_ITEMS / 2);
  var start = Math.max(index - half_length, 0);
  var end = Math.min(start == 0 ? MAX_HISTORY_MENU_ITEMS : index + half_length + 1, count);
  if (end == count)
    start = Math.max(count - MAX_HISTORY_MENU_ITEMS, 0);

  var tooltipBack = gNavigatorBundle.getString("tabHistory.goBack");
  var tooltipCurrent = gNavigatorBundle.getString("tabHistory.current");
  var tooltipForward = gNavigatorBundle.getString("tabHistory.goForward");

  for (var j = end - 1; j >= start; j--) {
    let item = document.createElement("menuitem");
    let entry = sessionHistory.getEntryAtIndex(j, false);
    let uri = entry.URI.spec;

    item.setAttribute("uri", uri);
    item.setAttribute("label", entry.title || uri);
    item.setAttribute("index", j);

    if (j != index) {
      PlacesUtils.favicons.getFaviconURLForPage(entry.URI, function (aURI) {
        if (aURI) {
          let iconURL = PlacesUtils.favicons.getFaviconLinkForIcon(aURI).spec;
          item.style.listStyleImage = "url(" + iconURL + ")";
        }
      });
    }

    if (j < index) {
      item.className = "unified-nav-back menuitem-iconic menuitem-with-favicon";
      item.setAttribute("tooltiptext", tooltipBack);
    } else if (j == index) {
      item.setAttribute("type", "radio");
      item.setAttribute("checked", "true");
      item.className = "unified-nav-current";
      item.setAttribute("tooltiptext", tooltipCurrent);
    } else {
      item.className = "unified-nav-forward menuitem-iconic menuitem-with-favicon";
      item.setAttribute("tooltiptext", tooltipForward);
    }

    aParent.appendChild(item);
  }
  return true;
}

function addToUrlbarHistory(aUrlToAdd) {
  if (!PrivateBrowsingUtils.isWindowPrivate(window) &&
      aUrlToAdd &&
      !aUrlToAdd.contains(" ") &&
      !/[\x00-\x1F]/.test(aUrlToAdd))
    PlacesUIUtils.markPageAsTyped(aUrlToAdd);
}

function toJavaScriptConsole()
{
  toOpenWindowByType("global:console", "chrome://global/content/console.xul");
}

function BrowserDownloadsUI()
{
  Cc["@mozilla.org/download-manager-ui;1"].
  getService(Ci.nsIDownloadManagerUI).show(window);
}

function toOpenWindowByType(inType, uri, features)
{
  var topWindow = Services.wm.getMostRecentWindow(inType);

  if (topWindow)
    topWindow.focus();
  else if (features)
    window.open(uri, "_blank", features);
  else
    window.open(uri, "_blank", "chrome,extrachrome,menubar,resizable,scrollbars,status,toolbar");
}

function OpenBrowserWindow(options)
{
  var telemetryObj = {};
  TelemetryStopwatch.start("FX_NEW_WINDOW_MS", telemetryObj);

  function newDocumentShown(doc, topic, data) {
    if (topic == "document-shown" &&
        doc != document &&
        doc.defaultView == win) {
      Services.obs.removeObserver(newDocumentShown, "document-shown");
      TelemetryStopwatch.finish("FX_NEW_WINDOW_MS", telemetryObj);
    }
  };
  Services.obs.addObserver(newDocumentShown, "document-shown", false);

  var charsetArg = new String();
  var handler = Components.classes["@mozilla.org/browser/clh;1"]
                          .getService(Components.interfaces.nsIBrowserHandler);
  var defaultArgs = handler.defaultArgs;
  var wintype = document.documentElement.getAttribute('windowtype');

  var extraFeatures = "";
  if (options && options.private) {
    extraFeatures = ",private";
    if (!PrivateBrowsingUtils.permanentPrivateBrowsing) {
      // Force the new window to load about:privatebrowsing instead of the default home page
      defaultArgs = "about:privatebrowsing";
    }
  } else {
    extraFeatures = ",non-private";
  }

  // if and only if the current window is a browser window and it has a document with a character
  // set, then extract the current charset menu setting from the current document and use it to
  // initialize the new browser window...
  var win;
  if (window && (wintype == "navigator:browser") && window.content && window.content.document)
  {
    var DocCharset = window.content.document.characterSet;
    charsetArg = "charset="+DocCharset;

    //we should "inherit" the charset menu setting in a new window
    win = window.openDialog("chrome://browser/content/", "_blank", "chrome,all,dialog=no" + extraFeatures, defaultArgs, charsetArg);
  }
  else // forget about the charset information.
  {
    win = window.openDialog("chrome://browser/content/", "_blank", "chrome,all,dialog=no" + extraFeatures, defaultArgs);
  }

  return win;
}

var gCustomizeSheet = false;
function BrowserCustomizeToolbar() {
  // Disable the toolbar context menu items
  var menubar = document.getElementById("main-menubar");
  for (let childNode of menubar.childNodes)
    childNode.setAttribute("disabled", true);

  var cmd = document.getElementById("cmd_CustomizeToolbars");
  cmd.setAttribute("disabled", "true");

  var splitter = document.getElementById("urlbar-search-splitter");
  if (splitter)
    splitter.parentNode.removeChild(splitter);

  CombinedStopReload.uninit();

  PlacesToolbarHelper.customizeStart();
  BookmarksMenuButton.customizeStart();
  DownloadsButton.customizeStart();

  TabsInTitlebar.allowedBy("customizing-toolbars", false);

  var customizeURL = "chrome://global/content/customizeToolbar.xul";
  gCustomizeSheet = getBoolPref("toolbar.customization.usesheet", false);

  if (gCustomizeSheet) {
    let sheetFrame = document.createElement("iframe");
    let panel = document.getElementById("customizeToolbarSheetPopup");
    sheetFrame.id = "customizeToolbarSheetIFrame";
    sheetFrame.toolbox = gNavToolbox;
    sheetFrame.panel = panel;
    sheetFrame.setAttribute("style", panel.getAttribute("sheetstyle"));
    panel.appendChild(sheetFrame);

    // Open the panel, but make it invisible until the iframe has loaded so
    // that the user doesn't see a white flash.
    panel.style.visibility = "hidden";
    gNavToolbox.addEventListener("beforecustomization", function onBeforeCustomization() {
      gNavToolbox.removeEventListener("beforecustomization", onBeforeCustomization, false);
      panel.style.removeProperty("visibility");
    }, false);

    sheetFrame.setAttribute("src", customizeURL);

    panel.openPopup(gNavToolbox, "after_start", 0, 0);
  } else {
    window.openDialog(customizeURL,
                      "CustomizeToolbar",
                      "chrome,titlebar,toolbar,location,resizable,dependent",
                      gNavToolbox);
  }
}

function BrowserToolboxCustomizeDone(aToolboxChanged) {
  if (gCustomizeSheet) {
    document.getElementById("customizeToolbarSheetPopup").hidePopup();
    let iframe = document.getElementById("customizeToolbarSheetIFrame");
    iframe.parentNode.removeChild(iframe);
  }

  // Update global UI elements that may have been added or removed
  if (aToolboxChanged) {
    gURLBar = document.getElementById("urlbar");

    gProxyFavIcon = document.getElementById("page-proxy-favicon");
    gHomeButton.updateTooltip();
    gIdentityHandler._cacheElements();
    window.XULBrowserWindow.init();

#ifndef XP_MACOSX
    updateEditUIVisibility();
#endif

    // Hacky: update the PopupNotifications' object's reference to the iconBox,
    // if it already exists, since it may have changed if the URL bar was
    // added/removed.
    if (!window.__lookupGetter__("PopupNotifications"))
      PopupNotifications.iconBox = document.getElementById("notification-popup-box");
  }

  PlacesToolbarHelper.customizeDone();
  BookmarksMenuButton.customizeDone();
  DownloadsButton.customizeDone();

  // The url bar splitter state is dependent on whether stop/reload
  // and the location bar are combined, so we need this ordering
  CombinedStopReload.init();
  UpdateUrlbarSearchSplitterState();
  setUrlAndSearchBarWidthForConditionalForwardButton();

  // Update the urlbar
  if (gURLBar) {
    URLBarSetURI();
    XULBrowserWindow.asyncUpdateUI();
    BookmarksMenuButton.updateStarState();
    SocialShareButton.updateShareState();
  }

  TabsInTitlebar.allowedBy("customizing-toolbars", true);

  // Re-enable parts of the UI we disabled during the dialog
  var menubar = document.getElementById("main-menubar");
  for (let childNode of menubar.childNodes)
    childNode.setAttribute("disabled", false);
  var cmd = document.getElementById("cmd_CustomizeToolbars");
  cmd.removeAttribute("disabled");

  // make sure to re-enable click-and-hold
  if (!getBoolPref("ui.click_hold_context_menus", false))
    SetClickAndHoldHandlers();

  gBrowser.selectedBrowser.focus();
}

function BrowserToolboxCustomizeChange(aType) {
  switch (aType) {
    case "iconsize":
    case "mode":
      retrieveToolbarIconsizesFromTheme();
      break;
    default:
      gHomeButton.updatePersonalToolbarStyle();
      BookmarksMenuButton.customizeChange();
  }
}

/**
 * Allows themes to override the "iconsize" attribute on toolbars.
 */
function retrieveToolbarIconsizesFromTheme() {
  function retrieveToolbarIconsize(aToolbar) {
    if (aToolbar.localName != "toolbar")
      return;

    // The theme indicates that it wants to override the "iconsize" attribute
    // by specifying a special value for the "counter-reset" property on the
    // toolbar. A custom property cannot be used because getComputedStyle can
    // only return the values of standard CSS properties.
    let counterReset = getComputedStyle(aToolbar).counterReset;
    if (counterReset == "smallicons 0")
      aToolbar.setAttribute("iconsize", "small");
    else if (counterReset == "largeicons 0")
      aToolbar.setAttribute("iconsize", "large");
  }

  Array.forEach(gNavToolbox.childNodes, retrieveToolbarIconsize);
  gNavToolbox.externalToolbars.forEach(retrieveToolbarIconsize);
}

/**
 * Update the global flag that tracks whether or not any edit UI (the Edit menu,
 * edit-related items in the context menu, and edit-related toolbar buttons
 * is visible, then update the edit commands' enabled state accordingly.  We use
 * this flag to skip updating the edit commands on focus or selection changes
 * when no UI is visible to improve performance (including pageload performance,
 * since focus changes when you load a new page).
 *
 * If UI is visible, we use goUpdateGlobalEditMenuItems to set the commands'
 * enabled state so the UI will reflect it appropriately.
 *
 * If the UI isn't visible, we enable all edit commands so keyboard shortcuts
 * still work and just lazily disable them as needed when the user presses a
 * shortcut.
 *
 * This doesn't work on Mac, since Mac menus flash when users press their
 * keyboard shortcuts, so edit UI is essentially always visible on the Mac,
 * and we need to always update the edit commands.  Thus on Mac this function
 * is a no op.
 */
function updateEditUIVisibility()
{
#ifndef XP_MACOSX
  let editMenuPopupState = document.getElementById("menu_EditPopup").state;
  let contextMenuPopupState = document.getElementById("contentAreaContextMenu").state;
  let placesContextMenuPopupState = document.getElementById("placesContext").state;
#ifdef MENUBAR_CAN_AUTOHIDE
  let appMenuPopupState = document.getElementById("appmenu-popup").state;
#endif

  // The UI is visible if the Edit menu is opening or open, if the context menu
  // is open, or if the toolbar has been customized to include the Cut, Copy,
  // or Paste toolbar buttons.
  gEditUIVisible = editMenuPopupState == "showing" ||
                   editMenuPopupState == "open" ||
                   contextMenuPopupState == "showing" ||
                   contextMenuPopupState == "open" ||
                   placesContextMenuPopupState == "showing" ||
                   placesContextMenuPopupState == "open" ||
#ifdef MENUBAR_CAN_AUTOHIDE
                   appMenuPopupState == "showing" ||
                   appMenuPopupState == "open" ||
#endif
                   document.getElementById("cut-button") ||
                   document.getElementById("copy-button") ||
                   document.getElementById("paste-button") ? true : false;

  // If UI is visible, update the edit commands' enabled state to reflect
  // whether or not they are actually enabled for the current focus/selection.
  if (gEditUIVisible)
    goUpdateGlobalEditMenuItems();

  // Otherwise, enable all commands, so that keyboard shortcuts still work,
  // then lazily determine their actual enabled state when the user presses
  // a keyboard shortcut.
  else {
    goSetCommandEnabled("cmd_undo", true);
    goSetCommandEnabled("cmd_redo", true);
    goSetCommandEnabled("cmd_cut", true);
    goSetCommandEnabled("cmd_copy", true);
    goSetCommandEnabled("cmd_paste", true);
    goSetCommandEnabled("cmd_selectAll", true);
    goSetCommandEnabled("cmd_delete", true);
    goSetCommandEnabled("cmd_switchTextDirection", true);
  }
#endif
}

/**
 * Makes the Character Encoding menu enabled or disabled as appropriate.
 * To be called when the View menu or the app menu is opened.
 */
function updateCharacterEncodingMenuState()
{
  let charsetMenu = document.getElementById("charsetMenu");
  let appCharsetMenu = document.getElementById("appmenu_charsetMenu");
  let appDevCharsetMenu =
    document.getElementById("appmenu_developer_charsetMenu");
  // gBrowser is null on Mac when the menubar shows in the context of
  // non-browser windows. The above elements may be null depending on
  // what parts of the menubar are present. E.g. no app menu on Mac.
  if (gBrowser &&
      gBrowser.docShell &&
      gBrowser.docShell.mayEnableCharacterEncodingMenu) {
    if (charsetMenu) {
      charsetMenu.removeAttribute("disabled");
    }
    if (appCharsetMenu) {
      appCharsetMenu.removeAttribute("disabled");
    }
    if (appDevCharsetMenu) {
      appDevCharsetMenu.removeAttribute("disabled");
    }
  } else {
    if (charsetMenu) {
      charsetMenu.setAttribute("disabled", "true");
    }
    if (appCharsetMenu) {
      appCharsetMenu.setAttribute("disabled", "true");
    }
    if (appDevCharsetMenu) {
      appDevCharsetMenu.setAttribute("disabled", "true");
    }
  }
}

/**
 * Returns true if |aMimeType| is text-based, false otherwise.
 *
 * @param aMimeType
 *        The MIME type to check.
 *
 * If adding types to this function, please also check the similar
 * function in findbar.xml
 */
function mimeTypeIsTextBased(aMimeType)
{
  return aMimeType.startsWith("text/") ||
         aMimeType.endsWith("+xml") ||
         aMimeType == "application/x-javascript" ||
         aMimeType == "application/javascript" ||
         aMimeType == "application/xml" ||
         aMimeType == "mozilla.application/cached-xul";
}

var XULBrowserWindow = {
  // Stored Status, Link and Loading values
  status: "",
  defaultStatus: "",
  overLink: "",
  startTime: 0,
  statusText: "",
  isBusy: false,
  inContentWhitelist: ["about:addons", "about:downloads", "about:permissions",
                       "about:sync-progress", "about:preferences"],

  QueryInterface: function (aIID) {
    if (aIID.equals(Ci.nsIWebProgressListener) ||
        aIID.equals(Ci.nsIWebProgressListener2) ||
        aIID.equals(Ci.nsISupportsWeakReference) ||
        aIID.equals(Ci.nsIXULBrowserWindow) ||
        aIID.equals(Ci.nsISupports))
      return this;
    throw Cr.NS_NOINTERFACE;
  },

  get stopCommand () {
    delete this.stopCommand;
    return this.stopCommand = document.getElementById("Browser:Stop");
  },
  get reloadCommand () {
    delete this.reloadCommand;
    return this.reloadCommand = document.getElementById("Browser:Reload");
  },
  get statusTextField () {
    delete this.statusTextField;
    return this.statusTextField = document.getElementById("statusbar-display");
  },
  get isImage () {
    delete this.isImage;
    return this.isImage = document.getElementById("isImage");
  },

  init: function () {
    this.throbberElement = document.getElementById("navigator-throbber");

    // Bug 666809 - SecurityUI support for e10s
    if (gMultiProcessBrowser)
      return;

    // Initialize the security button's state and tooltip text.  Remember to reset
    // _hostChanged, otherwise onSecurityChange will short circuit.
    var securityUI = gBrowser.securityUI;
    this._hostChanged = true;
    this.onSecurityChange(null, null, securityUI.state);
  },

  destroy: function () {
    // XXXjag to avoid leaks :-/, see bug 60729
    delete this.throbberElement;
    delete this.stopCommand;
    delete this.reloadCommand;
    delete this.statusTextField;
    delete this.statusText;
  },

  setJSStatus: function () {
    // unsupported
  },

  setDefaultStatus: function (status) {
    this.defaultStatus = status;
    this.updateStatusField();
  },

  setOverLink: function (url, anchorElt) {
    // Encode bidirectional formatting characters.
    // (RFC 3987 sections 3.2 and 4.1 paragraph 6)
    url = url.replace(/[\u200e\u200f\u202a\u202b\u202c\u202d\u202e]/g,
                      encodeURIComponent);

    if (gURLBar && gURLBar._mayTrimURLs /* corresponds to browser.urlbar.trimURLs */)
      url = trimURL(url);

    this.overLink = url;
    LinkTargetDisplay.update();
  },

  updateStatusField: function () {
    var text, type, types = ["overLink"];
    if (this._busyUI)
      types.push("status");
    types.push("defaultStatus");
    for (type of types) {
      text = this[type];
      if (text)
        break;
    }

    // check the current value so we don't trigger an attribute change
    // and cause needless (slow!) UI updates
    if (this.statusText != text) {
      let field = this.statusTextField;
      field.setAttribute("previoustype", field.getAttribute("type"));
      field.setAttribute("type", type);
      field.label = text;
      field.setAttribute("crop", type == "overLink" ? "center" : "end");
      this.statusText = text;
    }
  },

  // Called before links are navigated to to allow us to retarget them if needed.
  onBeforeLinkTraversal: function(originalTarget, linkURI, linkNode, isAppTab) {
    let target = this._onBeforeLinkTraversal(originalTarget, linkURI, linkNode, isAppTab);
    SocialUI.closeSocialPanelForLinkTraversal(target, linkNode);
    return target;
  },

  _onBeforeLinkTraversal: function(originalTarget, linkURI, linkNode, isAppTab) {
    // Don't modify non-default targets or targets that aren't in top-level app
    // tab docshells (isAppTab will be false for app tab subframes).
    if (originalTarget != "" || !isAppTab)
      return originalTarget;

    // External links from within app tabs should always open in new tabs
    // instead of replacing the app tab's page (Bug 575561)
    let linkHost;
    let docHost;
    try {
      linkHost = linkURI.host;
      docHost = linkNode.ownerDocument.documentURIObject.host;
    } catch(e) {
      // nsIURI.host can throw for non-nsStandardURL nsIURIs.
      // If we fail to get either host, just return originalTarget.
      return originalTarget;
    }

    if (docHost == linkHost)
      return originalTarget;

    // Special case: ignore "www" prefix if it is part of host string
    let [longHost, shortHost] =
      linkHost.length > docHost.length ? [linkHost, docHost] : [docHost, linkHost];
    if (longHost == "www." + shortHost)
      return originalTarget;

    return "_blank";
  },

  onProgressChange: function (aWebProgress, aRequest,
                              aCurSelfProgress, aMaxSelfProgress,
                              aCurTotalProgress, aMaxTotalProgress) {
    // Do nothing.
  },

  onProgressChange64: function (aWebProgress, aRequest,
                                aCurSelfProgress, aMaxSelfProgress,
                                aCurTotalProgress, aMaxTotalProgress) {
    return this.onProgressChange(aWebProgress, aRequest,
      aCurSelfProgress, aMaxSelfProgress, aCurTotalProgress,
      aMaxTotalProgress);
  },

  // This function fires only for the currently selected tab.
  onStateChange: function (aWebProgress, aRequest, aStateFlags, aStatus) {
    const nsIWebProgressListener = Ci.nsIWebProgressListener;
    const nsIChannel = Ci.nsIChannel;

    if (aStateFlags & nsIWebProgressListener.STATE_START &&
        aStateFlags & nsIWebProgressListener.STATE_IS_NETWORK) {

      if (aRequest && aWebProgress.isTopLevel) {
        // clear out feed data
        gBrowser.selectedBrowser.feeds = null;

        // clear out search-engine data
        gBrowser.selectedBrowser.engines = null;
      }

      this.isBusy = true;

      if (!(aStateFlags & nsIWebProgressListener.STATE_RESTORING)) {
        this._busyUI = true;

        // Turn the throbber on.
        if (this.throbberElement)
          this.throbberElement.setAttribute("busy", "true");

        // XXX: This needs to be based on window activity...
        this.stopCommand.removeAttribute("disabled");
        CombinedStopReload.switchToStop();
      }
    }
    else if (aStateFlags & nsIWebProgressListener.STATE_STOP) {
      // This (thanks to the filter) is a network stop or the last
      // request stop outside of loading the document, stop throbbers
      // and progress bars and such
      if (aRequest) {
        let msg = "";
        let location;
        // Get the URI either from a channel or a pseudo-object
        if (aRequest instanceof nsIChannel || "URI" in aRequest) {
          location = aRequest.URI;

          // For keyword URIs clear the user typed value since they will be changed into real URIs
          if (location.scheme == "keyword" && aWebProgress.isTopLevel)
            gBrowser.userTypedValue = null;

          if (location.spec != "about:blank") {
            switch (aStatus) {
              case Components.results.NS_ERROR_NET_TIMEOUT:
                msg = gNavigatorBundle.getString("nv_timeout");
                break;
            }
          }
        }

        this.status = "";
        this.setDefaultStatus(msg);

        // Disable menu entries for images, enable otherwise
        if (!gMultiProcessBrowser && content.document && mimeTypeIsTextBased(content.document.contentType))
          this.isImage.removeAttribute('disabled');
        else
          this.isImage.setAttribute('disabled', 'true');
      }

      this.isBusy = false;

      if (this._busyUI) {
        this._busyUI = false;

        // Turn the throbber off.
        if (this.throbberElement)
          this.throbberElement.removeAttribute("busy");

        this.stopCommand.setAttribute("disabled", "true");
        CombinedStopReload.switchToReload(aRequest instanceof Ci.nsIRequest);
      }
    }
  },

  onLocationChange: function (aWebProgress, aRequest, aLocationURI, aFlags) {
    var location = aLocationURI ? aLocationURI.spec : "";
    this._hostChanged = true;

    // Hide the form invalid popup.
    if (gFormSubmitObserver.panel) {
      gFormSubmitObserver.panel.hidePopup();
    }

    let pageTooltip = document.getElementById("aHTMLTooltip");
    let tooltipNode = pageTooltip.triggerNode;
    if (tooltipNode) {
      // Optimise for the common case
      if (aWebProgress.isTopLevel) {
<<<<<<< HEAD
        document.getElementById("aHTMLTooltip").hidePopup();
        document.tooltipNode = null;
=======
        pageTooltip.hidePopup();
>>>>>>> b388656f
      }
      else {
        for (let tooltipWindow = tooltipNode.ownerDocument.defaultView;
             tooltipWindow != tooltipWindow.parent;
             tooltipWindow = tooltipWindow.parent) {
          if (tooltipWindow == aWebProgress.DOMWindow) {
            pageTooltip.hidePopup();
            break;
          }
        }
      }
    }

<<<<<<< HEAD
    // This code here does not compare uris exactly when determining
    // whether or not the message should be hidden since the message
    // may be prematurely hidden when an install is invoked by a click
    // on a link that looks like this:
    //
    // <a href="#" onclick="return install();">Install Foo</a>
    //
    // - which fires a onLocationChange message to uri + '#'...
    var selectedBrowser = gBrowser.selectedBrowser;
    if (selectedBrowser.lastURI) {
      let oldSpec = selectedBrowser.lastURI.spec;
      let oldIndexOfHash = oldSpec.indexOf("#");
      if (oldIndexOfHash != -1)
        oldSpec = oldSpec.substr(0, oldIndexOfHash);
      let newSpec = location;
      let newIndexOfHash = newSpec.indexOf("#");
      if (newIndexOfHash != -1)
        newSpec = newSpec.substr(0, newIndexOfHash);
      if (newSpec != oldSpec) {
        // Remove all the notifications, except for those which want to
        // persist across the first location change.
        let nBox = gBrowser.getNotificationBox(selectedBrowser);
        nBox.removeTransientNotifications();
      }
    }

    if (!gMultiProcessBrowser) {
      // Disable menu entries for images, enable otherwise
      if (content.document && mimeTypeIsTextBased(content.document.contentType))
        this.isImage.removeAttribute('disabled');
      else
        this.isImage.setAttribute('disabled', 'true');
    }
=======
    // Disable menu entries for images, enable otherwise
    if (!gMultiProcessBrowser && content.document && mimeTypeIsTextBased(content.document.contentType))
      this.isImage.removeAttribute('disabled');
    else
      this.isImage.setAttribute('disabled', 'true');
>>>>>>> b388656f

    this.hideOverLinkImmediately = true;
    this.setOverLink("", null);
    this.hideOverLinkImmediately = false;

    // We should probably not do this if the value has changed since the user
    // searched
    // Update urlbar only if a new page was loaded on the primary content area
    // Do not update urlbar if there was a subframe navigation

    var browser = gBrowser.selectedBrowser;
    if (aWebProgress.isTopLevel) {
      if ((location == "about:blank" && (gMultiProcessBrowser || !content.opener)) ||
          location == "") {  // Second condition is for new tabs, otherwise
                             // reload function is enabled until tab is refreshed.
        this.reloadCommand.setAttribute("disabled", "true");
      } else {
        this.reloadCommand.removeAttribute("disabled");
      }

      if (gURLBar) {
        URLBarSetURI(aLocationURI);

        // Update starring UI
        BookmarksMenuButton.updateStarState();
        SocialShareButton.updateShareState();
      }

      // Show or hide browser chrome based on the whitelist
      if (this.hideChromeForLocation(location)) {
        document.documentElement.setAttribute("disablechrome", "true");
      } else {
        let ss = Cc["@mozilla.org/browser/sessionstore;1"].getService(Ci.nsISessionStore);
        if (ss.getTabValue(gBrowser.selectedTab, "appOrigin"))
          document.documentElement.setAttribute("disablechrome", "true");
        else
          document.documentElement.removeAttribute("disablechrome");
      }

      // Utility functions for disabling find
      var shouldDisableFind = function shouldDisableFind(aDocument) {
        let docElt = aDocument.documentElement;
        return docElt && docElt.getAttribute("disablefastfind") == "true";
      }

      var disableFindCommands = function disableFindCommands(aDisable) {
        let findCommands = [document.getElementById("cmd_find"),
                            document.getElementById("cmd_findAgain"),
                            document.getElementById("cmd_findPrevious")];
        for (let elt of findCommands) {
          if (aDisable)
            elt.setAttribute("disabled", "true");
          else
            elt.removeAttribute("disabled");
        }
      }

      var onContentRSChange = function onContentRSChange(e) {
        if (e.target.readyState != "interactive" && e.target.readyState != "complete")
          return;

        e.target.removeEventListener("readystatechange", onContentRSChange);
        disableFindCommands(shouldDisableFind(e.target));
      }

      // Disable find commands in documents that ask for them to be disabled.
      if (!gMultiProcessBrowser && aLocationURI &&
          (aLocationURI.schemeIs("about") || aLocationURI.schemeIs("chrome"))) {
        // Don't need to re-enable/disable find commands for same-document location changes
        // (e.g. the replaceStates in about:addons)
        if (!(aFlags & Ci.nsIWebProgressListener.LOCATION_CHANGE_SAME_DOCUMENT)) {
          if (content.document.readyState == "interactive" || content.document.readyState == "complete")
            disableFindCommands(shouldDisableFind(content.document));
          else {
            content.document.addEventListener("readystatechange", onContentRSChange);
          }
        }
      } else
        disableFindCommands(false);

      if (gFindBarInitialized) {
        if (gFindBar.findMode != gFindBar.FIND_NORMAL) {
          // Close the Find toolbar if we're in old-style TAF mode
          gFindBar.close();
        }

        // fix bug 253793 - turn off highlight when page changes
        gFindBar.getElement("highlight").checked = false;
      }
    }
    UpdateBackForwardCommands(gBrowser.webNavigation);

    gGestureSupport.restoreRotationState();

    // See bug 358202, when tabs are switched during a drag operation,
    // timers don't fire on windows (bug 203573)
    if (aRequest)
      setTimeout(function () { XULBrowserWindow.asyncUpdateUI(); }, 0);
    else
      this.asyncUpdateUI();
  },

  asyncUpdateUI: function () {
    FeedHandler.updateFeeds();
  },

  hideChromeForLocation: function(aLocation) {
    aLocation = aLocation.toLowerCase();
    return this.inContentWhitelist.some(function(aSpec) {
      return aSpec == aLocation;
    });
  },

  onStatusChange: function (aWebProgress, aRequest, aStatus, aMessage) {
    this.status = aMessage;
    this.updateStatusField();
  },

  // Properties used to cache security state used to update the UI
  _state: null,
  _hostChanged: false, // onLocationChange will flip this bit

  onSecurityChange: function (aWebProgress, aRequest, aState) {
    // Don't need to do anything if the data we use to update the UI hasn't
    // changed
    if (this._state == aState &&
        !this._hostChanged) {
#ifdef DEBUG
      try {
        var contentHost = gBrowser.contentWindow.location.host;
        if (this._host !== undefined && this._host != contentHost) {
            Components.utils.reportError(
              "ASSERTION: browser.js host is inconsistent. Content window has " +
              "<" + contentHost + "> but cached host is <" + this._host + ">.\n"
            );
        }
      } catch (ex) {}
#endif
      return;
    }
    this._state = aState;

#ifdef DEBUG
    try {
      this._host = gBrowser.contentWindow.location.host;
    } catch(ex) {
      this._host = null;
    }
#endif

    this._hostChanged = false;

    // aState is defined as a bitmask that may be extended in the future.
    // We filter out any unknown bits before testing for known values.
    const wpl = Components.interfaces.nsIWebProgressListener;
    const wpl_security_bits = wpl.STATE_IS_SECURE |
                              wpl.STATE_IS_BROKEN |
                              wpl.STATE_IS_INSECURE;
    var level;

    switch (this._state & wpl_security_bits) {
      case wpl.STATE_IS_SECURE:
        level = "high";
        break;
      case wpl.STATE_IS_BROKEN:
        level = "broken";
        break;
    }

    if (level) {
      // We don't style the Location Bar based on the the 'level' attribute
      // anymore, but still set it for third-party themes.
      if (gURLBar)
        gURLBar.setAttribute("level", level);
    } else {
      if (gURLBar)
        gURLBar.removeAttribute("level");
    }

    if (gMultiProcessBrowser)
      return;

    // Don't pass in the actual location object, since it can cause us to
    // hold on to the window object too long.  Just pass in the fields we
    // care about. (bug 424829)
    var location = gBrowser.currentURI;
    var locationObj = {};
    try {
      // about:blank can be used by webpages so pretend it is http
      locationObj.protocol = location.spec == "about:blank" ? "http:" : location.scheme + ":";
      locationObj.host = location.hostPort;
      locationObj.hostname = location.host;
      locationObj.port = location.port;
    } catch (ex) {
      // Can sometimes throw if the URL being visited has no host/hostname,
      // e.g. about:blank. The _state for these pages means we won't need these
      // properties anyways, though.
    }
    gIdentityHandler.checkIdentity(this._state, locationObj);
  },

  // simulate all change notifications after switching tabs
  onUpdateCurrentBrowser: function XWB_onUpdateCurrentBrowser(aStateFlags, aStatus, aMessage, aTotalProgress) {
    if (FullZoom.updateBackgroundTabs)
      FullZoom.onLocationChange(gBrowser.currentURI, true);
    var nsIWebProgressListener = Components.interfaces.nsIWebProgressListener;
    var loadingDone = aStateFlags & nsIWebProgressListener.STATE_STOP;
    // use a pseudo-object instead of a (potentially nonexistent) channel for getting
    // a correct error message - and make sure that the UI is always either in
    // loading (STATE_START) or done (STATE_STOP) mode
    this.onStateChange(
      gBrowser.webProgress,
      { URI: gBrowser.currentURI },
      loadingDone ? nsIWebProgressListener.STATE_STOP : nsIWebProgressListener.STATE_START,
      aStatus
    );
    // status message and progress value are undefined if we're done with loading
    if (loadingDone)
      return;
    this.onStatusChange(gBrowser.webProgress, null, 0, aMessage);
  }
};

var LinkTargetDisplay = {
  get DELAY_SHOW() {
     delete this.DELAY_SHOW;
     return this.DELAY_SHOW = Services.prefs.getIntPref("browser.overlink-delay");
  },

  DELAY_HIDE: 250,
  _timer: 0,

  get _isVisible () XULBrowserWindow.statusTextField.label != "",

  update: function () {
    clearTimeout(this._timer);
    window.removeEventListener("mousemove", this, true);

    if (!XULBrowserWindow.overLink) {
      if (XULBrowserWindow.hideOverLinkImmediately)
        this._hide();
      else
        this._timer = setTimeout(this._hide.bind(this), this.DELAY_HIDE);
      return;
    }

    if (this._isVisible) {
      XULBrowserWindow.updateStatusField();
    } else {
      // Let the display appear when the mouse doesn't move within the delay
      this._showDelayed();
      window.addEventListener("mousemove", this, true);
    }
  },

  handleEvent: function (event) {
    switch (event.type) {
      case "mousemove":
        // Restart the delay since the mouse was moved
        clearTimeout(this._timer);
        this._showDelayed();
        break;
    }
  },

  _showDelayed: function () {
    this._timer = setTimeout(function (self) {
      XULBrowserWindow.updateStatusField();
      window.removeEventListener("mousemove", self, true);
    }, this.DELAY_SHOW, this);
  },

  _hide: function () {
    clearTimeout(this._timer);

    XULBrowserWindow.updateStatusField();
  }
};

var CombinedStopReload = {
  init: function () {
    if (this._initialized)
      return;

    var urlbar = document.getElementById("urlbar-container");
    var reload = document.getElementById("reload-button");
    var stop = document.getElementById("stop-button");

    if (urlbar) {
      if (urlbar.parentNode.getAttribute("mode") != "icons" ||
          !reload || urlbar.nextSibling != reload ||
          !stop || reload.nextSibling != stop)
        urlbar.removeAttribute("combined");
      else {
        urlbar.setAttribute("combined", "true");
        reload = document.getElementById("urlbar-reload-button");
        stop = document.getElementById("urlbar-stop-button");
      }
    }
    if (!stop || !reload || reload.nextSibling != stop)
      return;

    this._initialized = true;
    if (XULBrowserWindow.stopCommand.getAttribute("disabled") != "true")
      reload.setAttribute("displaystop", "true");
    stop.addEventListener("click", this, false);
    this.reload = reload;
    this.stop = stop;
  },

  uninit: function () {
    if (!this._initialized)
      return;

    this._cancelTransition();
    this._initialized = false;
    this.stop.removeEventListener("click", this, false);
    this.reload = null;
    this.stop = null;
  },

  handleEvent: function (event) {
    // the only event we listen to is "click" on the stop button
    if (event.button == 0 &&
        !this.stop.disabled)
      this._stopClicked = true;
  },

  switchToStop: function () {
    if (!this._initialized)
      return;

    this._cancelTransition();
    this.reload.setAttribute("displaystop", "true");
  },

  switchToReload: function (aDelay) {
    if (!this._initialized)
      return;

    this.reload.removeAttribute("displaystop");

    if (!aDelay || this._stopClicked) {
      this._stopClicked = false;
      this._cancelTransition();
      this.reload.disabled = XULBrowserWindow.reloadCommand
                                             .getAttribute("disabled") == "true";
      return;
    }

    if (this._timer)
      return;

    // Temporarily disable the reload button to prevent the user from
    // accidentally reloading the page when intending to click the stop button
    this.reload.disabled = true;
    this._timer = setTimeout(function (self) {
      self._timer = 0;
      self.reload.disabled = XULBrowserWindow.reloadCommand
                                             .getAttribute("disabled") == "true";
    }, 650, this);
  },

  _cancelTransition: function () {
    if (this._timer) {
      clearTimeout(this._timer);
      this._timer = 0;
    }
  }
};

var TabsProgressListener = {
  onStateChange: function (aBrowser, aWebProgress, aRequest, aStateFlags, aStatus) {
#ifdef MOZ_CRASHREPORTER
    if (aRequest instanceof Ci.nsIChannel &&
        aStateFlags & Ci.nsIWebProgressListener.STATE_START &&
        aStateFlags & Ci.nsIWebProgressListener.STATE_IS_DOCUMENT &&
        gCrashReporter.enabled) {
      gCrashReporter.annotateCrashReport("URL", aRequest.URI.spec);
    }
#endif

    // Collect telemetry data about tab load times.
    if (aWebProgress.isTopLevel) {
      if (aStateFlags & Ci.nsIWebProgressListener.STATE_IS_WINDOW) {
        if (aStateFlags & Ci.nsIWebProgressListener.STATE_START)
          TelemetryStopwatch.start("FX_PAGE_LOAD_MS", aBrowser);
        else if (aStateFlags & Ci.nsIWebProgressListener.STATE_STOP)
          TelemetryStopwatch.finish("FX_PAGE_LOAD_MS", aBrowser);
      } else if (aStateFlags & Ci.nsIWebProgressListener.STATE_STOP &&
                 aStatus == Cr.NS_BINDING_ABORTED) {
        TelemetryStopwatch.cancel("FX_PAGE_LOAD_MS", aBrowser);
      }
    }

    // Attach a listener to watch for "click" events bubbling up from error
    // pages and other similar page. This lets us fix bugs like 401575 which
    // require error page UI to do privileged things, without letting error
    // pages have any privilege themselves.
    // We can't look for this during onLocationChange since at that point the
    // document URI is not yet the about:-uri of the error page.

    let doc = gMultiProcessBrowser ? null : aWebProgress.DOMWindow.document;
    if (!gMultiProcessBrowser &&
        aStateFlags & Ci.nsIWebProgressListener.STATE_STOP &&
        Components.isSuccessCode(aStatus) &&
        doc.documentURI.startsWith("about:") &&
        !doc.documentURI.toLowerCase().startsWith("about:blank") &&
        !doc.documentElement.hasAttribute("hasBrowserHandlers")) {
      // STATE_STOP may be received twice for documents, thus store an
      // attribute to ensure handling it just once.
      doc.documentElement.setAttribute("hasBrowserHandlers", "true");
      aBrowser.addEventListener("click", BrowserOnClick, true);
      aBrowser.addEventListener("pagehide", function onPageHide(event) {
        if (event.target.defaultView.frameElement)
          return;
        aBrowser.removeEventListener("click", BrowserOnClick, true);
        aBrowser.removeEventListener("pagehide", onPageHide, true);
      }, true);

      // We also want to make changes to page UI for unprivileged about pages.
      BrowserOnAboutPageLoad(doc);
    }
  },

  onLocationChange: function (aBrowser, aWebProgress, aRequest, aLocationURI,
                              aFlags) {
<<<<<<< HEAD
    // Filter out sub-frame loads and location changes caused by anchor
    // navigation or history.push/pop/replaceState.
    if (aWebProgress.isTopLevel &&
        !(aFlags & Ci.nsIWebProgressListener.LOCATION_CHANGE_SAME_DOCUMENT)) {
=======
    // Filter out location changes caused by anchor navigation
    // or history.push/pop/replaceState.
    if (aFlags & Ci.nsIWebProgressListener.LOCATION_CHANGE_SAME_DOCUMENT)
      return;

    // Only need to call locationChange if the PopupNotifications object
    // for this window has already been initialized (i.e. its getter no
    // longer exists)
    if (!Object.getOwnPropertyDescriptor(window, "PopupNotifications").get)
      PopupNotifications.locationChange(aBrowser);

    gBrowser.getNotificationBox(aBrowser).removeTransientNotifications();

    // Filter out location changes in sub documents.
    if (aWebProgress.isTopLevel) {
>>>>>>> b388656f
      // Initialize the click-to-play state.
      aBrowser._clickToPlayPluginsActivated = new Map();
      aBrowser._clickToPlayAllPluginsActivated = false;
      aBrowser._pluginScriptedState = gPluginHandler.PLUGIN_SCRIPTED_STATE_NONE;

      FullZoom.onLocationChange(aLocationURI, false, aBrowser);
    }
  },

  onRefreshAttempted: function (aBrowser, aWebProgress, aURI, aDelay, aSameURI) {
    if (gPrefService.getBoolPref("accessibility.blockautorefresh")) {
      let brandBundle = document.getElementById("bundle_brand");
      let brandShortName = brandBundle.getString("brandShortName");
      let refreshButtonText =
        gNavigatorBundle.getString("refreshBlocked.goButton");
      let refreshButtonAccesskey =
        gNavigatorBundle.getString("refreshBlocked.goButton.accesskey");
      let message =
        gNavigatorBundle.getFormattedString(aSameURI ? "refreshBlocked.refreshLabel"
                                                     : "refreshBlocked.redirectLabel",
                                            [brandShortName]);
      let docShell = aWebProgress.DOMWindow
                                 .QueryInterface(Ci.nsIInterfaceRequestor)
                                 .getInterface(Ci.nsIWebNavigation)
                                 .QueryInterface(Ci.nsIDocShell);
      let notificationBox = gBrowser.getNotificationBox(aBrowser);
      let notification = notificationBox.getNotificationWithValue("refresh-blocked");
      if (notification) {
        notification.label = message;
        notification.refreshURI = aURI;
        notification.delay = aDelay;
        notification.docShell = docShell;
      } else {
        let buttons = [{
          label: refreshButtonText,
          accessKey: refreshButtonAccesskey,
          callback: function (aNotification, aButton) {
            var refreshURI = aNotification.docShell
                                          .QueryInterface(Ci.nsIRefreshURI);
            refreshURI.forceRefreshURI(aNotification.refreshURI,
                                       aNotification.delay, true);
          }
        }];
        notification =
          notificationBox.appendNotification(message, "refresh-blocked",
                                             "chrome://browser/skin/Info.png",
                                             notificationBox.PRIORITY_INFO_MEDIUM,
                                             buttons);
        notification.refreshURI = aURI;
        notification.delay = aDelay;
        notification.docShell = docShell;
      }
      return false;
    }
    return true;
  }
}

function nsBrowserAccess() { }

nsBrowserAccess.prototype = {
  QueryInterface: XPCOMUtils.generateQI([Ci.nsIBrowserDOMWindow, Ci.nsISupports]),

  openURI: function (aURI, aOpener, aWhere, aContext) {
    var newWindow = null;
    var isExternal = (aContext == Ci.nsIBrowserDOMWindow.OPEN_EXTERNAL);

    if (isExternal && aURI && aURI.schemeIs("chrome")) {
      dump("use -chrome command-line option to load external chrome urls\n");
      return null;
    }

    if (aWhere == Ci.nsIBrowserDOMWindow.OPEN_DEFAULTWINDOW) {
      if (isExternal &&
          gPrefService.prefHasUserValue("browser.link.open_newwindow.override.external"))
        aWhere = gPrefService.getIntPref("browser.link.open_newwindow.override.external");
      else
        aWhere = gPrefService.getIntPref("browser.link.open_newwindow");
    }
    switch (aWhere) {
      case Ci.nsIBrowserDOMWindow.OPEN_NEWWINDOW :
        // FIXME: Bug 408379. So how come this doesn't send the
        // referrer like the other loads do?
        var url = aURI ? aURI.spec : "about:blank";
        // Pass all params to openDialog to ensure that "url" isn't passed through
        // loadOneOrMoreURIs, which splits based on "|"
        newWindow = openDialog(getBrowserURL(), "_blank", "all,dialog=no", url, null, null, null);
        break;
      case Ci.nsIBrowserDOMWindow.OPEN_NEWTAB :
        let win, needToFocusWin;

        // try the current window.  if we're in a popup, fall back on the most recent browser window
        if (window.toolbar.visible)
          win = window;
        else {
          let isPrivate = PrivateBrowsingUtils.isWindowPrivate(aOpener || window);
          win = RecentWindow.getMostRecentBrowserWindow({private: isPrivate});
          needToFocusWin = true;
        }

        if (!win) {
          // we couldn't find a suitable window, a new one needs to be opened.
          return null;
        }

        if (isExternal && (!aURI || aURI.spec == "about:blank")) {
          win.BrowserOpenTab(); // this also focuses the location bar
          win.focus();
          newWindow = win.content;
          break;
        }

        let loadInBackground = gPrefService.getBoolPref("browser.tabs.loadDivertedInBackground");
        let referrer = aOpener ? makeURI(aOpener.location.href) : null;

        let tab = win.gBrowser.loadOneTab(aURI ? aURI.spec : "about:blank", {
                                          referrerURI: referrer,
                                          fromExternal: isExternal,
                                          inBackground: loadInBackground});
        let browser = win.gBrowser.getBrowserForTab(tab);

        newWindow = browser.contentWindow;
        if (needToFocusWin || (!loadInBackground && isExternal))
          browser.focus();
        break;
      default : // OPEN_CURRENTWINDOW or an illegal value
        newWindow = content;
        if (aURI) {
          let referrer = aOpener ? makeURI(aOpener.location.href) : null;
          let loadflags = isExternal ?
                            Ci.nsIWebNavigation.LOAD_FLAGS_FROM_EXTERNAL :
                            Ci.nsIWebNavigation.LOAD_FLAGS_NONE;
          gBrowser.loadURIWithFlags(aURI.spec, loadflags, referrer, null, null);
        }
        if (!gPrefService.getBoolPref("browser.tabs.loadDivertedInBackground"))
          window.focus();
    }
    return newWindow;
  },

  openURIInFrame: function browser_openURIInFrame(aURI, aOpener, aWhere, aContext, aProcessNum) {
    var newWindow = null;
    var isExternal = false;

    let win, needToFocusWin;

    // try the current window.  if we're in a popup, fall back on the most recent browser window
    if (window.toolbar.visible)
      win = window;
    else {
      win = Cc["@mozilla.org/browser/browserglue;1"]
              .getService(Ci.nsIBrowserGlue)
              .getMostRecentBrowserWindow();
      needToFocusWin = true;
    }

    if (!win) {
      // we couldn't find a suitable window, a new one needs to be opened.
      return null;
    }

    let loadInBackground = gPrefService.getBoolPref("browser.tabs.loadDivertedInBackground");
    let referrer = aOpener ? makeURI(aOpener.location.href) : null;

    let tab = win.gBrowser.loadOneTab(aURI ? aURI.spec : "about:blank", {
                                      referrerURI: referrer,
                                      fromExternal: isExternal,
                                      inBackground: loadInBackground,
                                      processNumber: aProcessNum });
    let browser = win.gBrowser.getBrowserForTab(tab);

    if (needToFocusWin)
      browser.focus();
    return browser.QueryInterface(Ci.nsIFrameLoaderOwner);
  },

  isTabContentWindow: function (aWindow) {
    return gBrowser.browsers.some(function (browser) browser.contentWindow == aWindow);
  }
}

function onViewToolbarsPopupShowing(aEvent, aInsertPoint) {
  var popup = aEvent.target;
  if (popup != aEvent.currentTarget)
    return;

  // Empty the menu
  for (var i = popup.childNodes.length-1; i >= 0; --i) {
    var deadItem = popup.childNodes[i];
    if (deadItem.hasAttribute("toolbarId"))
      popup.removeChild(deadItem);
  }

  var firstMenuItem = aInsertPoint || popup.firstChild;

  let toolbarNodes = Array.slice(gNavToolbox.childNodes);
  toolbarNodes.push(document.getElementById("addon-bar"));

  for (let toolbar of toolbarNodes) {
    let toolbarName = toolbar.getAttribute("toolbarname");
    if (toolbarName) {
      let menuItem = document.createElement("menuitem");
      let hidingAttribute = toolbar.getAttribute("type") == "menubar" ?
                            "autohide" : "collapsed";
      menuItem.setAttribute("id", "toggle_" + toolbar.id);
      menuItem.setAttribute("toolbarId", toolbar.id);
      menuItem.setAttribute("type", "checkbox");
      menuItem.setAttribute("label", toolbarName);
      menuItem.setAttribute("checked", toolbar.getAttribute(hidingAttribute) != "true");
      if (popup.id != "appmenu_customizeMenu")
        menuItem.setAttribute("accesskey", toolbar.getAttribute("accesskey"));
      if (popup.id != "toolbar-context-menu")
        menuItem.setAttribute("key", toolbar.getAttribute("key"));

      popup.insertBefore(menuItem, firstMenuItem);

      menuItem.addEventListener("command", onViewToolbarCommand, false);
    }
  }
}

function onViewToolbarCommand(aEvent) {
  var toolbarId = aEvent.originalTarget.getAttribute("toolbarId");
  var toolbar = document.getElementById(toolbarId);
  var isVisible = aEvent.originalTarget.getAttribute("checked") == "true";
  setToolbarVisibility(toolbar, isVisible);
}

function setToolbarVisibility(toolbar, isVisible) {
  var hidingAttribute = toolbar.getAttribute("type") == "menubar" ?
                        "autohide" : "collapsed";

  toolbar.setAttribute(hidingAttribute, !isVisible);
  document.persist(toolbar.id, hidingAttribute);

  PlacesToolbarHelper.init();
  BookmarksMenuButton.onToolbarVisibilityChange();
  gBrowser.updateWindowResizers();

#ifdef MENUBAR_CAN_AUTOHIDE
  updateAppButtonDisplay();
#endif
}

var TabsOnTop = {
  init: function TabsOnTop_init() {
    Services.prefs.addObserver(this._prefName, this, false);

    // Only show the toggle UI if the user disabled tabs on top.
    if (Services.prefs.getBoolPref(this._prefName)) {
      for (let item of document.querySelectorAll("menuitem[command=cmd_ToggleTabsOnTop]"))
        item.parentNode.removeChild(item);
    }
  },

  uninit: function TabsOnTop_uninit() {
    Services.prefs.removeObserver(this._prefName, this);
  },

  toggle: function () {
    this.enabled = !Services.prefs.getBoolPref(this._prefName);
  },

  syncUI: function () {
    let userEnabled = Services.prefs.getBoolPref(this._prefName);
    let enabled = userEnabled && gBrowser.tabContainer.visible;

    document.getElementById("cmd_ToggleTabsOnTop")
            .setAttribute("checked", userEnabled);

    document.documentElement.setAttribute("tabsontop", enabled);
    document.getElementById("navigator-toolbox").setAttribute("tabsontop", enabled);
    document.getElementById("TabsToolbar").setAttribute("tabsontop", enabled);
    document.getElementById("nav-bar").setAttribute("tabsontop", enabled);
    gBrowser.tabContainer.setAttribute("tabsontop", enabled);
    TabsInTitlebar.allowedBy("tabs-on-top", enabled);
  },

  get enabled () {
    return gNavToolbox.getAttribute("tabsontop") == "true";
  },

  set enabled (val) {
    Services.prefs.setBoolPref(this._prefName, !!val);
    return val;
  },

  observe: function (subject, topic, data) {
    if (topic == "nsPref:changed")
      this.syncUI();
  },

  _prefName: "browser.tabs.onTop"
}

var TabsInTitlebar = {
  init: function () {
#ifdef CAN_DRAW_IN_TITLEBAR
    this._readPref();
    Services.prefs.addObserver(this._prefName, this, false);

    // Don't trust the initial value of the sizemode attribute; wait for
    // the resize event (handled in tabbrowser.xml).
    this.allowedBy("sizemode", false);

    this._initialized = true;
#endif
  },

  allowedBy: function (condition, allow) {
#ifdef CAN_DRAW_IN_TITLEBAR
    if (allow) {
      if (condition in this._disallowed) {
        delete this._disallowed[condition];
        this._update();
      }
    } else {
      if (!(condition in this._disallowed)) {
        this._disallowed[condition] = null;
        this._update();
      }
    }
#endif
  },

  get enabled() {
    return document.documentElement.getAttribute("tabsintitlebar") == "true";
  },

#ifdef CAN_DRAW_IN_TITLEBAR
  observe: function (subject, topic, data) {
    if (topic == "nsPref:changed")
      this._readPref();
  },

  _initialized: false,
  _disallowed: {},
  _prefName: "browser.tabs.drawInTitlebar",

  _readPref: function () {
    this.allowedBy("pref",
                   Services.prefs.getBoolPref(this._prefName));
  },

  _update: function () {
    if (!this._initialized || window.fullScreen)
      return;

    let allowed = true;
    for (let something in this._disallowed) {
      allowed = false;
      break;
    }

    if (allowed == this.enabled)
      return;

    function $(id) document.getElementById(id);
    let titlebar = $("titlebar");

    if (allowed) {
      function rect(ele)   ele.getBoundingClientRect();

      let tabsToolbar       = $("TabsToolbar");

#ifdef MENUBAR_CAN_AUTOHIDE
      let appmenuButtonBox  = $("appmenu-button-container");
      this._sizePlaceholder("appmenu-button", rect(appmenuButtonBox).width);
#endif
      let captionButtonsBox = $("titlebar-buttonbox");
      this._sizePlaceholder("caption-buttons", rect(captionButtonsBox).width);

      let tabsToolbarRect = rect(tabsToolbar);
      let titlebarTop = rect($("titlebar-content")).top;
      titlebar.style.marginBottom = - Math.min(tabsToolbarRect.top - titlebarTop,
                                               tabsToolbarRect.height) + "px";

      document.documentElement.setAttribute("tabsintitlebar", "true");

      if (!this._draghandle) {
        let tmp = {};
        Components.utils.import("resource://gre/modules/WindowDraggingUtils.jsm", tmp);
        this._draghandle = new tmp.WindowDraggingElement(tabsToolbar);
        this._draghandle.mouseDownCheck = function () {
          return !this._dragBindingAlive && TabsInTitlebar.enabled;
        };
      }
    } else {
      document.documentElement.removeAttribute("tabsintitlebar");

      titlebar.style.marginBottom = "";
    }
  },

  _sizePlaceholder: function (type, width) {
    Array.forEach(document.querySelectorAll(".titlebar-placeholder[type='"+ type +"']"),
                  function (node) { node.width = width; });
  },
#endif

  uninit: function () {
#ifdef CAN_DRAW_IN_TITLEBAR
    this._initialized = false;
    Services.prefs.removeObserver(this._prefName, this);
#endif
  }
};

#ifdef MENUBAR_CAN_AUTOHIDE
function updateAppButtonDisplay() {
  var displayAppButton =
    !gInPrintPreviewMode &&
    window.menubar.visible &&
    document.getElementById("toolbar-menubar").getAttribute("autohide") == "true";

#ifdef CAN_DRAW_IN_TITLEBAR
  document.getElementById("titlebar").hidden = !displayAppButton;

  if (displayAppButton)
    document.documentElement.setAttribute("chromemargin", "0,2,2,2");
  else
    document.documentElement.removeAttribute("chromemargin");

  TabsInTitlebar.allowedBy("drawing-in-titlebar", displayAppButton);
#else
  document.getElementById("appmenu-toolbar-button").hidden =
    !displayAppButton;
#endif
}
#endif

#ifdef CAN_DRAW_IN_TITLEBAR
function onTitlebarMaxClick() {
  if (window.windowState == window.STATE_MAXIMIZED)
    window.restore();
  else
    window.maximize();
}
#endif

function displaySecurityInfo()
{
  BrowserPageInfo(null, "securityTab");
}

/**
 * Opens or closes the sidebar identified by commandID.
 *
 * @param commandID a string identifying the sidebar to toggle; see the
 *                  note below. (Optional if a sidebar is already open.)
 * @param forceOpen boolean indicating whether the sidebar should be
 *                  opened regardless of its current state (optional).
 * @note
 * We expect to find a xul:broadcaster element with the specified ID.
 * The following attributes on that element may be used and/or modified:
 *  - id           (required) the string to match commandID. The convention
 *                 is to use this naming scheme: 'view<sidebar-name>Sidebar'.
 *  - sidebarurl   (required) specifies the URL to load in this sidebar.
 *  - sidebartitle or label (in that order) specify the title to
 *                 display on the sidebar.
 *  - checked      indicates whether the sidebar is currently displayed.
 *                 Note that toggleSidebar updates this attribute when
 *                 it changes the sidebar's visibility.
 *  - group        this attribute must be set to "sidebar".
 */
function toggleSidebar(commandID, forceOpen) {

  var sidebarBox = document.getElementById("sidebar-box");
  if (!commandID)
    commandID = sidebarBox.getAttribute("sidebarcommand");

  var sidebarBroadcaster = document.getElementById(commandID);
  var sidebar = document.getElementById("sidebar"); // xul:browser
  var sidebarTitle = document.getElementById("sidebar-title");
  var sidebarSplitter = document.getElementById("sidebar-splitter");

  if (sidebarBroadcaster.getAttribute("checked") == "true") {
    if (!forceOpen) {
      // Replace the document currently displayed in the sidebar with about:blank
      // so that we can free memory by unloading the page. We need to explicitly
      // create a new content viewer because the old one doesn't get destroyed
      // until about:blank has loaded (which does not happen as long as the
      // element is hidden).
      sidebar.setAttribute("src", "about:blank");
      sidebar.docShell.createAboutBlankContentViewer(null);

      sidebarBroadcaster.removeAttribute("checked");
      sidebarBox.setAttribute("sidebarcommand", "");
      sidebarTitle.value = "";
      sidebarBox.hidden = true;
      sidebarSplitter.hidden = true;
      gBrowser.selectedBrowser.focus();
    } else {
      fireSidebarFocusedEvent();
    }
    return;
  }

  // now we need to show the specified sidebar

  // ..but first update the 'checked' state of all sidebar broadcasters
  var broadcasters = document.getElementsByAttribute("group", "sidebar");
  for (let broadcaster of broadcasters) {
    // skip elements that observe sidebar broadcasters and random
    // other elements
    if (broadcaster.localName != "broadcaster")
      continue;

    if (broadcaster != sidebarBroadcaster)
      broadcaster.removeAttribute("checked");
    else
      sidebarBroadcaster.setAttribute("checked", "true");
  }

  sidebarBox.hidden = false;
  sidebarSplitter.hidden = false;

  var url = sidebarBroadcaster.getAttribute("sidebarurl");
  var title = sidebarBroadcaster.getAttribute("sidebartitle");
  if (!title)
    title = sidebarBroadcaster.getAttribute("label");
  sidebar.setAttribute("src", url); // kick off async load
  sidebarBox.setAttribute("sidebarcommand", sidebarBroadcaster.id);
  sidebarTitle.value = title;

  // We set this attribute here in addition to setting it on the <browser>
  // element itself, because the code in gBrowserInit.onUnload persists this
  // attribute, not the "src" of the <browser id="sidebar">. The reason it
  // does that is that we want to delay sidebar load a bit when a browser
  // window opens. See delayedStartup().
  sidebarBox.setAttribute("src", url);

  if (sidebar.contentDocument.location.href != url)
    sidebar.addEventListener("load", sidebarOnLoad, true);
  else // older code handled this case, so we do it too
    fireSidebarFocusedEvent();
}

function sidebarOnLoad(event) {
  var sidebar = document.getElementById("sidebar");
  sidebar.removeEventListener("load", sidebarOnLoad, true);
  // We're handling the 'load' event before it bubbles up to the usual
  // (non-capturing) event handlers. Let it bubble up before firing the
  // SidebarFocused event.
  setTimeout(fireSidebarFocusedEvent, 0);
}

/**
 * Fire a "SidebarFocused" event on the sidebar's |window| to give the sidebar
 * a chance to adjust focus as needed. An additional event is needed, because
 * we don't want to focus the sidebar when it's opened on startup or in a new
 * window, only when the user opens the sidebar.
 */
function fireSidebarFocusedEvent() {
  var sidebar = document.getElementById("sidebar");
  var event = document.createEvent("Events");
  event.initEvent("SidebarFocused", true, false);
  sidebar.contentWindow.dispatchEvent(event);
}

var gHomeButton = {
  prefDomain: "browser.startup.homepage",
  observe: function (aSubject, aTopic, aPrefName)
  {
    if (aTopic != "nsPref:changed" || aPrefName != this.prefDomain)
      return;

    this.updateTooltip();
  },

  updateTooltip: function (homeButton)
  {
    if (!homeButton)
      homeButton = document.getElementById("home-button");
    if (homeButton) {
      var homePage = this.getHomePage();
      homePage = homePage.replace(/\|/g,', ');
      if (homePage.toLowerCase() == "about:home")
        homeButton.setAttribute("tooltiptext", homeButton.getAttribute("aboutHomeOverrideTooltip"));
      else
        homeButton.setAttribute("tooltiptext", homePage);
    }
  },

  getHomePage: function ()
  {
    var url;
    try {
      url = gPrefService.getComplexValue(this.prefDomain,
                                Components.interfaces.nsIPrefLocalizedString).data;
    } catch (e) {
    }

    // use this if we can't find the pref
    if (!url) {
      var configBundle = Services.strings
                                 .createBundle("chrome://branding/locale/browserconfig.properties");
      url = configBundle.GetStringFromName(this.prefDomain);
    }

    return url;
  },

  updatePersonalToolbarStyle: function (homeButton)
  {
    if (!homeButton)
      homeButton = document.getElementById("home-button");
    if (homeButton)
      homeButton.className = homeButton.parentNode.id == "PersonalToolbar"
                               || homeButton.parentNode.parentNode.id == "PersonalToolbar" ?
                             homeButton.className.replace("toolbarbutton-1", "bookmark-item") :
                             homeButton.className.replace("bookmark-item", "toolbarbutton-1");
  }
};

/**
 * Gets the selected text in the active browser. Leading and trailing
 * whitespace is removed, and consecutive whitespace is replaced by a single
 * space. A maximum of 150 characters will be returned, regardless of the value
 * of aCharLen.
 *
 * @param aCharLen
 *        The maximum number of characters to return.
 */
function getBrowserSelection(aCharLen) {
  // selections of more than 150 characters aren't useful
  const kMaxSelectionLen = 150;
  const charLen = Math.min(aCharLen || kMaxSelectionLen, kMaxSelectionLen);
  let commandDispatcher = document.commandDispatcher;

  var focusedWindow = commandDispatcher.focusedWindow;
  var selection = focusedWindow.getSelection().toString();
  // try getting a selected text in text input.
  if (!selection) {
    let element = commandDispatcher.focusedElement;
    var isOnTextInput = function isOnTextInput(elem) {
      // we avoid to return a value if a selection is in password field.
      // ref. bug 565717
      return elem instanceof HTMLTextAreaElement ||
             (elem instanceof HTMLInputElement && elem.mozIsTextField(true));
    };

    if (isOnTextInput(element)) {
      selection = element.QueryInterface(Ci.nsIDOMNSEditableElement)
                         .editor.selection.toString();
    }
  }

  if (selection) {
    if (selection.length > charLen) {
      // only use the first charLen important chars. see bug 221361
      var pattern = new RegExp("^(?:\\s*.){0," + charLen + "}");
      pattern.test(selection);
      selection = RegExp.lastMatch;
    }

    selection = selection.trim().replace(/\s+/g, " ");

    if (selection.length > charLen)
      selection = selection.substr(0, charLen);
  }
  return selection;
}

var gWebPanelURI;
function openWebPanel(aTitle, aURI)
{
    // Ensure that the web panels sidebar is open.
    toggleSidebar('viewWebPanelsSidebar', true);

    // Set the title of the panel.
    document.getElementById("sidebar-title").value = aTitle;

    // Tell the Web Panels sidebar to load the bookmark.
    var sidebar = document.getElementById("sidebar");
    if (sidebar.docShell && sidebar.contentDocument && sidebar.contentDocument.getElementById('web-panels-browser')) {
        sidebar.contentWindow.loadWebPanel(aURI);
        if (gWebPanelURI) {
            gWebPanelURI = "";
            sidebar.removeEventListener("load", asyncOpenWebPanel, true);
        }
    }
    else {
        // The panel is still being constructed.  Attach an onload handler.
        if (!gWebPanelURI)
            sidebar.addEventListener("load", asyncOpenWebPanel, true);
        gWebPanelURI = aURI;
    }
}

function asyncOpenWebPanel(event)
{
    var sidebar = document.getElementById("sidebar");
    if (gWebPanelURI && sidebar.contentDocument && sidebar.contentDocument.getElementById('web-panels-browser'))
        sidebar.contentWindow.loadWebPanel(gWebPanelURI);
    gWebPanelURI = "";
    sidebar.removeEventListener("load", asyncOpenWebPanel, true);
}

/*
 * - [ Dependencies ] ---------------------------------------------------------
 *  utilityOverlay.js:
 *    - gatherTextUnder
 */

/**
 * Extracts linkNode and href for the current click target.
 *
 * @param event
 *        The click event.
 * @return [href, linkNode].
 *
 * @note linkNode will be null if the click wasn't on an anchor
 *       element (or XLink).
 */
function hrefAndLinkNodeForClickEvent(event)
{
  function isHTMLLink(aNode)
  {
    // Be consistent with what nsContextMenu.js does.
    return ((aNode instanceof HTMLAnchorElement && aNode.href) ||
            (aNode instanceof HTMLAreaElement && aNode.href) ||
            aNode instanceof HTMLLinkElement);
  }

  let node = event.target;
  while (node && !isHTMLLink(node)) {
    node = node.parentNode;
  }

  if (node)
    return [node.href, node];

  // If there is no linkNode, try simple XLink.
  let href, baseURI;
  node = event.target;
  while (node && !href) {
    if (node.nodeType == Node.ELEMENT_NODE) {
      href = node.getAttributeNS("http://www.w3.org/1999/xlink", "href");
      if (href)
        baseURI = node.baseURI;
    }
    node = node.parentNode;
  }

  // In case of XLink, we don't return the node we got href from since
  // callers expect <a>-like elements.
  return [href ? makeURLAbsolute(baseURI, href) : null, null];
}

/**
 * Called whenever the user clicks in the content area.
 *
 * @param event
 *        The click event.
 * @param isPanelClick
 *        Whether the event comes from a web panel.
 * @note default event is prevented if the click is handled.
 */
function contentAreaClick(event, isPanelClick)
{
  if (!event.isTrusted || event.defaultPrevented || event.button == 2)
    return;

  let [href, linkNode] = hrefAndLinkNodeForClickEvent(event);
  if (!href) {
    // Not a link, handle middle mouse navigation.
    if (event.button == 1 &&
        gPrefService.getBoolPref("middlemouse.contentLoadURL") &&
        !gPrefService.getBoolPref("general.autoScroll")) {
      middleMousePaste(event);
      event.preventDefault();
    }
    return;
  }

  // This code only applies if we have a linkNode (i.e. clicks on real anchor
  // elements, as opposed to XLink).
  if (linkNode && event.button == 0 &&
      !event.ctrlKey && !event.shiftKey && !event.altKey && !event.metaKey) {
    // A Web panel's links should target the main content area.  Do this
    // if no modifier keys are down and if there's no target or the target
    // equals _main (the IE convention) or _content (the Mozilla convention).
    let target = linkNode.target;
    let mainTarget = !target || target == "_content" || target  == "_main";
    if (isPanelClick && mainTarget) {
      // javascript and data links should be executed in the current browser.
      if (linkNode.getAttribute("onclick") ||
          href.startsWith("javascript:") ||
          href.startsWith("data:"))
        return;

      try {
        urlSecurityCheck(href, linkNode.ownerDocument.nodePrincipal);
      }
      catch(ex) {
        // Prevent loading unsecure destinations.
        event.preventDefault();
        return;
      }

      loadURI(href, null, null, false);
      event.preventDefault();
      return;
    }

    if (linkNode.getAttribute("rel") == "sidebar") {
      // This is the Opera convention for a special link that, when clicked,
      // allows to add a sidebar panel.  The link's title attribute contains
      // the title that should be used for the sidebar panel.
      PlacesUIUtils.showBookmarkDialog({ action: "add"
                                       , type: "bookmark"
                                       , uri: makeURI(href)
                                       , title: linkNode.getAttribute("title")
                                       , loadBookmarkInSidebar: true
                                       , hiddenRows: [ "description"
                                                     , "location"
                                                     , "keyword" ]
                                       }, window);
      event.preventDefault();
      return;
    }
  }

  handleLinkClick(event, href, linkNode);

  // Mark the page as a user followed link.  This is done so that history can
  // distinguish automatic embed visits from user activated ones.  For example
  // pages loaded in frames are embed visits and lost with the session, while
  // visits across frames should be preserved.
  try {
    if (!PrivateBrowsingUtils.isWindowPrivate(window))
      PlacesUIUtils.markPageAsFollowedLink(href);
  } catch (ex) { /* Skip invalid URIs. */ }
}

/**
 * Handles clicks on links.
 *
 * @return true if the click event was handled, false otherwise.
 */
function handleLinkClick(event, href, linkNode) {
  if (event.button == 2) // right click
    return false;

  var where = whereToOpenLink(event);
  if (where == "current")
    return false;

  var doc = event.target.ownerDocument;

  if (where == "save") {
    saveURL(href, linkNode ? gatherTextUnder(linkNode) : "", null, true,
            true, doc.documentURIObject, doc);
    event.preventDefault();
    return true;
  }

  urlSecurityCheck(href, doc.nodePrincipal);
  openLinkIn(href, where, { referrerURI: doc.documentURIObject,
                            charset: doc.characterSet });
  event.preventDefault();
  return true;
}

function middleMousePaste(event) {
  let clipboard = readFromClipboard();
  if (!clipboard)
    return;

  // Strip embedded newlines and surrounding whitespace, to match the URL
  // bar's behavior (stripsurroundingwhitespace)
  clipboard = clipboard.replace(/\s*\n\s*/g, "");

  let mayInheritPrincipal = { value: false };
  let url = getShortcutOrURI(clipboard, mayInheritPrincipal);
  try {
    makeURI(url);
  } catch (ex) {
    // Not a valid URI.
    return;
  }

  try {
    addToUrlbarHistory(url);
  } catch (ex) {
    // Things may go wrong when adding url to session history,
    // but don't let that interfere with the loading of the url.
    Cu.reportError(ex);
  }

  openUILink(url, event,
             { ignoreButton: true,
               disallowInheritPrincipal: !mayInheritPrincipal.value });

  event.stopPropagation();
}

function handleDroppedLink(event, url, name)
{
  let postData = { };
  let uri = getShortcutOrURI(url, postData);
  if (uri)
    loadURI(uri, null, postData.value, false);

  // Keep the event from being handled by the dragDrop listeners
  // built-in to gecko if they happen to be above us.
  event.preventDefault();
};

function MultiplexHandler(event)
{ try {
    var node = event.target;
    var name = node.getAttribute('name');

    if (name == 'detectorGroup') {
        BrowserCharsetReload();
        SelectDetector(event, false);
    } else if (name == 'charsetGroup') {
        var charset = node.getAttribute('id');
        charset = charset.substring('charset.'.length, charset.length)
        BrowserSetForcedCharacterSet(charset);
    } else if (name == 'charsetCustomize') {
        //do nothing - please remove this else statement, once the charset prefs moves to the pref window
    } else {
        BrowserSetForcedCharacterSet(node.getAttribute('id'));
    }
    } catch(ex) { alert(ex); }
}

function SelectDetector(event, doReload)
{
    var uri =  event.target.getAttribute("id");
    var prefvalue = uri.substring('chardet.'.length, uri.length);
    if ("off" == prefvalue) { // "off" is special value to turn off the detectors
        prefvalue = "";
    }

    try {
        var str =  Cc["@mozilla.org/supports-string;1"].
                   createInstance(Ci.nsISupportsString);

        str.data = prefvalue;
        gPrefService.setComplexValue("intl.charset.detector", Ci.nsISupportsString, str);
        if (doReload)
          window.content.location.reload();
    }
    catch (ex) {
        dump("Failed to set the intl.charset.detector preference.\n");
    }
}

function BrowserSetForcedCharacterSet(aCharset)
{
  gBrowser.docShell.gatherCharsetMenuTelemetry();
  gBrowser.docShell.charset = aCharset;
  // Save the forced character-set
  if (!PrivateBrowsingUtils.isWindowPrivate(window))
    PlacesUtils.setCharsetForURI(getWebNavigation().currentURI, aCharset);
  BrowserCharsetReload();
}

function BrowserCharsetReload()
{
  BrowserReloadWithFlags(nsIWebNavigation.LOAD_FLAGS_CHARSET_CHANGE);
}

function charsetMenuGetElement(parent, id) {
  return parent.getElementsByAttribute("id", id)[0];
}

function UpdateCurrentCharset(target) {
    // extract the charset from DOM
    var wnd = document.commandDispatcher.focusedWindow;
    if ((window == wnd) || (wnd == null)) wnd = window.content;

    // Uncheck previous item
    if (gPrevCharset) {
        var pref_item = charsetMenuGetElement(target, "charset." + gPrevCharset);
        if (pref_item)
          pref_item.setAttribute('checked', 'false');
    }

    var menuitem = charsetMenuGetElement(target, "charset." + wnd.document.characterSet);
    if (menuitem) {
        menuitem.setAttribute('checked', 'true');
    }
}

function UpdateCharsetDetector(target) {
  var prefvalue;

  try {
    prefvalue = gPrefService.getComplexValue("intl.charset.detector", Ci.nsIPrefLocalizedString).data;
  }
  catch (ex) {}

  if (!prefvalue)
    prefvalue = "off";

  var menuitem = charsetMenuGetElement(target, "chardet." + prefvalue);
  if (menuitem)
    menuitem.setAttribute("checked", "true");
}

function UpdateMenus(event) {
  UpdateCurrentCharset(event.target);
  UpdateCharsetDetector(event.target);
}

function CreateMenu(node) {
  Services.obs.notifyObservers(null, "charsetmenu-selected", node);
}

function charsetLoadListener() {
  var charset = window.content.document.characterSet;

  if (charset.length > 0 && (charset != gLastBrowserCharset)) {
    if (!gCharsetMenu)
      gCharsetMenu = Cc['@mozilla.org/rdf/datasource;1?name=charset-menu'].getService(Ci.nsICurrentCharsetListener);
    gCharsetMenu.SetCurrentCharset(charset);
    gPrevCharset = gLastBrowserCharset;
    gLastBrowserCharset = charset;
  }
}


var gPageStyleMenu = {

  _getAllStyleSheets: function (frameset) {
    var styleSheetsArray = Array.slice(frameset.document.styleSheets);
    for (let i = 0; i < frameset.frames.length; i++) {
      let frameSheets = this._getAllStyleSheets(frameset.frames[i]);
      styleSheetsArray = styleSheetsArray.concat(frameSheets);
    }
    return styleSheetsArray;
  },

  fillPopup: function (menuPopup) {
    var noStyle = menuPopup.firstChild;
    var persistentOnly = noStyle.nextSibling;
    var sep = persistentOnly.nextSibling;
    while (sep.nextSibling)
      menuPopup.removeChild(sep.nextSibling);

    var styleSheets = this._getAllStyleSheets(window.content);
    var currentStyleSheets = {};
    var styleDisabled = getMarkupDocumentViewer().authorStyleDisabled;
    var haveAltSheets = false;
    var altStyleSelected = false;

    for (let currentStyleSheet of styleSheets) {
      if (!currentStyleSheet.title)
        continue;

      // Skip any stylesheets whose media attribute doesn't match.
      if (currentStyleSheet.media.length > 0) {
        let mediaQueryList = currentStyleSheet.media.mediaText;
        if (!window.content.matchMedia(mediaQueryList).matches)
          continue;
      }

      if (!currentStyleSheet.disabled)
        altStyleSelected = true;

      haveAltSheets = true;

      let lastWithSameTitle = null;
      if (currentStyleSheet.title in currentStyleSheets)
        lastWithSameTitle = currentStyleSheets[currentStyleSheet.title];

      if (!lastWithSameTitle) {
        let menuItem = document.createElement("menuitem");
        menuItem.setAttribute("type", "radio");
        menuItem.setAttribute("label", currentStyleSheet.title);
        menuItem.setAttribute("data", currentStyleSheet.title);
        menuItem.setAttribute("checked", !currentStyleSheet.disabled && !styleDisabled);
        menuItem.setAttribute("oncommand", "gPageStyleMenu.switchStyleSheet(this.getAttribute('data'));");
        menuPopup.appendChild(menuItem);
        currentStyleSheets[currentStyleSheet.title] = menuItem;
      } else if (currentStyleSheet.disabled) {
        lastWithSameTitle.removeAttribute("checked");
      }
    }

    noStyle.setAttribute("checked", styleDisabled);
    persistentOnly.setAttribute("checked", !altStyleSelected && !styleDisabled);
    persistentOnly.hidden = (window.content.document.preferredStyleSheetSet) ? haveAltSheets : false;
    sep.hidden = (noStyle.hidden && persistentOnly.hidden) || !haveAltSheets;
  },

  _stylesheetInFrame: function (frame, title) {
    return Array.some(frame.document.styleSheets,
                      function (stylesheet) stylesheet.title == title);
  },

  _stylesheetSwitchFrame: function (frame, title) {
    var docStyleSheets = frame.document.styleSheets;

    for (let i = 0; i < docStyleSheets.length; ++i) {
      let docStyleSheet = docStyleSheets[i];

      if (docStyleSheet.title)
        docStyleSheet.disabled = (docStyleSheet.title != title);
      else if (docStyleSheet.disabled)
        docStyleSheet.disabled = false;
    }
  },

  _stylesheetSwitchAll: function (frameset, title) {
    if (!title || this._stylesheetInFrame(frameset, title))
      this._stylesheetSwitchFrame(frameset, title);

    for (let i = 0; i < frameset.frames.length; i++)
      this._stylesheetSwitchAll(frameset.frames[i], title);
  },

  switchStyleSheet: function (title, contentWindow) {
    getMarkupDocumentViewer().authorStyleDisabled = false;
    this._stylesheetSwitchAll(contentWindow || content, title);
  },

  disableStyle: function () {
    getMarkupDocumentViewer().authorStyleDisabled = true;
  },
};

/* Legacy global page-style functions */
var getAllStyleSheets   = gPageStyleMenu._getAllStyleSheets.bind(gPageStyleMenu);
var stylesheetFillPopup = gPageStyleMenu.fillPopup.bind(gPageStyleMenu);
function stylesheetSwitchAll(contentWindow, title) {
  gPageStyleMenu.switchStyleSheet(title, contentWindow);
}
function setStyleDisabled(disabled) {
  if (disabled)
    gPageStyleMenu.disableStyle();
}


var BrowserOffline = {
  _inited: false,

  /////////////////////////////////////////////////////////////////////////////
  // BrowserOffline Public Methods
  init: function ()
  {
    if (!this._uiElement)
      this._uiElement = document.getElementById("workOfflineMenuitemState");

    Services.obs.addObserver(this, "network:offline-status-changed", false);

    this._updateOfflineUI(Services.io.offline);

    this._inited = true;
  },

  uninit: function ()
  {
    if (this._inited) {
      Services.obs.removeObserver(this, "network:offline-status-changed");
    }
  },

  toggleOfflineStatus: function ()
  {
    var ioService = Services.io;

    // Stop automatic management of the offline status
    try {
      ioService.manageOfflineStatus = false;
    } catch (ex) {
    }

    if (!ioService.offline && !this._canGoOffline()) {
      this._updateOfflineUI(false);
      return;
    }

    ioService.offline = !ioService.offline;
  },

  /////////////////////////////////////////////////////////////////////////////
  // nsIObserver
  observe: function (aSubject, aTopic, aState)
  {
    if (aTopic != "network:offline-status-changed")
      return;

    this._updateOfflineUI(aState == "offline");
  },

  /////////////////////////////////////////////////////////////////////////////
  // BrowserOffline Implementation Methods
  _canGoOffline: function ()
  {
    try {
      var cancelGoOffline = Cc["@mozilla.org/supports-PRBool;1"].createInstance(Ci.nsISupportsPRBool);
      Services.obs.notifyObservers(cancelGoOffline, "offline-requested", null);

      // Something aborted the quit process.
      if (cancelGoOffline.data)
        return false;
    }
    catch (ex) {
    }

    return true;
  },

  _uiElement: null,
  _updateOfflineUI: function (aOffline)
  {
    var offlineLocked = gPrefService.prefIsLocked("network.online");
    if (offlineLocked)
      this._uiElement.setAttribute("disabled", "true");

    this._uiElement.setAttribute("checked", aOffline);
  }
};

var OfflineApps = {
  /////////////////////////////////////////////////////////////////////////////
  // OfflineApps Public Methods
  init: function ()
  {
    Services.obs.addObserver(this, "offline-cache-update-completed", false);
  },

  uninit: function ()
  {
    Services.obs.removeObserver(this, "offline-cache-update-completed");
  },

  handleEvent: function(event) {
    if (event.type == "MozApplicationManifest") {
      this.offlineAppRequested(event.originalTarget.defaultView);
    }
  },

  /////////////////////////////////////////////////////////////////////////////
  // OfflineApps Implementation Methods

  // XXX: _getBrowserWindowForContentWindow and _getBrowserForContentWindow
  // were taken from browser/components/feeds/src/WebContentConverter.
  _getBrowserWindowForContentWindow: function(aContentWindow) {
    return aContentWindow.QueryInterface(Ci.nsIInterfaceRequestor)
                         .getInterface(Ci.nsIWebNavigation)
                         .QueryInterface(Ci.nsIDocShellTreeItem)
                         .rootTreeItem
                         .QueryInterface(Ci.nsIInterfaceRequestor)
                         .getInterface(Ci.nsIDOMWindow)
                         .wrappedJSObject;
  },

  _getBrowserForContentWindow: function(aBrowserWindow, aContentWindow) {
    // This depends on pseudo APIs of browser.js and tabbrowser.xml
    aContentWindow = aContentWindow.top;
    var browsers = aBrowserWindow.gBrowser.browsers;
    for (let browser of browsers) {
      if (browser.contentWindow == aContentWindow)
        return browser;
    }
    return null;
  },

  _getManifestURI: function(aWindow) {
    if (!aWindow.document.documentElement)
      return null;

    var attr = aWindow.document.documentElement.getAttribute("manifest");
    if (!attr)
      return null;

    try {
      var contentURI = makeURI(aWindow.location.href, null, null);
      return makeURI(attr, aWindow.document.characterSet, contentURI);
    } catch (e) {
      return null;
    }
  },

  // A cache update isn't tied to a specific window.  Try to find
  // the best browser in which to warn the user about space usage
  _getBrowserForCacheUpdate: function(aCacheUpdate) {
    // Prefer the current browser
    var uri = this._getManifestURI(content);
    if (uri && uri.equals(aCacheUpdate.manifestURI)) {
      return gBrowser.selectedBrowser;
    }

    var browsers = gBrowser.browsers;
    for (let browser of browsers) {
      uri = this._getManifestURI(browser.contentWindow);
      if (uri && uri.equals(aCacheUpdate.manifestURI)) {
        return browser;
      }
    }

    return null;
  },

  _warnUsage: function(aBrowser, aURI) {
    if (!aBrowser)
      return;

    var notificationBox = gBrowser.getNotificationBox(aBrowser);
    var notification = notificationBox.getNotificationWithValue("offline-app-usage");
    if (!notification) {
      var buttons = [{
          label: gNavigatorBundle.getString("offlineApps.manageUsage"),
          accessKey: gNavigatorBundle.getString("offlineApps.manageUsageAccessKey"),
          callback: OfflineApps.manage
        }];

      var warnQuota = gPrefService.getIntPref("offline-apps.quota.warn");
      const priority = notificationBox.PRIORITY_WARNING_MEDIUM;
      var message = gNavigatorBundle.getFormattedString("offlineApps.usage",
                                                        [ aURI.host,
                                                          warnQuota / 1024 ]);

      notificationBox.appendNotification(message, "offline-app-usage",
                                         "chrome://browser/skin/Info.png",
                                         priority, buttons);
    }

    // Now that we've warned once, prevent the warning from showing up
    // again.
    Services.perms.add(aURI, "offline-app",
                       Ci.nsIOfflineCacheUpdateService.ALLOW_NO_WARN);
  },

  // XXX: duplicated in preferences/advanced.js
  _getOfflineAppUsage: function (host, groups)
  {
    var cacheService = Cc["@mozilla.org/network/application-cache-service;1"].
                       getService(Ci.nsIApplicationCacheService);
    if (!groups)
      groups = cacheService.getGroups();

    var usage = 0;
    for (let group of groups) {
      var uri = Services.io.newURI(group, null, null);
      if (uri.asciiHost == host) {
        var cache = cacheService.getActiveCache(group);
        usage += cache.usage;
      }
    }

    return usage;
  },

  _checkUsage: function(aURI) {
    // if the user has already allowed excessive usage, don't bother checking
    if (Services.perms.testExactPermission(aURI, "offline-app") !=
        Ci.nsIOfflineCacheUpdateService.ALLOW_NO_WARN) {
      var usage = this._getOfflineAppUsage(aURI.asciiHost);
      var warnQuota = gPrefService.getIntPref("offline-apps.quota.warn");
      if (usage >= warnQuota * 1024) {
        return true;
      }
    }

    return false;
  },

  offlineAppRequested: function(aContentWindow) {
    if (!gPrefService.getBoolPref("browser.offline-apps.notify")) {
      return;
    }

    let browserWindow = this._getBrowserWindowForContentWindow(aContentWindow);
    let browser = this._getBrowserForContentWindow(browserWindow,
                                                   aContentWindow);

    let currentURI = aContentWindow.document.documentURIObject;

    // don't bother showing UI if the user has already made a decision
    if (Services.perms.testExactPermission(currentURI, "offline-app") != Services.perms.UNKNOWN_ACTION)
      return;

    try {
      if (gPrefService.getBoolPref("offline-apps.allow_by_default")) {
        // all pages can use offline capabilities, no need to ask the user
        return;
      }
    } catch(e) {
      // this pref isn't set by default, ignore failures
    }

    let host = currentURI.asciiHost;
    let notificationID = "offline-app-requested-" + host;
    let notification = PopupNotifications.getNotification(notificationID, browser);

    if (notification) {
      notification.options.documents.push(aContentWindow.document);
    } else {
      let mainAction = {
        label: gNavigatorBundle.getString("offlineApps.allow"),
        accessKey: gNavigatorBundle.getString("offlineApps.allowAccessKey"),
        callback: function() {
          for (let document of notification.options.documents) {
            OfflineApps.allowSite(document);
          }
        }
      };
      let secondaryActions = [{
        label: gNavigatorBundle.getString("offlineApps.never"),
        accessKey: gNavigatorBundle.getString("offlineApps.neverAccessKey"),
        callback: function() {
          for (let document of notification.options.documents) {
            OfflineApps.disallowSite(document);
          }
        }
      }];
      let message = gNavigatorBundle.getFormattedString("offlineApps.available",
                                                        [ host ]);
      let anchorID = "indexedDB-notification-icon";
      let options= {
        documents : [ aContentWindow.document ]
      };
      notification = PopupNotifications.show(browser, notificationID, message,
                                             anchorID, mainAction,
                                             secondaryActions, options);
    }
  },

  allowSite: function(aDocument) {
    Services.perms.add(aDocument.documentURIObject, "offline-app", Services.perms.ALLOW_ACTION);

    // When a site is enabled while loading, manifest resources will
    // start fetching immediately.  This one time we need to do it
    // ourselves.
    this._startFetching(aDocument);
  },

  disallowSite: function(aDocument) {
    Services.perms.add(aDocument.documentURIObject, "offline-app", Services.perms.DENY_ACTION);
  },

  manage: function() {
    openAdvancedPreferences("networkTab");
  },

  _startFetching: function(aDocument) {
    if (!aDocument.documentElement)
      return;

    var manifest = aDocument.documentElement.getAttribute("manifest");
    if (!manifest)
      return;

    var manifestURI = makeURI(manifest, aDocument.characterSet,
                              aDocument.documentURIObject);

    var updateService = Cc["@mozilla.org/offlinecacheupdate-service;1"].
                        getService(Ci.nsIOfflineCacheUpdateService);
    updateService.scheduleUpdate(manifestURI, aDocument.documentURIObject, window);
  },

  /////////////////////////////////////////////////////////////////////////////
  // nsIObserver
  observe: function (aSubject, aTopic, aState)
  {
    if (aTopic == "offline-cache-update-completed") {
      var cacheUpdate = aSubject.QueryInterface(Ci.nsIOfflineCacheUpdate);

      var uri = cacheUpdate.manifestURI;
      if (OfflineApps._checkUsage(uri)) {
        var browser = this._getBrowserForCacheUpdate(cacheUpdate);
        if (browser) {
          OfflineApps._warnUsage(browser, cacheUpdate.manifestURI);
        }
      }
    }
  }
};

var IndexedDBPromptHelper = {
  _permissionsPrompt: "indexedDB-permissions-prompt",
  _permissionsResponse: "indexedDB-permissions-response",

  _quotaPrompt: "indexedDB-quota-prompt",
  _quotaResponse: "indexedDB-quota-response",
  _quotaCancel: "indexedDB-quota-cancel",

  _notificationIcon: "indexedDB-notification-icon",

  init:
  function IndexedDBPromptHelper_init() {
    Services.obs.addObserver(this, this._permissionsPrompt, false);
    Services.obs.addObserver(this, this._quotaPrompt, false);
    Services.obs.addObserver(this, this._quotaCancel, false);
  },

  uninit:
  function IndexedDBPromptHelper_uninit() {
    Services.obs.removeObserver(this, this._permissionsPrompt);
    Services.obs.removeObserver(this, this._quotaPrompt);
    Services.obs.removeObserver(this, this._quotaCancel);
  },

  observe:
  function IndexedDBPromptHelper_observe(subject, topic, data) {
    if (topic != this._permissionsPrompt &&
        topic != this._quotaPrompt &&
        topic != this._quotaCancel) {
      throw new Error("Unexpected topic!");
    }

    var requestor = subject.QueryInterface(Ci.nsIInterfaceRequestor);

    var contentWindow = requestor.getInterface(Ci.nsIDOMWindow);
    var contentDocument = contentWindow.document;
    var browserWindow =
      OfflineApps._getBrowserWindowForContentWindow(contentWindow);

    if (browserWindow != window) {
      // Must belong to some other window.
      return;
    }

    var browser =
      OfflineApps._getBrowserForContentWindow(browserWindow, contentWindow);

    var host = contentDocument.documentURIObject.asciiHost;

    var message;
    var responseTopic;
    if (topic == this._permissionsPrompt) {
      message = gNavigatorBundle.getFormattedString("offlineApps.available",
                                                    [ host ]);
      responseTopic = this._permissionsResponse;
    }
    else if (topic == this._quotaPrompt) {
      message = gNavigatorBundle.getFormattedString("indexedDB.usage",
                                                    [ host, data ]);
      responseTopic = this._quotaResponse;
    }
    else if (topic == this._quotaCancel) {
      responseTopic = this._quotaResponse;
    }

    const hiddenTimeoutDuration = 30000; // 30 seconds
    const firstTimeoutDuration = 300000; // 5 minutes

    var timeoutId;

    var observer = requestor.getInterface(Ci.nsIObserver);

    var mainAction = {
      label: gNavigatorBundle.getString("offlineApps.allow"),
      accessKey: gNavigatorBundle.getString("offlineApps.allowAccessKey"),
      callback: function() {
        clearTimeout(timeoutId);
        observer.observe(null, responseTopic,
                         Ci.nsIPermissionManager.ALLOW_ACTION);
      }
    };

    var secondaryActions = [
      {
        label: gNavigatorBundle.getString("offlineApps.never"),
        accessKey: gNavigatorBundle.getString("offlineApps.neverAccessKey"),
        callback: function() {
          clearTimeout(timeoutId);
          observer.observe(null, responseTopic,
                           Ci.nsIPermissionManager.DENY_ACTION);
        }
      }
    ];

    // This will be set to the result of PopupNotifications.show() below, or to
    // the result of PopupNotifications.getNotification() if this is a
    // quotaCancel notification.
    var notification;

    function timeoutNotification() {
      // Remove the notification.
      if (notification) {
        notification.remove();
      }

      // Clear all of our timeout stuff. We may be called directly, not just
      // when the timeout actually elapses.
      clearTimeout(timeoutId);

      // And tell the page that the popup timed out.
      observer.observe(null, responseTopic,
                       Ci.nsIPermissionManager.UNKNOWN_ACTION);
    }

    var options = {
      eventCallback: function(state) {
        // Don't do anything if the timeout has not been set yet.
        if (!timeoutId) {
          return;
        }

        // If the popup is being dismissed start the short timeout.
        if (state == "dismissed") {
          clearTimeout(timeoutId);
          timeoutId = setTimeout(timeoutNotification, hiddenTimeoutDuration);
          return;
        }

        // If the popup is being re-shown then clear the timeout allowing
        // unlimited waiting.
        if (state == "shown") {
          clearTimeout(timeoutId);
        }
      }
    };

    if (topic == this._quotaCancel) {
      notification = PopupNotifications.getNotification(this._quotaPrompt,
                                                        browser);
      timeoutNotification();
      return;
    }

    notification = PopupNotifications.show(browser, topic, message,
                                           this._notificationIcon, mainAction,
                                           secondaryActions, options);

    // Set the timeoutId after the popup has been created, and use the long
    // timeout value. If the user doesn't notice the popup after this amount of
    // time then it is most likely not visible and we want to alert the page.
    timeoutId = setTimeout(timeoutNotification, firstTimeoutDuration);
  }
};

function WindowIsClosing()
{
  if (TabView.isVisible()) {
    TabView.hide();
    return false;
  }

  if (!closeWindow(false, warnAboutClosingWindow))
    return false;

  for (let browser of gBrowser.browsers) {
    let ds = browser.docShell;
    if (ds.contentViewer && !ds.contentViewer.permitUnload())
      return false;
  }

  return true;
}

/**
 * Checks if this is the last full *browser* window around. If it is, this will
 * be communicated like quitting. Otherwise, we warn about closing multiple tabs.
 * @returns true if closing can proceed, false if it got cancelled.
 */
function warnAboutClosingWindow() {
  // Popups aren't considered full browser windows.
  let isPBWindow = PrivateBrowsingUtils.isWindowPrivate(window);
  if (!isPBWindow && !toolbar.visible)
    return gBrowser.warnAboutClosingTabs(true);

  // Figure out if there's at least one other browser window around.
  let e = Services.wm.getEnumerator("navigator:browser");
  let otherPBWindowExists = false;
  let nonPopupPresent = false;
  while (e.hasMoreElements()) {
    let win = e.getNext();
    if (win != window) {
      if (isPBWindow && PrivateBrowsingUtils.isWindowPrivate(win))
        otherPBWindowExists = true;
      if (win.toolbar.visible)
        nonPopupPresent = true;
      // If the current window is not in private browsing mode we don't need to 
      // look for other pb windows, we can leave the loop when finding the 
      // first non-popup window. If however the current window is in private 
      // browsing mode then we need at least one other pb and one non-popup 
      // window to break out early.
      if ((!isPBWindow || otherPBWindowExists) && nonPopupPresent)
        break;
    }
  }

  if (isPBWindow && !otherPBWindowExists) {
    let exitingCanceled = Cc["@mozilla.org/supports-PRBool;1"].
                          createInstance(Ci.nsISupportsPRBool);
    exitingCanceled.data = false;
    Services.obs.notifyObservers(exitingCanceled,
                                 "last-pb-context-exiting",
                                 null);
    if (exitingCanceled.data)
      return false;
  }

  if (nonPopupPresent) {
    return isPBWindow || gBrowser.warnAboutClosingTabs(true);
  }

  let os = Services.obs;

  let closingCanceled = Cc["@mozilla.org/supports-PRBool;1"].
                        createInstance(Ci.nsISupportsPRBool);
  os.notifyObservers(closingCanceled,
                     "browser-lastwindow-close-requested", null);
  if (closingCanceled.data)
    return false;

  os.notifyObservers(null, "browser-lastwindow-close-granted", null);

#ifdef XP_MACOSX
  // OS X doesn't quit the application when the last window is closed, but keeps
  // the session alive. Hence don't prompt users to save tabs, but warn about
  // closing multiple tabs.
  return isPBWindow || gBrowser.warnAboutClosingTabs(true);
#else
  return true;
#endif
}

var MailIntegration = {
  sendLinkForWindow: function (aWindow) {
    this.sendMessage(aWindow.location.href,
                     aWindow.document.title);
  },

  sendMessage: function (aBody, aSubject) {
    // generate a mailto url based on the url and the url's title
    var mailtoUrl = "mailto:";
    if (aBody) {
      mailtoUrl += "?body=" + encodeURIComponent(aBody);
      mailtoUrl += "&subject=" + encodeURIComponent(aSubject);
    }

    var uri = makeURI(mailtoUrl);

    // now pass this uri to the operating system
    this._launchExternalUrl(uri);
  },

  // a generic method which can be used to pass arbitrary urls to the operating
  // system.
  // aURL --> a nsIURI which represents the url to launch
  _launchExternalUrl: function (aURL) {
    var extProtocolSvc =
       Cc["@mozilla.org/uriloader/external-protocol-service;1"]
         .getService(Ci.nsIExternalProtocolService);
    if (extProtocolSvc)
      extProtocolSvc.loadUrl(aURL);
  }
};

function BrowserOpenAddonsMgr(aView) {
  if (aView) {
    let emWindow;
    let browserWindow;

    var receivePong = function receivePong(aSubject, aTopic, aData) {
      let browserWin = aSubject.QueryInterface(Ci.nsIInterfaceRequestor)
                               .getInterface(Ci.nsIWebNavigation)
                               .QueryInterface(Ci.nsIDocShellTreeItem)
                               .rootTreeItem
                               .QueryInterface(Ci.nsIInterfaceRequestor)
                               .getInterface(Ci.nsIDOMWindow);
      if (!emWindow || browserWin == window /* favor the current window */) {
        emWindow = aSubject;
        browserWindow = browserWin;
      }
    }
    Services.obs.addObserver(receivePong, "EM-pong", false);
    Services.obs.notifyObservers(null, "EM-ping", "");
    Services.obs.removeObserver(receivePong, "EM-pong");

    if (emWindow) {
      emWindow.loadView(aView);
      browserWindow.gBrowser.selectedTab =
        browserWindow.gBrowser._getTabForContentWindow(emWindow);
      emWindow.focus();
      return;
    }
  }

  var newLoad = !switchToTabHavingURI("about:addons", true);

  if (aView) {
    // This must be a new load, else the ping/pong would have
    // found the window above.
    Services.obs.addObserver(function observer(aSubject, aTopic, aData) {
      Services.obs.removeObserver(observer, aTopic);
      aSubject.loadView(aView);
    }, "EM-loaded", false);
  }
}

function AddKeywordForSearchField() {
  var node = document.popupNode;

  var charset = node.ownerDocument.characterSet;

  var docURI = makeURI(node.ownerDocument.URL,
                       charset);

  var formURI = makeURI(node.form.getAttribute("action"),
                        charset,
                        docURI);

  var spec = formURI.spec;

  var isURLEncoded =
               (node.form.method.toUpperCase() == "POST"
                && (node.form.enctype == "application/x-www-form-urlencoded" ||
                    node.form.enctype == ""));

  var title = gNavigatorBundle.getFormattedString("addKeywordTitleAutoFill",
                                                  [node.ownerDocument.title]);
  var description = PlacesUIUtils.getDescriptionFromDocument(node.ownerDocument);

  var formData = [];

  function escapeNameValuePair(aName, aValue, aIsFormUrlEncoded) {
    if (aIsFormUrlEncoded)
      return escape(aName + "=" + aValue);
    else
      return escape(aName) + "=" + escape(aValue);
  }

  for (let el of node.form.elements) {
    if (!el.type) // happens with fieldsets
      continue;

    if (el == node) {
      formData.push((isURLEncoded) ? escapeNameValuePair(el.name, "%s", true) :
                                     // Don't escape "%s", just append
                                     escapeNameValuePair(el.name, "", false) + "%s");
      continue;
    }

    let type = el.type.toLowerCase();

    if (((el instanceof HTMLInputElement && el.mozIsTextField(true)) ||
        type == "hidden" || type == "textarea") ||
        ((type == "checkbox" || type == "radio") && el.checked)) {
      formData.push(escapeNameValuePair(el.name, el.value, isURLEncoded));
    } else if (el instanceof HTMLSelectElement && el.selectedIndex >= 0) {
      for (var j=0; j < el.options.length; j++) {
        if (el.options[j].selected)
          formData.push(escapeNameValuePair(el.name, el.options[j].value,
                                            isURLEncoded));
      }
    }
  }

  var postData;

  if (isURLEncoded)
    postData = formData.join("&");
  else
    spec += "?" + formData.join("&");

  PlacesUIUtils.showBookmarkDialog({ action: "add"
                                   , type: "bookmark"
                                   , uri: makeURI(spec)
                                   , title: title
                                   , description: description
                                   , keyword: ""
                                   , postData: postData
                                   , charSet: charset
                                   , hiddenRows: [ "location"
                                                 , "description"
                                                 , "tags"
                                                 , "loadInSidebar" ]
                                   }, window);
}

function SwitchDocumentDirection(aWindow) {
  // document.dir can also be "auto", in which case it won't change
  if (aWindow.document.dir == "ltr" || aWindow.document.dir == "") {
    aWindow.document.dir = "rtl";
  } else if (aWindow.document.dir == "rtl") {
    aWindow.document.dir = "ltr";
  }
  for (var run = 0; run < aWindow.frames.length; run++)
    SwitchDocumentDirection(aWindow.frames[run]);
}

function convertFromUnicode(charset, str)
{
  try {
    var unicodeConverter = Components
       .classes["@mozilla.org/intl/scriptableunicodeconverter"]
       .createInstance(Components.interfaces.nsIScriptableUnicodeConverter);
    unicodeConverter.charset = charset;
    str = unicodeConverter.ConvertFromUnicode(str);
    return str + unicodeConverter.Finish();
  } catch(ex) {
    return null;
  }
}

/**
 * Re-open a closed tab.
 * @param aIndex
 *        The index of the tab (via nsSessionStore.getClosedTabData)
 * @returns a reference to the reopened tab.
 */
function undoCloseTab(aIndex) {
  // wallpaper patch to prevent an unnecessary blank tab (bug 343895)
  var blankTabToRemove = null;
  if (gBrowser.tabs.length == 1 && isTabEmpty(gBrowser.selectedTab))
    blankTabToRemove = gBrowser.selectedTab;

  var tab = null;
  var ss = Cc["@mozilla.org/browser/sessionstore;1"].
           getService(Ci.nsISessionStore);
  if (ss.getClosedTabCount(window) > (aIndex || 0)) {
    TabView.prepareUndoCloseTab(blankTabToRemove);
    tab = ss.undoCloseTab(window, aIndex || 0);
    TabView.afterUndoCloseTab();

    if (blankTabToRemove)
      gBrowser.removeTab(blankTabToRemove);
  }

  return tab;
}

/**
 * Re-open a closed window.
 * @param aIndex
 *        The index of the window (via nsSessionStore.getClosedWindowData)
 * @returns a reference to the reopened window.
 */
function undoCloseWindow(aIndex) {
  let ss = Cc["@mozilla.org/browser/sessionstore;1"].
           getService(Ci.nsISessionStore);
  let window = null;
  if (ss.getClosedWindowCount() > (aIndex || 0))
    window = ss.undoCloseWindow(aIndex || 0);

  return window;
}

/*
 * Determines if a tab is "empty", usually used in the context of determining
 * if it's ok to close the tab.
 */
function isTabEmpty(aTab) {
  if (aTab.hasAttribute("busy"))
    return false;

  let browser = aTab.linkedBrowser;
  if (!isBlankPageURL(browser.currentURI.spec))
    return false;
<<<<<<< HEAD
=======

  // Bug 863515 - Make content.opener checks work in electrolysis.
>>>>>>> b388656f
  if (!gMultiProcessBrowser && browser.contentWindow.opener)
    return false;
  if (browser.sessionHistory && browser.sessionHistory.count >= 2)
    return false;

  return true;
}

#ifdef MOZ_SERVICES_SYNC
function BrowserOpenSyncTabs() {
  switchToTabHavingURI("about:sync-tabs", true);
}
#endif

/**
 * Format a URL
 * eg:
 * echo formatURL("https://addons.mozilla.org/%LOCALE%/%APP%/%VERSION%/");
 * > https://addons.mozilla.org/en-US/firefox/3.0a1/
 *
 * Currently supported built-ins are LOCALE, APP, and any value from nsIXULAppInfo, uppercased.
 */
function formatURL(aFormat, aIsPref) {
  var formatter = Cc["@mozilla.org/toolkit/URLFormatterService;1"].getService(Ci.nsIURLFormatter);
  return aIsPref ? formatter.formatURLPref(aFormat) : formatter.formatURL(aFormat);
}

/**
 * Utility object to handle manipulations of the identity indicators in the UI
 */
var gIdentityHandler = {
  // Mode strings used to control CSS display
  IDENTITY_MODE_IDENTIFIED       : "verifiedIdentity", // High-quality identity information
  IDENTITY_MODE_DOMAIN_VERIFIED  : "verifiedDomain",   // Minimal SSL CA-signed domain verification
  IDENTITY_MODE_UNKNOWN          : "unknownIdentity",  // No trusted identity information
  IDENTITY_MODE_MIXED_CONTENT    : "unknownIdentity mixedContent",  // SSL with unauthenticated content
  IDENTITY_MODE_MIXED_ACTIVE_CONTENT    : "unknownIdentity mixedContent mixedActiveContent",  // SSL with unauthenticated content
  IDENTITY_MODE_CHROMEUI         : "chromeUI",         // Part of the product's UI

  // Cache the most recent SSLStatus and Location seen in checkIdentity
  _lastStatus : null,
  _lastLocation : null,
  _mode : "unknownIdentity",

  // smart getters
  get _encryptionLabel () {
    delete this._encryptionLabel;
    this._encryptionLabel = {};
    this._encryptionLabel[this.IDENTITY_MODE_DOMAIN_VERIFIED] =
      gNavigatorBundle.getString("identity.encrypted");
    this._encryptionLabel[this.IDENTITY_MODE_IDENTIFIED] =
      gNavigatorBundle.getString("identity.encrypted");
    this._encryptionLabel[this.IDENTITY_MODE_UNKNOWN] =
      gNavigatorBundle.getString("identity.unencrypted");
    this._encryptionLabel[this.IDENTITY_MODE_MIXED_CONTENT] =
      gNavigatorBundle.getString("identity.mixed_content");
    this._encryptionLabel[this.IDENTITY_MODE_MIXED_ACTIVE_CONTENT] =
      gNavigatorBundle.getString("identity.mixed_content");
    return this._encryptionLabel;
  },
  get _identityPopup () {
    delete this._identityPopup;
    return this._identityPopup = document.getElementById("identity-popup");
  },
  get _identityBox () {
    delete this._identityBox;
    return this._identityBox = document.getElementById("identity-box");
  },
  get _identityPopupContentBox () {
    delete this._identityPopupContentBox;
    return this._identityPopupContentBox =
      document.getElementById("identity-popup-content-box");
  },
  get _identityPopupContentHost () {
    delete this._identityPopupContentHost;
    return this._identityPopupContentHost =
      document.getElementById("identity-popup-content-host");
  },
  get _identityPopupContentOwner () {
    delete this._identityPopupContentOwner;
    return this._identityPopupContentOwner =
      document.getElementById("identity-popup-content-owner");
  },
  get _identityPopupContentSupp () {
    delete this._identityPopupContentSupp;
    return this._identityPopupContentSupp =
      document.getElementById("identity-popup-content-supplemental");
  },
  get _identityPopupContentVerif () {
    delete this._identityPopupContentVerif;
    return this._identityPopupContentVerif =
      document.getElementById("identity-popup-content-verifier");
  },
  get _identityPopupEncLabel () {
    delete this._identityPopupEncLabel;
    return this._identityPopupEncLabel =
      document.getElementById("identity-popup-encryption-label");
  },
  get _identityIconLabel () {
    delete this._identityIconLabel;
    return this._identityIconLabel = document.getElementById("identity-icon-label");
  },
  get _overrideService () {
    delete this._overrideService;
    return this._overrideService = Cc["@mozilla.org/security/certoverride;1"]
                                     .getService(Ci.nsICertOverrideService);
  },
  get _identityIconCountryLabel () {
    delete this._identityIconCountryLabel;
    return this._identityIconCountryLabel = document.getElementById("identity-icon-country-label");
  },
  get _identityIcon () {
    delete this._identityIcon;
    return this._identityIcon = document.getElementById("page-proxy-favicon");
  },

  /**
   * Rebuild cache of the elements that may or may not exist depending
   * on whether there's a location bar.
   */
  _cacheElements : function() {
    delete this._identityBox;
    delete this._identityIconLabel;
    delete this._identityIconCountryLabel;
    delete this._identityIcon;
    this._identityBox = document.getElementById("identity-box");
    this._identityIconLabel = document.getElementById("identity-icon-label");
    this._identityIconCountryLabel = document.getElementById("identity-icon-country-label");
    this._identityIcon = document.getElementById("page-proxy-favicon");
  },

  /**
   * Handler for mouseclicks on the "More Information" button in the
   * "identity-popup" panel.
   */
  handleMoreInfoClick : function(event) {
    displaySecurityInfo();
    event.stopPropagation();
  },

  /**
   * Helper to parse out the important parts of _lastStatus (of the SSL cert in
   * particular) for use in constructing identity UI strings
  */
  getIdentityData : function() {
    var result = {};
    var status = this._lastStatus.QueryInterface(Components.interfaces.nsISSLStatus);
    var cert = status.serverCert;

    // Human readable name of Subject
    result.subjectOrg = cert.organization;

    // SubjectName fields, broken up for individual access
    if (cert.subjectName) {
      result.subjectNameFields = {};
      cert.subjectName.split(",").forEach(function(v) {
        var field = v.split("=");
        this[field[0]] = field[1];
      }, result.subjectNameFields);

      // Call out city, state, and country specifically
      result.city = result.subjectNameFields.L;
      result.state = result.subjectNameFields.ST;
      result.country = result.subjectNameFields.C;
    }

    // Human readable name of Certificate Authority
    result.caOrg =  cert.issuerOrganization || cert.issuerCommonName;
    result.cert = cert;

    return result;
  },

  /**
   * Determine the identity of the page being displayed by examining its SSL cert
   * (if available) and, if necessary, update the UI to reflect this.  Intended to
   * be called by onSecurityChange
   *
   * @param PRUint32 state
   * @param JS Object location that mirrors an nsLocation (i.e. has .host and
   *                           .hostname and .port)
   */
  checkIdentity : function(state, location) {
    var currentStatus = gBrowser.securityUI
                                .QueryInterface(Components.interfaces.nsISSLStatusProvider)
                                .SSLStatus;
    this._lastStatus = currentStatus;
    this._lastLocation = location;

    let nsIWebProgressListener = Ci.nsIWebProgressListener;
    if (location.protocol == "chrome:" || location.protocol == "about:") {
      this.setMode(this.IDENTITY_MODE_CHROMEUI);
    } else if (state & nsIWebProgressListener.STATE_IDENTITY_EV_TOPLEVEL) {
      this.setMode(this.IDENTITY_MODE_IDENTIFIED);
    } else if (state & nsIWebProgressListener.STATE_IS_SECURE) {
      this.setMode(this.IDENTITY_MODE_DOMAIN_VERIFIED);
    } else if (state & nsIWebProgressListener.STATE_IS_BROKEN) {
      if ((state & nsIWebProgressListener.STATE_LOADED_MIXED_ACTIVE_CONTENT) &&
          gPrefService.getBoolPref("security.mixed_content.block_active_content")) {
        this.setMode(this.IDENTITY_MODE_MIXED_ACTIVE_CONTENT);
      } else {
        this.setMode(this.IDENTITY_MODE_MIXED_CONTENT);
      }
    } else {
      this.setMode(this.IDENTITY_MODE_UNKNOWN);
    }

    // Ensure the doorhanger is shown when mixed active content is blocked.
    if (state & nsIWebProgressListener.STATE_BLOCKED_MIXED_ACTIVE_CONTENT)
      this.showMixedContentDoorhanger();
  },

  /**
   * Display the Mixed Content Blocker doohanger, providing an option
   * to the user to override mixed content blocking
   */
  showMixedContentDoorhanger : function() {
    // If we've already got an active notification, bail out to avoid showing it repeatedly.
    if (PopupNotifications.getNotification("mixed-content-blocked", gBrowser.selectedBrowser))
      return;

    let helplink = document.getElementById("mixed-content-blocked-helplink");
    helplink.href = Services.urlFormatter.formatURLPref("browser.mixedcontent.warning.infoURL");

    let brandBundle = document.getElementById("bundle_brand");
    let brandShortName = brandBundle.getString("brandShortName");
    let messageString = gNavigatorBundle.getFormattedString("mixedContentBlocked.message", [brandShortName]);
    let action = {
      label: gNavigatorBundle.getString("mixedContentBlocked.keepBlockingButton.label"),
      accessKey: gNavigatorBundle.getString("mixedContentBlocked.keepBlockingButton.accesskey"),
      callback: function() { /* NOP */ }
    };
    let secondaryActions = [
      {
        label: gNavigatorBundle.getString("mixedContentBlocked.unblock.label"),
        accessKey: gNavigatorBundle.getString("mixedContentBlocked.unblock.accesskey"),
        callback: function() {
          // Reload the page with the content unblocked
          BrowserReloadWithFlags(nsIWebNavigation.LOAD_FLAGS_ALLOW_MIXED_CONTENT);
        }
      }
    ];
    let options = {
      dismissed: true,
    };
    PopupNotifications.show(gBrowser.selectedBrowser, "mixed-content-blocked",
                            messageString, "mixed-content-blocked-notification-icon",
                            action, secondaryActions, options);
  },

  /**
   * Return the eTLD+1 version of the current hostname
   */
  getEffectiveHost : function() {
    if (!this._IDNService)
      this._IDNService = Cc["@mozilla.org/network/idn-service;1"]
                         .getService(Ci.nsIIDNService);
    try {
      let baseDomain =
        Services.eTLD.getBaseDomainFromHost(this._lastLocation.hostname);
      return this._IDNService.convertToDisplayIDN(baseDomain, {});
    } catch (e) {
      // If something goes wrong (e.g. hostname is an IP address) just fail back
      // to the full domain.
      return this._lastLocation.hostname;
    }
  },

  /**
   * Update the UI to reflect the specified mode, which should be one of the
   * IDENTITY_MODE_* constants.
   */
  setMode : function(newMode) {
    if (!this._identityBox) {
      // No identity box means the identity box is not visible, in which
      // case there's nothing to do.
      return;
    }

    this._identityBox.className = newMode;
    this.setIdentityMessages(newMode);

    // Update the popup too, if it's open
    if (this._identityPopup.state == "open")
      this.setPopupMessages(newMode);

    this._mode = newMode;
  },

  /**
   * Set up the messages for the primary identity UI based on the specified mode,
   * and the details of the SSL cert, where applicable
   *
   * @param newMode The newly set identity mode.  Should be one of the IDENTITY_MODE_* constants.
   */
  setIdentityMessages : function(newMode) {
    let icon_label = "";
    let tooltip = "";
    let icon_country_label = "";
    let icon_labels_dir = "ltr";

    switch (newMode) {
    case this.IDENTITY_MODE_DOMAIN_VERIFIED: {
      let iData = this.getIdentityData();

      // Verifier is either the CA Org, for a normal cert, or a special string
      // for certs that are trusted because of a security exception.
      tooltip = gNavigatorBundle.getFormattedString("identity.identified.verifier",
                                                    [iData.caOrg]);

      // Check whether this site is a security exception. XPConnect does the right
      // thing here in terms of converting _lastLocation.port from string to int, but
      // the overrideService doesn't like undefined ports, so make sure we have
      // something in the default case (bug 432241).
      // .hostname can return an empty string in some exceptional cases -
      // hasMatchingOverride does not handle that, so avoid calling it.
      // Updating the tooltip value in those cases isn't critical.
      // FIXME: Fixing bug 646690 would probably makes this check unnecessary
      if (this._lastLocation.hostname &&
          this._overrideService.hasMatchingOverride(this._lastLocation.hostname,
                                                    (this._lastLocation.port || 443),
                                                    iData.cert, {}, {}))
        tooltip = gNavigatorBundle.getString("identity.identified.verified_by_you");
      break; }
    case this.IDENTITY_MODE_IDENTIFIED: {
      // If it's identified, then we can populate the dialog with credentials
      let iData = this.getIdentityData();
      tooltip = gNavigatorBundle.getFormattedString("identity.identified.verifier",
                                                    [iData.caOrg]);
      icon_label = iData.subjectOrg;
      if (iData.country)
        icon_country_label = "(" + iData.country + ")";

      // If the organization name starts with an RTL character, then
      // swap the positions of the organization and country code labels.
      // The Unicode ranges reflect the definition of the UCS2_CHAR_IS_BIDI
      // macro in intl/unicharutil/util/nsBidiUtils.h. When bug 218823 gets
      // fixed, this test should be replaced by one adhering to the
      // Unicode Bidirectional Algorithm proper (at the paragraph level).
      icon_labels_dir = /^[\u0590-\u08ff\ufb1d-\ufdff\ufe70-\ufefc]/.test(icon_label) ?
                        "rtl" : "ltr";
      break; }
    case this.IDENTITY_MODE_CHROMEUI:
      break;
    default:
      tooltip = gNavigatorBundle.getString("identity.unknown.tooltip");
    }

    // Push the appropriate strings out to the UI
    this._identityBox.tooltipText = tooltip;
    this._identityIconLabel.value = icon_label;
    this._identityIconCountryLabel.value = icon_country_label;
    // Set cropping and direction
    this._identityIconLabel.crop = icon_country_label ? "end" : "center";
    this._identityIconLabel.parentNode.style.direction = icon_labels_dir;
    // Hide completely if the organization label is empty
    this._identityIconLabel.parentNode.collapsed = icon_label ? false : true;
  },

  /**
   * Set up the title and content messages for the identity message popup,
   * based on the specified mode, and the details of the SSL cert, where
   * applicable
   *
   * @param newMode The newly set identity mode.  Should be one of the IDENTITY_MODE_* constants.
   */
  setPopupMessages : function(newMode) {

    this._identityPopup.className = newMode;
    this._identityPopupContentBox.className = newMode;

    // Set the static strings up front
    this._identityPopupEncLabel.textContent = this._encryptionLabel[newMode];

    // Initialize the optional strings to empty values
    let supplemental = "";
    let verifier = "";
    let host = "";
    let owner = "";

    switch (newMode) {
    case this.IDENTITY_MODE_DOMAIN_VERIFIED:
      host = this.getEffectiveHost();
      owner = gNavigatorBundle.getString("identity.ownerUnknown2");
      verifier = this._identityBox.tooltipText;
      break;
    case this.IDENTITY_MODE_IDENTIFIED: {
      // If it's identified, then we can populate the dialog with credentials
      let iData = this.getIdentityData();
      host = this.getEffectiveHost();
      owner = iData.subjectOrg;
      verifier = this._identityBox.tooltipText;

      // Build an appropriate supplemental block out of whatever location data we have
      if (iData.city)
        supplemental += iData.city + "\n";
      if (iData.state && iData.country)
        supplemental += gNavigatorBundle.getFormattedString("identity.identified.state_and_country",
                                                            [iData.state, iData.country]);
      else if (iData.state) // State only
        supplemental += iData.state;
      else if (iData.country) // Country only
        supplemental += iData.country;
      break; }
    }

    // Push the appropriate strings out to the UI
    this._identityPopupContentHost.textContent = host;
    this._identityPopupContentOwner.textContent = owner;
    this._identityPopupContentSupp.textContent = supplemental;
    this._identityPopupContentVerif.textContent = verifier;
  },

  hideIdentityPopup : function() {
    this._identityPopup.hidePopup();
  },

  /**
   * Click handler for the identity-box element in primary chrome.
   */
  handleIdentityButtonEvent : function(event) {
    TelemetryStopwatch.start("FX_IDENTITY_POPUP_OPEN_MS");
    event.stopPropagation();

    if ((event.type == "click" && event.button != 0) ||
        (event.type == "keypress" && event.charCode != KeyEvent.DOM_VK_SPACE &&
         event.keyCode != KeyEvent.DOM_VK_RETURN)) {
      TelemetryStopwatch.cancel("FX_IDENTITY_POPUP_OPEN_MS");
      return; // Left click, space or enter only
    }

    // Don't allow left click, space or enter if the location
    // is chrome UI or the location has been modified.
    if (this._mode == this.IDENTITY_MODE_CHROMEUI ||
        gURLBar.getAttribute("pageproxystate") != "valid") {
      TelemetryStopwatch.cancel("FX_IDENTITY_POPUP_OPEN_MS");
      return;
    }

    // Make sure that the display:none style we set in xul is removed now that
    // the popup is actually needed
    this._identityPopup.hidden = false;

    // Update the popup strings
    this.setPopupMessages(this._identityBox.className);

    // Add the "open" attribute to the identity box for styling
    this._identityBox.setAttribute("open", "true");
    var self = this;
    this._identityPopup.addEventListener("popuphidden", function onPopupHidden(e) {
      e.currentTarget.removeEventListener("popuphidden", onPopupHidden, false);
      self._identityBox.removeAttribute("open");
    }, false);

    // Now open the popup, anchored off the primary chrome element
    this._identityPopup.openPopup(this._identityIcon, "bottomcenter topleft");
  },

  onPopupShown : function(event) {
    TelemetryStopwatch.finish("FX_IDENTITY_POPUP_OPEN_MS");
    document.getElementById('identity-popup-more-info-button').focus();
  },

  onDragStart: function (event) {
    if (gURLBar.getAttribute("pageproxystate") != "valid")
      return;

    var value = content.location.href;
    var urlString = value + "\n" + content.document.title;
    var htmlString = "<a href=\"" + value + "\">" + value + "</a>";

    var dt = event.dataTransfer;
    dt.setData("text/x-moz-url", urlString);
    dt.setData("text/uri-list", value);
    dt.setData("text/plain", value);
    dt.setData("text/html", htmlString);
    dt.setDragImage(gProxyFavIcon, 16, 16);
  }
};

function getNotificationBox(aWindow) {
  var foundBrowser = gBrowser.getBrowserForDocument(aWindow.document);
  if (foundBrowser)
    return gBrowser.getNotificationBox(foundBrowser)
  return null;
};

function getTabModalPromptBox(aWindow) {
  var foundBrowser = gBrowser.getBrowserForDocument(aWindow.document);
  if (foundBrowser)
    return gBrowser.getTabModalPromptBox(foundBrowser);
  return null;
};

/* DEPRECATED */
function getBrowser() gBrowser;
function getNavToolbox() gNavToolbox;

let gPrivateBrowsingUI = {
  init: function PBUI_init() {
    // Do nothing for normal windows
    if (!PrivateBrowsingUtils.isWindowPrivate(window)) {
      return;
    }

    // Disable the Clear Recent History... menu item when in PB mode
    // temporary fix until bug 463607 is fixed
    document.getElementById("Tools:Sanitize").setAttribute("disabled", "true");

    if (window.location.href == getBrowserURL()) {
#ifdef XP_MACOSX
      if (!PrivateBrowsingUtils.permanentPrivateBrowsing) {
        document.documentElement.setAttribute("drawintitlebar", true);
      }
#endif

      // Adjust the window's title
      let docElement = document.documentElement;
      if (!PrivateBrowsingUtils.permanentPrivateBrowsing) {
        docElement.setAttribute("title",
          docElement.getAttribute("title_privatebrowsing"));
        docElement.setAttribute("titlemodifier",
          docElement.getAttribute("titlemodifier_privatebrowsing"));
      }
      docElement.setAttribute("privatebrowsingmode",
        PrivateBrowsingUtils.permanentPrivateBrowsing ? "permanent" : "temporary");
      gBrowser.updateTitlebar();

      if (PrivateBrowsingUtils.permanentPrivateBrowsing) {
        // Adjust the New Window menu entries
        [
          { normal: "menu_newNavigator", private: "menu_newPrivateWindow" },
          { normal: "appmenu_newNavigator", private: "appmenu_newPrivateWindow" },
        ].forEach(function(menu) {
          let newWindow = document.getElementById(menu.normal);
          let newPrivateWindow = document.getElementById(menu.private);
          if (newWindow && newPrivateWindow) {
            newPrivateWindow.hidden = true;
            newWindow.label = newPrivateWindow.label;
            newWindow.accessKey = newPrivateWindow.accessKey;
            newWindow.command = newPrivateWindow.command;
          }
        });
      }
    }

    if (gURLBar &&
        !PrivateBrowsingUtils.permanentPrivateBrowsing) {
      // Disable switch to tab autocompletion for private windows 
      // (not for "Always use private browsing" mode)
      gURLBar.setAttribute("autocompletesearchparam", "");
    }
  }
};


/**
 * Switch to a tab that has a given URI, and focusses its browser window.
 * If a matching tab is in this window, it will be switched to. Otherwise, other
 * windows will be searched.
 *
 * @param aURI
 *        URI to search for
 * @param aOpenNew
 *        True to open a new tab and switch to it, if no existing tab is found.
 *        If no suitable window is found, a new one will be opened.
 * @return True if an existing tab was found, false otherwise
 */
function switchToTabHavingURI(aURI, aOpenNew) {
  // This will switch to the tab in aWindow having aURI, if present.
  function switchIfURIInWindow(aWindow) {
    // Only switch to the tab if neither the source and desination window are
    // private and they are not in permanent private borwsing mode
    if ((PrivateBrowsingUtils.isWindowPrivate(window) ||
        PrivateBrowsingUtils.isWindowPrivate(aWindow)) &&
        !PrivateBrowsingUtils.permanentPrivateBrowsing) {
      return false;
    }

    let browsers = aWindow.gBrowser.browsers;
    for (let i = 0; i < browsers.length; i++) {
      let browser = browsers[i];
      if (browser.currentURI.equals(aURI)) {
        // Focus the matching window & tab
        aWindow.focus();
        aWindow.gBrowser.tabContainer.selectedIndex = i;
        return true;
      }
    }
    return false;
  }

  // This can be passed either nsIURI or a string.
  if (!(aURI instanceof Ci.nsIURI))
    aURI = Services.io.newURI(aURI, null, null);

  let isBrowserWindow = !!window.gBrowser;

  // Prioritise this window.
  if (isBrowserWindow && switchIfURIInWindow(window))
    return true;

  let winEnum = Services.wm.getEnumerator("navigator:browser");
  while (winEnum.hasMoreElements()) {
    let browserWin = winEnum.getNext();
    // Skip closed (but not yet destroyed) windows,
    // and the current window (which was checked earlier).
    if (browserWin.closed || browserWin == window)
      continue;
    if (switchIfURIInWindow(browserWin))
      return true;
  }

  // No opened tab has that url.
  if (aOpenNew) {
    if (isBrowserWindow && isTabEmpty(gBrowser.selectedTab))
      gBrowser.selectedBrowser.loadURI(aURI.spec);
    else
      openUILinkIn(aURI.spec, "tab");
  }

  return false;
}

function restoreLastSession() {
  let ss = Cc["@mozilla.org/browser/sessionstore;1"].
           getService(Ci.nsISessionStore);
  ss.restoreLastSession();
}

var TabContextMenu = {
  contextTab: null,
  updateContextMenu: function updateContextMenu(aPopupMenu) {
    this.contextTab = aPopupMenu.triggerNode.localName == "tab" ?
                      aPopupMenu.triggerNode : gBrowser.selectedTab;
    let disabled = gBrowser.tabs.length == 1;

    // Enable the "Close Tab" menuitem when the window doesn't close with the last tab.
    document.getElementById("context_closeTab").disabled =
      disabled && gBrowser.tabContainer._closeWindowWithLastTab;

    var menuItems = aPopupMenu.getElementsByAttribute("tbattr", "tabbrowser-multiple");
    for (let menuItem of menuItems)
      menuItem.disabled = disabled;

    disabled = gBrowser.visibleTabs.length == 1;
    menuItems = aPopupMenu.getElementsByAttribute("tbattr", "tabbrowser-multiple-visible");
    for (let menuItem of menuItems)
      menuItem.disabled = disabled;

    // Session store
    document.getElementById("context_undoCloseTab").disabled =
      Cc["@mozilla.org/browser/sessionstore;1"].
      getService(Ci.nsISessionStore).
      getClosedTabCount(window) == 0;

    // Only one of pin/unpin should be visible
    document.getElementById("context_pinTab").hidden = this.contextTab.pinned;
    document.getElementById("context_unpinTab").hidden = !this.contextTab.pinned;

    // Disable "Close other Tabs" if there is only one unpinned tab and
    // hide it when the user rightclicked on a pinned tab.
    let unpinnedTabs = gBrowser.visibleTabs.length - gBrowser._numPinnedTabs;
    document.getElementById("context_closeOtherTabs").disabled = unpinnedTabs <= 1;
    document.getElementById("context_closeOtherTabs").hidden = this.contextTab.pinned;

    // Hide "Bookmark All Tabs" for a pinned tab.  Update its state if visible.
    let bookmarkAllTabs = document.getElementById("context_bookmarkAllTabs");
    bookmarkAllTabs.hidden = this.contextTab.pinned;
    if (!bookmarkAllTabs.hidden)
      PlacesCommandHook.updateBookmarkAllTabsCommand();

    // Hide "Move to Group" if it's a pinned tab.
    document.getElementById("context_tabViewMenu").hidden =
      (this.contextTab.pinned || !TabView.firstUseExperienced);
  }
};

XPCOMUtils.defineLazyModuleGetter(this, "gDevTools",
                                  "resource:///modules/devtools/gDevTools.jsm");

XPCOMUtils.defineLazyModuleGetter(this, "gDevToolsBrowser",
                                  "resource:///modules/devtools/gDevTools.jsm");

XPCOMUtils.defineLazyGetter(this, "HUDConsoleUI", function () {
  return Cu.import("resource:///modules/HUDService.jsm", {}).HUDService.consoleUI;
});

// Prompt user to restart the browser in safe mode
function safeModeRestart()
{
  // prompt the user to confirm
  let promptTitle = gNavigatorBundle.getString("safeModeRestartPromptTitle");
  let promptMessage =
    gNavigatorBundle.getString("safeModeRestartPromptMessage");
  let restartText = gNavigatorBundle.getString("safeModeRestartButton");
  let buttonFlags = (Services.prompt.BUTTON_POS_0 *
                     Services.prompt.BUTTON_TITLE_IS_STRING) +
                    (Services.prompt.BUTTON_POS_1 *
                     Services.prompt.BUTTON_TITLE_CANCEL) +
                    Services.prompt.BUTTON_POS_0_DEFAULT;

  let rv = Services.prompt.confirmEx(window, promptTitle, promptMessage,
                                     buttonFlags, restartText, null, null,
                                     null, {});
  if (rv == 0) {
    Services.startup.restartInSafeMode(Ci.nsIAppStartup.eAttemptQuit);
  }
}

/* duplicateTabIn duplicates tab in a place specified by the parameter |where|.
 *
 * |where| can be:
 *  "tab"         new tab
 *  "tabshifted"  same as "tab" but in background if default is to select new
 *                tabs, and vice versa
 *  "window"      new window
 *
 * delta is the offset to the history entry that you want to load.
 */
function duplicateTabIn(aTab, where, delta) {
  let newTab = Cc['@mozilla.org/browser/sessionstore;1']
                 .getService(Ci.nsISessionStore)
                 .duplicateTab(window, aTab, delta);

  switch (where) {
    case "window":
      gBrowser.hideTab(newTab);
      gBrowser.replaceTabWithWindow(newTab);
      break;
    case "tabshifted":
      // A background tab has been opened, nothing else to do here.
      break;
    case "tab":
      gBrowser.selectedTab = newTab;
      break;
  }
}

function toggleAddonBar() {
  let addonBar = document.getElementById("addon-bar");
  setToolbarVisibility(addonBar, addonBar.collapsed);
}

var Scratchpad = {
  prefEnabledName: "devtools.scratchpad.enabled",

  openScratchpad: function SP_openScratchpad() {
    return this.ScratchpadManager.openScratchpad();
  }
};

XPCOMUtils.defineLazyGetter(Scratchpad, "ScratchpadManager", function() {
  let tmp = {};
  Cu.import("resource:///modules/devtools/scratchpad-manager.jsm", tmp);
  return tmp.ScratchpadManager;
});

var ResponsiveUI = {
  toggle: function RUI_toggle() {
    this.ResponsiveUIManager.toggle(window, gBrowser.selectedTab);
  }
};

XPCOMUtils.defineLazyGetter(ResponsiveUI, "ResponsiveUIManager", function() {
  let tmp = {};
  Cu.import("resource:///modules/devtools/responsivedesign.jsm", tmp);
  return tmp.ResponsiveUIManager;
});

XPCOMUtils.defineLazyGetter(window, "gShowPageResizers", function () {
#ifdef XP_WIN
  // Only show resizers on Windows 2000 and XP
  return parseFloat(Services.sysinfo.getProperty("version")) < 6;
#else
  return false;
#endif
});

var MousePosTracker = {
  _listeners: [],
  _x: 0,
  _y: 0,
  get _windowUtils() {
    delete this._windowUtils;
    return this._windowUtils = window.getInterface(Ci.nsIDOMWindowUtils);
  },

  addListener: function (listener) {
    if (this._listeners.indexOf(listener) >= 0)
      return;

    listener._hover = false;
    this._listeners.push(listener);

    this._callListener(listener);
  },

  removeListener: function (listener) {
    var index = this._listeners.indexOf(listener);
    if (index < 0)
      return;

    this._listeners.splice(index, 1);
  },

  handleEvent: function (event) {
    var fullZoom = this._windowUtils.fullZoom;
    this._x = event.screenX / fullZoom - window.mozInnerScreenX;
    this._y = event.screenY / fullZoom - window.mozInnerScreenY;

    this._listeners.forEach(function (listener) {
      try {
        this._callListener(listener);
      } catch (e) {
        Cu.reportError(e);
      }
    }, this);
  },

  _callListener: function (listener) {
    let rect = listener.getMouseTargetRect();
    let hover = this._x >= rect.left &&
                this._x <= rect.right &&
                this._y >= rect.top &&
                this._y <= rect.bottom;

    if (hover == listener._hover)
      return;

    listener._hover = hover;

    if (hover) {
      if (listener.onMouseEnter)
        listener.onMouseEnter();
    } else {
      if (listener.onMouseLeave)
        listener.onMouseLeave();
    }
  }
};

function focusNextFrame(event) {
  let fm = Services.focus;
  let dir = event.shiftKey ? fm.MOVEFOCUS_BACKWARDDOC : fm.MOVEFOCUS_FORWARDDOC;
  let element = fm.moveFocus(window, null, dir, fm.FLAG_BYKEY);
  if (element.ownerDocument == document)
    focusAndSelectUrlBar();
}
let BrowserChromeTest = {
  _cb: null,
  _ready: false,
  markAsReady: function () {
    this._ready = true;
    if (this._cb) {
      this._cb();
      this._cb = null;
    }
  },
  runWhenReady: function (cb) {
    if (this._ready)
      cb();
    else
      this._cb = cb;
  }
};<|MERGE_RESOLUTION|>--- conflicted
+++ resolved
@@ -18,10 +18,7 @@
 var gLastValidURLStr = "";
 var gInPrintPreviewMode = false;
 var gContextMenu = null; // nsContextMenu instance
-<<<<<<< HEAD
 var gContextMenuContext = null;
-=======
->>>>>>> b388656f
 var gMultiProcessBrowser = false;
 
 #ifndef XP_MACOSX
@@ -745,11 +742,7 @@
     if ("arguments" in window && window.arguments[0])
       var uriToLoad = window.arguments[0];
 
-<<<<<<< HEAD
-    gMultiProcessBrowser = Services.prefs.getBoolPref("browser.tabs.remote");
-=======
     gMultiProcessBrowser = gPrefService.getBoolPref("browser.tabs.remote");
->>>>>>> b388656f
 
     var mustLoadSidebar = false;
 
@@ -3847,12 +3840,7 @@
     if (tooltipNode) {
       // Optimise for the common case
       if (aWebProgress.isTopLevel) {
-<<<<<<< HEAD
-        document.getElementById("aHTMLTooltip").hidePopup();
-        document.tooltipNode = null;
-=======
         pageTooltip.hidePopup();
->>>>>>> b388656f
       }
       else {
         for (let tooltipWindow = tooltipNode.ownerDocument.defaultView;
@@ -3866,47 +3854,11 @@
       }
     }
 
-<<<<<<< HEAD
-    // This code here does not compare uris exactly when determining
-    // whether or not the message should be hidden since the message
-    // may be prematurely hidden when an install is invoked by a click
-    // on a link that looks like this:
-    //
-    // <a href="#" onclick="return install();">Install Foo</a>
-    //
-    // - which fires a onLocationChange message to uri + '#'...
-    var selectedBrowser = gBrowser.selectedBrowser;
-    if (selectedBrowser.lastURI) {
-      let oldSpec = selectedBrowser.lastURI.spec;
-      let oldIndexOfHash = oldSpec.indexOf("#");
-      if (oldIndexOfHash != -1)
-        oldSpec = oldSpec.substr(0, oldIndexOfHash);
-      let newSpec = location;
-      let newIndexOfHash = newSpec.indexOf("#");
-      if (newIndexOfHash != -1)
-        newSpec = newSpec.substr(0, newIndexOfHash);
-      if (newSpec != oldSpec) {
-        // Remove all the notifications, except for those which want to
-        // persist across the first location change.
-        let nBox = gBrowser.getNotificationBox(selectedBrowser);
-        nBox.removeTransientNotifications();
-      }
-    }
-
-    if (!gMultiProcessBrowser) {
-      // Disable menu entries for images, enable otherwise
-      if (content.document && mimeTypeIsTextBased(content.document.contentType))
-        this.isImage.removeAttribute('disabled');
-      else
-        this.isImage.setAttribute('disabled', 'true');
-    }
-=======
     // Disable menu entries for images, enable otherwise
     if (!gMultiProcessBrowser && content.document && mimeTypeIsTextBased(content.document.contentType))
       this.isImage.removeAttribute('disabled');
     else
       this.isImage.setAttribute('disabled', 'true');
->>>>>>> b388656f
 
     this.hideOverLinkImmediately = true;
     this.setOverLink("", null);
@@ -4334,12 +4286,6 @@
 
   onLocationChange: function (aBrowser, aWebProgress, aRequest, aLocationURI,
                               aFlags) {
-<<<<<<< HEAD
-    // Filter out sub-frame loads and location changes caused by anchor
-    // navigation or history.push/pop/replaceState.
-    if (aWebProgress.isTopLevel &&
-        !(aFlags & Ci.nsIWebProgressListener.LOCATION_CHANGE_SAME_DOCUMENT)) {
-=======
     // Filter out location changes caused by anchor navigation
     // or history.push/pop/replaceState.
     if (aFlags & Ci.nsIWebProgressListener.LOCATION_CHANGE_SAME_DOCUMENT)
@@ -4355,7 +4301,6 @@
 
     // Filter out location changes in sub documents.
     if (aWebProgress.isTopLevel) {
->>>>>>> b388656f
       // Initialize the click-to-play state.
       aBrowser._clickToPlayPluginsActivated = new Map();
       aBrowser._clickToPlayAllPluginsActivated = false;
@@ -6307,13 +6252,11 @@
   let browser = aTab.linkedBrowser;
   if (!isBlankPageURL(browser.currentURI.spec))
     return false;
-<<<<<<< HEAD
-=======
 
   // Bug 863515 - Make content.opener checks work in electrolysis.
->>>>>>> b388656f
   if (!gMultiProcessBrowser && browser.contentWindow.opener)
     return false;
+
   if (browser.sessionHistory && browser.sessionHistory.count >= 2)
     return false;
 
