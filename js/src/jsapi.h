--- conflicted
+++ resolved
@@ -2391,17 +2391,7 @@
 extern JS_PUBLIC_API(JSBool)
 JS_AddExtraGCRootsTracer(JSRuntime *rt, JSTraceDataOp traceOp, void *data);
 
-<<<<<<< HEAD
-/*
- * Register externally maintained GC roots.
- *
- * traceOp: the trace operation. For each root the implementation should call
- *          JS_CallTracer whenever the root contains a traceable thing.
- * data:    the data argument to pass to each invocation of traceOp.
- */
-=======
 /* Undo a call to JS_AddExtraGCRootsTracer. */
->>>>>>> f5d4eb82
 extern JS_PUBLIC_API(void)
 JS_RemoveExtraGCRootsTracer(JSRuntime *rt, JSTraceDataOp traceOp, void *data);
 
