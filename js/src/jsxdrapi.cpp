--- conflicted
+++ resolved
@@ -57,11 +57,9 @@
 #include "jsstr.h"
 #include "jsxdrapi.h"
 
-<<<<<<< HEAD
+#include "jsobjinlines.h"
+
 using namespace js;
-=======
-#include "jsobjinlines.h"
->>>>>>> 5122a479
 
 #ifdef DEBUG
 #define DBG(x) x
