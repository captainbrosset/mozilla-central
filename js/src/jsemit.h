--- conflicted
+++ resolved
@@ -361,19 +361,11 @@
     void trace(JSTracer *trc);
 
     JSTreeContext(js::Parser *prs)
-<<<<<<< HEAD
-      : flags(0), bodyid(0), blockidGen(0), topStmt(NULL), topScopeStmt(NULL),
-        blockChainBox(NULL), blockNode(NULL), parser(prs), scopeChain_(NULL),
-        parent(prs->tc), staticLevel(0), funbox(NULL), functionList(NULL),
-        innermostWith(NULL), bindings(prs->context),
-        sharpSlotBase(-1)
-=======
       : flags(0), bodyid(0), blockidGen(0), parenDepth(0), yieldCount(0), argumentsCount(0),
         topStmt(NULL), topScopeStmt(NULL), blockChainBox(NULL), blockNode(NULL),
         decls(prs->context), parser(prs), yieldNode(NULL), argumentsNode(NULL), scopeChain_(NULL),
         lexdeps(prs->context), parent(prs->tc), staticLevel(0), funbox(NULL), functionList(NULL),
-        innermostWith(NULL), bindings(prs->context, prs->emptyCallShape), sharpSlotBase(-1)
->>>>>>> 91a7d345
+        innermostWith(NULL), bindings(prs->context), sharpSlotBase(-1)
     {
         prs->tc = this;
     }
