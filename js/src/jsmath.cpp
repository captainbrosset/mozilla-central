--- conflicted
+++ resolved
@@ -107,8 +107,6 @@
     return JS_TRUE;
 }
 
-<<<<<<< HEAD
-=======
 double
 js::math_acos_impl(MathCache *cache, double x)
 {
@@ -119,7 +117,6 @@
     return cache->lookup(acos, x);
 }
 
->>>>>>> 9862eba9
 JSBool
 js::math_acos(JSContext *cx, unsigned argc, Value *vp)
 {
@@ -139,8 +136,6 @@
     return JS_TRUE;
 }
 
-<<<<<<< HEAD
-=======
 double
 js::math_asin_impl(MathCache *cache, double x)
 {
@@ -151,7 +146,6 @@
     return cache->lookup(asin, x);
 }
 
->>>>>>> 9862eba9
 JSBool
 js::math_asin(JSContext *cx, unsigned argc, Value *vp)
 {
@@ -171,15 +165,12 @@
     return JS_TRUE;
 }
 
-<<<<<<< HEAD
-=======
 double
 js::math_atan_impl(MathCache *cache, double x)
 {
     return cache->lookup(atan, x);
 }
 
->>>>>>> 9862eba9
 JSBool
 js::math_atan(JSContext *cx, unsigned argc, Value *vp)
 {
