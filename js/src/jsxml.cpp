/* -*- Mode: C++; tab-width: 8; indent-tabs-mode: nil; c-basic-offset: 4 -*-
 * vim: set ts=4 sw=4 et tw=78:
 *
 * ***** BEGIN LICENSE BLOCK *****
 * Version: MPL 1.1/GPL 2.0/LGPL 2.1
 *
 * The contents of this file are subject to the Mozilla Public License Version
 * 1.1 (the "License"); you may not use this file except in compliance with
 * the License. You may obtain a copy of the License at
 * http://www.mozilla.org/MPL/
 *
 * Software distributed under the License is distributed on an "AS IS" basis,
 * WITHOUT WARRANTY OF ANY KIND, either express or implied. See the License
 * for the specific language governing rights and limitations under the
 * License.
 *
 * The Original Code is SpiderMonkey E4X code, released August, 2004.
 *
 * The Initial Developer of the Original Code is
 * Netscape Communications Corporation.
 * Portions created by the Initial Developer are Copyright (C) 1998
 * the Initial Developer. All Rights Reserved.
 *
 * Contributor(s):
 *
 * Alternatively, the contents of this file may be used under the terms of
 * either of the GNU General Public License Version 2 or later (the "GPL"),
 * or the GNU Lesser General Public License Version 2.1 or later (the "LGPL"),
 * in which case the provisions of the GPL or the LGPL are applicable instead
 * of those above. If you wish to allow use of your version of this file only
 * under the terms of either the GPL or the LGPL, and not to allow others to
 * use your version of this file under the terms of the MPL, indicate your
 * decision by deleting the provisions above and replace them with the notice
 * and other provisions required by the GPL or the LGPL. If you do not delete
 * the provisions above, a recipient may use your version of this file under
 * the terms of any one of the MPL, the GPL or the LGPL.
 *
 * ***** END LICENSE BLOCK ***** */

#include "jsversion.h"

#if JS_HAS_XML_SUPPORT

#include <math.h>
#include <stdlib.h>
#include <string.h>
#include "jstypes.h"
#include "jsstdint.h"
#include "jsbit.h"
#include "jsprf.h"
#include "jsutil.h"
#include "jsapi.h"
#include "jsarray.h"
#include "jsatom.h"
#include "jsbool.h"
#include "jscntxt.h"
#include "jsfun.h"
#include "jsgc.h"
#include "jsgcmark.h"
#include "jslock.h"
#include "jsnum.h"
#include "jsobj.h"
#include "jsopcode.h"
#include "jsparse.h"
#include "jsscan.h"
#include "jsscope.h"
#include "jsscript.h"
#include "jsstr.h"
#include "jsxml.h"
#include "jsstaticcheck.h"
#include "jsvector.h"

#include "jsatominlines.h"
<<<<<<< HEAD
#include "jscntxtinlines.h"
#include "jsinferinlines.h"
#include "jsinterpinlines.h"
=======
>>>>>>> eb0b2490
#include "jsobjinlines.h"
#include "jsstrinlines.h"

#include "vm/Stack-inl.h"

#ifdef DEBUG
#include <string.h>     /* for #ifdef DEBUG memset calls */
#endif

using namespace js;
using namespace js::gc;
using namespace js::types;

/*
 * NOTES
 * - in the js shell, you must use the -x command line option, or call
 *   options('xml') before compiling anything that uses XML literals
 *
 * TODO
 * - XXXbe patrol
 * - Fuse objects and their JSXML* private data into single GC-things
 * - fix function::foo vs. x.(foo == 42) collision using proper namespacing
 * - JSCLASS_DOCUMENT_OBSERVER support -- live two-way binding to Gecko's DOM!
 */

static inline bool
js_EnterLocalRootScope(JSContext *cx)
{
    return true;
}

static inline void
js_LeaveLocalRootScope(JSContext *cx)
{
}

static inline void
js_LeaveLocalRootScopeWithResult(JSContext *cx, jsval rval)
{
}

static inline void
js_LeaveLocalRootScopeWithResult(JSContext *cx, Value rval)
{
}

static inline void
js_LeaveLocalRootScopeWithResult(JSContext *cx, void *rval)
{
}

#ifdef XML_METERING
static struct {
    jsrefcount  qname;
    jsrefcount  xmlnamespace;
    jsrefcount  xml;
    jsrefcount  xmlobj;
} xml_stats;

#define METER(x)        JS_ATOMIC_INCREMENT(&(x))
#define UNMETER(x)      JS_ATOMIC_DECREMENT(&(x))
#else
#define METER(x)        /* nothing */
#define UNMETER(x)      /* nothing */
#endif

/*
 * Random utilities and global functions.
 */
const char js_AttributeName_str[] = "AttributeName";
const char js_isXMLName_str[]     = "isXMLName";
const char js_XMLList_str[]       = "XMLList";
const char js_localName_str[]     = "localName";
const char js_xml_parent_str[]    = "parent";
const char js_prefix_str[]        = "prefix";
const char js_toXMLString_str[]   = "toXMLString";
const char js_uri_str[]           = "uri";

const char js_amp_entity_str[]    = "&amp;";
const char js_gt_entity_str[]     = "&gt;";
const char js_lt_entity_str[]     = "&lt;";
const char js_quot_entity_str[]   = "&quot;";
const char js_leftcurly_entity_str[]   = "&#123;";

#define IS_STAR(str)  ((str)->length() == 1 && *(str)->chars() == '*')

static JSBool
GetXMLFunction(JSContext *cx, JSObject *obj, jsid id, jsval *vp);

static JSBool
IsDeclared(const JSObject *obj)
{
    jsval v;

    JS_ASSERT(obj->getClass() == &js_NamespaceClass);
    v = obj->getNamespaceDeclared();
    JS_ASSERT(JSVAL_IS_VOID(v) || v == JSVAL_TRUE);
    return v == JSVAL_TRUE;
}

static JSBool
xml_isXMLName(JSContext *cx, uintN argc, jsval *vp)
{
    *vp = BOOLEAN_TO_JSVAL(js_IsXMLName(cx, argc ? vp[2] : JSVAL_VOID));
    return JS_TRUE;
}

/*
 * This wrapper is needed because NewBuiltinClassInstance doesn't
 * call the constructor, and we need a place to set the
 * HAS_EQUALITY bit.
 */
static inline JSObject *
NewBuiltinClassInstanceXML(JSContext *cx, Class *clasp)
{
    JSObject *obj = NewBuiltinClassInstance(cx, clasp);
    if (obj)
        obj->syncSpecialEquality();
    return obj;
}

#define DEFINE_GETTER(name,code)                                               \
    static JSBool                                                              \
    name(JSContext *cx, JSObject *obj, jsid id, jsval *vp)                     \
    {                                                                          \
        code;                                                                  \
        return true;                                                           \
    }

/*
 * Namespace class and library functions.
 */
DEFINE_GETTER(NamePrefix_getter,
              if (obj->getClass() == &js_NamespaceClass) *vp = obj->getNamePrefixVal())
DEFINE_GETTER(NameURI_getter,
              if (obj->getClass() == &js_NamespaceClass) *vp = obj->getNameURIVal())

static JSBool
namespace_equality(JSContext *cx, JSObject *obj, const Value *v, JSBool *bp)
{
    JSObject *obj2;

    JS_ASSERT(v->isObjectOrNull());
    obj2 = v->toObjectOrNull();
    *bp = (!obj2 || obj2->getClass() != &js_NamespaceClass)
          ? JS_FALSE
          : EqualStrings(obj->getNameURI(), obj2->getNameURI());
    return JS_TRUE;
}

JS_FRIEND_DATA(Class) js_NamespaceClass = {
    js_Namespace_str,
    JSCLASS_CONSTRUCT_PROTOTYPE |
    JSCLASS_HAS_RESERVED_SLOTS(JSObject::NAMESPACE_CLASS_RESERVED_SLOTS) |
    JSCLASS_HAS_CACHED_PROTO(JSProto_Namespace),
    PropertyStub,         /* addProperty */
    PropertyStub,         /* delProperty */
    PropertyStub,         /* getProperty */
    StrictPropertyStub,   /* setProperty */
    EnumerateStub,
    ResolveStub,
    ConvertStub,
    FinalizeStub,
    NULL,                 /* reserved0   */
    NULL,                 /* checkAccess */
    NULL,                 /* call        */
    NULL,                 /* construct   */
    NULL,                 /* xdrObject   */
    NULL,                 /* hasInstance */
    NULL,                 /* mark        */
    {
        namespace_equality,
        NULL,             /* outerObject    */
        NULL,             /* innerObject    */
        NULL,             /* iteratorObject */
        NULL,             /* wrappedObject  */
    }
};

#define NAMESPACE_ATTRS                                                       \
    (JSPROP_ENUMERATE | JSPROP_READONLY | JSPROP_PERMANENT | JSPROP_SHARED)

static JSPropertySpec namespace_props[] = {
    {js_prefix_str, 0, NAMESPACE_ATTRS, NamePrefix_getter, 0, JS_TypeHandlerString},
    {js_uri_str,    0, NAMESPACE_ATTRS, NameURI_getter,    0, JS_TypeHandlerString},
    {0,0,0,0,0}
};

static JSBool
namespace_toString(JSContext *cx, uintN argc, Value *vp)
{
    JSObject *obj = ToObject(cx, &vp[1]);
    if (!obj)
        return JS_FALSE;
    if (!obj->isNamespace()) {
        ReportIncompatibleMethod(cx, vp, &js_NamespaceClass);
        return JS_FALSE;
    }
    *vp = Valueify(obj->getNameURIVal());
    return JS_TRUE;
}

static JSFunctionSpec namespace_methods[] = {
    JS_FN_TYPE(js_toString_str,  namespace_toString,        0,0, JS_TypeHandlerString),
    JS_FS_END
};

static JSObject *
NewXMLNamespace(JSContext *cx, JSLinearString *prefix, JSLinearString *uri, JSBool declared)
{
    JSObject *obj;

    obj = NewBuiltinClassInstanceXML(cx, &js_NamespaceClass);
    if (!obj)
        return JS_FALSE;
    JS_ASSERT(JSVAL_IS_VOID(obj->getNamePrefixVal()));
    JS_ASSERT(JSVAL_IS_VOID(obj->getNameURIVal()));
    JS_ASSERT(JSVAL_IS_VOID(obj->getNamespaceDeclared()));
    if (prefix)
        obj->setNamePrefix(prefix);
    if (uri)
        obj->setNameURI(uri);
    if (declared)
        obj->setNamespaceDeclared(JSVAL_TRUE);
    METER(xml_stats.xmlnamespace);
    return obj;
}

/*
 * QName class and library functions.
 */
DEFINE_GETTER(QNameNameURI_getter,
              if (obj->getClass() == &js_QNameClass)
                  *vp = JSVAL_IS_VOID(obj->getNameURIVal()) ? JSVAL_NULL : obj->getNameURIVal())
DEFINE_GETTER(QNameLocalName_getter,
              if (obj->getClass() == &js_QNameClass)
                  *vp = obj->getQNameLocalNameVal())

static JSBool
qname_identity(JSObject *qna, JSObject *qnb)
{
    JSLinearString *uri1 = qna->getNameURI();
    JSLinearString *uri2 = qnb->getNameURI();

    if (!uri1 ^ !uri2)
        return JS_FALSE;
    if (uri1 && !EqualStrings(uri1, uri2))
        return JS_FALSE;
    return EqualStrings(qna->getQNameLocalName(), qnb->getQNameLocalName());
}

static JSBool
qname_equality(JSContext *cx, JSObject *qn, const Value *v, JSBool *bp)
{
    JSObject *obj2;

    obj2 = v->toObjectOrNull();
    *bp = (!obj2 || obj2->getClass() != &js_QNameClass)
          ? JS_FALSE
          : qname_identity(qn, obj2);
    return JS_TRUE;
}

JS_FRIEND_DATA(Class) js_QNameClass = {
    js_QName_str,
    JSCLASS_CONSTRUCT_PROTOTYPE |
    JSCLASS_HAS_RESERVED_SLOTS(JSObject::QNAME_CLASS_RESERVED_SLOTS) |
    JSCLASS_HAS_CACHED_PROTO(JSProto_QName),
    PropertyStub,         /* addProperty */
    PropertyStub,         /* delProperty */
    PropertyStub,         /* getProperty */
    StrictPropertyStub,   /* setProperty */
    EnumerateStub,
    ResolveStub,
    ConvertStub,
    FinalizeStub,
    NULL,                 /* reserved0   */
    NULL,                 /* checkAccess */
    NULL,                 /* call        */
    NULL,                 /* construct   */
    NULL,                 /* xdrObject   */
    NULL,                 /* hasInstance */
    NULL,                 /* mark        */
    {
        qname_equality,
        NULL,             /* outerObject    */
        NULL,             /* innerObject    */
        NULL,             /* iteratorObject */
        NULL,             /* wrappedObject  */
    }
};

/*
 * Classes for the ECMA-357-internal types AttributeName and AnyName, which
 * are like QName, except that they have no property getters.  They share the
 * qname_toString method, and therefore are exposed as constructable objects
 * in this implementation.
 */
JS_FRIEND_DATA(Class) js_AttributeNameClass = {
    js_AttributeName_str,
    JSCLASS_CONSTRUCT_PROTOTYPE |
    JSCLASS_HAS_RESERVED_SLOTS(JSObject::QNAME_CLASS_RESERVED_SLOTS) |
    JSCLASS_IS_ANONYMOUS,
    PropertyStub,         /* addProperty */
    PropertyStub,         /* delProperty */
    PropertyStub,         /* getProperty */
    StrictPropertyStub,   /* setProperty */
    EnumerateStub,
    ResolveStub,
    ConvertStub,
    FinalizeStub
};

JS_FRIEND_DATA(Class) js_AnyNameClass = {
    js_AnyName_str,
    JSCLASS_CONSTRUCT_PROTOTYPE |
    JSCLASS_HAS_RESERVED_SLOTS(JSObject::QNAME_CLASS_RESERVED_SLOTS) |
    JSCLASS_IS_ANONYMOUS,
    PropertyStub,         /* addProperty */
    PropertyStub,         /* delProperty */
    PropertyStub,         /* getProperty */
    StrictPropertyStub,   /* setProperty */
    EnumerateStub,
    ResolveStub,
    ConvertStub,
    FinalizeStub
};

#define QNAME_ATTRS (JSPROP_ENUMERATE | JSPROP_READONLY | JSPROP_PERMANENT | JSPROP_SHARED)

static JSPropertySpec qname_props[] = {
    {js_uri_str,       0, QNAME_ATTRS, QNameNameURI_getter,   0},
    {js_localName_str, 0, QNAME_ATTRS, QNameLocalName_getter, 0},
    {0,0,0,0,0}
};

static JSString *
ConvertQNameToString(JSContext *cx, JSObject *obj)
{
    JS_ASSERT(obj->isQName());
    JSString *uri = obj->getNameURI();
    JSString *str;
    if (!uri) {
        /* No uri means wildcard qualifier. */
        str = cx->runtime->atomState.starQualifierAtom;
    } else if (uri->empty()) {
        /* Empty string for uri means localName is in no namespace. */
        str = cx->runtime->emptyString;
    } else {
        JSString *qualstr = cx->runtime->atomState.qualifierAtom;
        str = js_ConcatStrings(cx, uri, qualstr);
        if (!str)
            return NULL;
    }
    str = js_ConcatStrings(cx, str, obj->getQNameLocalName());
    if (!str)
        return NULL;

    if (obj->getClass() == &js_AttributeNameClass) {
        JS::Anchor<JSString *> anchor(str);
        size_t length = str->length();
        jschar *chars = (jschar *) cx->malloc_((length + 2) * sizeof(jschar));
        if (!chars)
            return JS_FALSE;
        *chars = '@';
        const jschar *strChars = str->getChars(cx);
        if (!strChars) {
            cx->free_(chars);
            return NULL;
        }
        js_strncpy(chars + 1, strChars, length);
        chars[++length] = 0;
        str = js_NewString(cx, chars, length);
        if (!str) {
            cx->free_(chars);
            return NULL;
        }
    }
    return str;
}

static JSBool
qname_toString(JSContext *cx, uintN argc, Value *vp)
{
    JSObject *obj = ToObject(cx, &vp[1]);
    if (!obj)
        return false;

    if (!obj->isQName()) {
        ReportIncompatibleMethod(cx, vp, &js_QNameClass);
        return false;
    }

    JSString *str = ConvertQNameToString(cx, obj);
    if (!str)
        return false;

    vp->setString(str);
    return true;
}

static JSFunctionSpec qname_methods[] = {
    JS_FN_TYPE(js_toString_str,  qname_toString,    0,0, JS_TypeHandlerString),
    JS_FS_END
};


static void
InitXMLQName(JSObject *obj, JSLinearString *uri, JSLinearString *prefix,
             JSLinearString *localName)
{
    JS_ASSERT(obj->isQName());
    JS_ASSERT(JSVAL_IS_VOID(obj->getNamePrefixVal()));
    JS_ASSERT(JSVAL_IS_VOID(obj->getNameURIVal()));
    JS_ASSERT(JSVAL_IS_VOID(obj->getQNameLocalNameVal()));
    if (uri)
        obj->setNameURI(uri);
    if (prefix)
        obj->setNamePrefix(prefix);
    if (localName)
        obj->setQNameLocalName(localName);
}

static JSObject *
NewXMLQName(JSContext *cx, JSLinearString *uri, JSLinearString *prefix,
            JSLinearString *localName)
{
    JSObject *obj = NewBuiltinClassInstanceXML(cx, &js_QNameClass);
    if (!obj)
        return NULL;
    InitXMLQName(obj, uri, prefix, localName);
    METER(xml_stats.qname);
    return obj;
}

static JSObject *
NewXMLAttributeName(JSContext *cx, JSLinearString *uri, JSLinearString *prefix,
                    JSLinearString *localName)
{
    /*
     * AttributeName is an internal anonymous class which instances are not
     * exposed to scripts.
     */
    JSObject *obj = NewNonFunction<WithProto::Given>(cx, &js_AttributeNameClass, NULL, NULL);
    if (!obj)
        return NULL;
    JS_ASSERT(obj->isQName());
    InitXMLQName(obj, uri, prefix, localName);
    METER(xml_stats.qname);
    return obj;
}

JSObject *
js_ConstructXMLQNameObject(JSContext *cx, const Value &nsval, const Value &lnval)
{
    Value argv[2];

    /*
     * ECMA-357 11.1.2,
     * The _QualifiedIdentifier : PropertySelector :: PropertySelector_
     * production, step 2.
     */
    if (nsval.isObject() &&
        nsval.toObject().getClass() == &js_AnyNameClass) {
        argv[0].setNull();
    } else {
        argv[0] = nsval;
    }
    argv[1] = lnval;
    return js_ConstructObject(cx, &js_QNameClass, NULL, NULL, 2, argv);
}

static JSBool
IsXMLName(const jschar *cp, size_t n)
{
    JSBool rv;
    jschar c;

    rv = JS_FALSE;
    if (n != 0 && JS_ISXMLNSSTART(*cp)) {
        while (--n != 0) {
            c = *++cp;
            if (!JS_ISXMLNS(c))
                return rv;
        }
        rv = JS_TRUE;
    }
    return rv;
}

JSBool
js_IsXMLName(JSContext *cx, jsval v)
{
    JSLinearString *name = NULL;
    JSErrorReporter older;

    /*
     * Inline specialization of the QName constructor called with v passed as
     * the only argument, to compute the localName for the constructed qname,
     * without actually allocating the object or computing its uri and prefix.
     * See ECMA-357 13.1.2.1 step 1 and 13.3.2.
     */
    if (!JSVAL_IS_PRIMITIVE(v) &&
        JSVAL_TO_OBJECT(v)->isQName()) {
        name = JSVAL_TO_OBJECT(v)->getQNameLocalName();
    } else {
        older = JS_SetErrorReporter(cx, NULL);
        JSString *str = js_ValueToString(cx, Valueify(v));
        if (str)
            name = str->ensureLinear(cx);
        JS_SetErrorReporter(cx, older);
        if (!name) {
            JS_ClearPendingException(cx);
            return JS_FALSE;
        }
    }

    return IsXMLName(name->chars(), name->length());
}

/*
 * When argc is -1, it indicates argv is empty but the code should behave as
 * if argc is 1 and argv[0] is JSVAL_VOID.
 */
static JSBool
NamespaceHelper(JSContext *cx, JSObject *obj, intN argc, jsval *argv,
                jsval *rval)
{
    jsval urival, prefixval;
    JSObject *uriobj;
    JSBool isNamespace, isQName;
    Class *clasp;
    JSLinearString *empty, *prefix, *uri;

    isNamespace = isQName = JS_FALSE;
#ifdef __GNUC__         /* suppress bogus gcc warnings */
    uriobj = NULL;
#endif
    if (argc <= 0) {
        urival = JSVAL_VOID;
    } else {
        urival = argv[argc > 1];
        if (!JSVAL_IS_PRIMITIVE(urival)) {
            uriobj = JSVAL_TO_OBJECT(urival);
            clasp = uriobj->getClass();
            isNamespace = (clasp == &js_NamespaceClass);
            isQName = (clasp == &js_QNameClass);
        }
    }

    if (!obj) {
        /* Namespace called as function. */
        if (argc == 1 && isNamespace) {
            /* Namespace called with one Namespace argument is identity. */
            *rval = urival;
            return JS_TRUE;
        }

        obj = NewBuiltinClassInstanceXML(cx, &js_NamespaceClass);
        if (!obj)
            return JS_FALSE;
    }
    *rval = OBJECT_TO_JSVAL(obj);
    METER(xml_stats.xmlnamespace);

    empty = cx->runtime->emptyString;
    obj->setNamePrefix(empty);
    obj->setNameURI(empty);

    if (argc == 1 || argc == -1) {
        if (isNamespace) {
            obj->setNameURI(uriobj->getNameURI());
            obj->setNamePrefix(uriobj->getNamePrefix());
        } else if (isQName && (uri = uriobj->getNameURI())) {
            obj->setNameURI(uri);
            obj->setNamePrefix(uriobj->getNamePrefix());
        } else {
            JSString *str = js_ValueToString(cx, Valueify(urival));
            if (!str)
                return JS_FALSE;
            uri = str->ensureLinear(cx);
            if (!uri)
                return JS_FALSE;
            obj->setNameURI(uri);
            if (!uri->empty())
                obj->clearNamePrefix();
        }
    } else if (argc == 2) {
        if (!isQName || !(uri = uriobj->getNameURI())) {
            JSString *str = js_ValueToString(cx, Valueify(urival));
            if (!str)
                return JS_FALSE;
            uri = str->ensureLinear(cx);
            if (!uri)
                return JS_FALSE;
        }
        obj->setNameURI(uri);

        prefixval = argv[0];
        if (uri->empty()) {
            if (!JSVAL_IS_VOID(prefixval)) {
                JSString *str = js_ValueToString(cx, Valueify(prefixval));
                if (!str)
                    return JS_FALSE;
                if (!str->empty()) {
                    JSAutoByteString bytes;
                    if (js_ValueToPrintable(cx, StringValue(str), &bytes)) {
                        JS_ReportErrorNumber(cx, js_GetErrorMessage, NULL,
                                             JSMSG_BAD_XML_NAMESPACE, bytes.ptr());
                    }
                    return JS_FALSE;
                }
            }
        } else if (JSVAL_IS_VOID(prefixval) || !js_IsXMLName(cx, prefixval)) {
            obj->clearNamePrefix();
        } else {
            JSString *str = js_ValueToString(cx, Valueify(prefixval));
            if (!str)
                return JS_FALSE;
            prefix = str->ensureLinear(cx);
            if (!prefix)
                return JS_FALSE;
            obj->setNamePrefix(prefix);
        }
    }
    return JS_TRUE;
}

static JSBool
Namespace(JSContext *cx, uintN argc, Value *vp)
{
    JSObject *thisobj = NULL;
    (void)IsConstructing_PossiblyWithGivenThisObject(vp, &thisobj);
    return NamespaceHelper(cx, thisobj, argc, Jsvalify(vp + 2), Jsvalify(vp));
}

/*
 * When argc is -1, it indicates argv is empty but the code should behave as
 * if argc is 1 and argv[0] is JSVAL_VOID.
 */
static JSBool
QNameHelper(JSContext *cx, JSObject *obj, intN argc, jsval *argv, jsval *rval)
{
    jsval nameval, nsval;
    JSBool isQName, isNamespace;
    JSObject *qn;
    JSLinearString *uri, *prefix, *name;
    JSObject *obj2;

    if (argc <= 0) {
        nameval = JSVAL_VOID;
        isQName = JS_FALSE;
    } else {
        nameval = argv[argc > 1];
        isQName =
            !JSVAL_IS_PRIMITIVE(nameval) &&
            JSVAL_TO_OBJECT(nameval)->getClass() == &js_QNameClass;
    }

    if (!obj) {
        /* QName called as function. */
        if (argc == 1 && isQName) {
            /* QName called with one QName argument is identity. */
            *rval = nameval;
            return JS_TRUE;
        }

        /* Create and return a new QName object exactly as if constructed. */
        obj = NewBuiltinClassInstanceXML(cx, &js_QNameClass);
        if (!obj)
            return JS_FALSE;
    }
    *rval = OBJECT_TO_JSVAL(obj);
    METER(xml_stats.qname);

    if (isQName) {
        /* If namespace is not specified and name is a QName, clone it. */
        qn = JSVAL_TO_OBJECT(nameval);
        if (argc == 1) {
            uri = qn->getNameURI();
            prefix = qn->getNamePrefix();
            name = qn->getQNameLocalName();
            goto out;
        }

        /* Namespace and qname were passed -- use the qname's localName. */
        nameval = qn->getQNameLocalNameVal();
    }

    if (argc == 0) {
        name = cx->runtime->emptyString;
    } else if (argc < 0) {
        name = cx->runtime->atomState.typeAtoms[JSTYPE_VOID];
    } else {
        JSString *str = js_ValueToString(cx, Valueify(nameval));
        if (!str)
            return JS_FALSE;
        name = str->ensureLinear(cx);
        if (!name)
            return JS_FALSE;
        argv[argc > 1] = STRING_TO_JSVAL(name);
    }

    if (argc > 1 && !JSVAL_IS_VOID(argv[0])) {
        nsval = argv[0];
    } else if (IS_STAR(name)) {
        nsval = JSVAL_NULL;
    } else {
        if (!js_GetDefaultXMLNamespace(cx, &nsval))
            return JS_FALSE;
        JS_ASSERT(!JSVAL_IS_PRIMITIVE(nsval));
        JS_ASSERT(JSVAL_TO_OBJECT(nsval)->getClass() ==
                  &js_NamespaceClass);
    }

    if (JSVAL_IS_NULL(nsval)) {
        /* NULL prefix represents *undefined* in ECMA-357 13.3.2 5(a). */
        prefix = uri = NULL;
    } else {
        /*
         * Inline specialization of the Namespace constructor called with
         * nsval passed as the only argument, to compute the uri and prefix
         * for the constructed namespace, without actually allocating the
         * object or computing other members.  See ECMA-357 13.3.2 6(a) and
         * 13.2.2.
         */
        isNamespace = isQName = JS_FALSE;
        if (!JSVAL_IS_PRIMITIVE(nsval)) {
            obj2 = JSVAL_TO_OBJECT(nsval);
            isNamespace = (obj2->getClass() == &js_NamespaceClass);
            isQName = (obj2->getClass() == &js_QNameClass);
        }
#ifdef __GNUC__         /* suppress bogus gcc warnings */
        else obj2 = NULL;
#endif

        if (isNamespace) {
            uri = obj2->getNameURI();
            prefix = obj2->getNamePrefix();
        } else if (isQName && (uri = obj2->getNameURI())) {
            JS_ASSERT(argc > 1);
            prefix = obj2->getNamePrefix();
        } else {
            JS_ASSERT(argc > 1);
            JSString *str = js_ValueToString(cx, Valueify(nsval));
            if (!str)
                return JS_FALSE;
            uri = str->ensureLinear(cx);
            if (!uri)
                return JS_FALSE;
            argv[0] = STRING_TO_JSVAL(uri);     /* local root */

            /* NULL here represents *undefined* in ECMA-357 13.2.2 3(c)iii. */
            prefix = uri->empty() ? cx->runtime->emptyString : NULL;
        }
    }

out:
    InitXMLQName(obj, uri, prefix, name);
    return JS_TRUE;
}

static JSBool
QName(JSContext *cx, uintN argc, Value *vp)
{
    JSObject *thisobj = NULL;
    (void)IsConstructing_PossiblyWithGivenThisObject(vp, &thisobj);
    return QNameHelper(cx, thisobj, argc, Jsvalify(vp + 2), Jsvalify(vp));
}

/*
 * XMLArray library functions.
 */
static JSBool
namespace_identity(const void *a, const void *b)
{
    const JSObject *nsa = (const JSObject *) a;
    const JSObject *nsb = (const JSObject *) b;
    JSLinearString *prefixa = nsa->getNamePrefix();
    JSLinearString *prefixb = nsb->getNamePrefix();

    if (prefixa && prefixb) {
        if (!EqualStrings(prefixa, prefixb))
            return JS_FALSE;
    } else {
        if (prefixa || prefixb)
            return JS_FALSE;
    }
    return EqualStrings(nsa->getNameURI(), nsb->getNameURI());
}

static JSBool
attr_identity(const void *a, const void *b)
{
    const JSXML *xmla = (const JSXML *) a;
    const JSXML *xmlb = (const JSXML *) b;

    return qname_identity(xmla->name, xmlb->name);
}

void
JSXMLArrayCursor::trace(JSTracer *trc) {
#ifdef DEBUG
    size_t index = 0;
#endif
    for (JSXMLArrayCursor *cursor = this; cursor; cursor = cursor->next)
        js::gc::MarkGCThing(trc, cursor->root, "cursor_root", index++);
}

static void
XMLArrayCursorTrace(JSTracer *trc, JSXMLArrayCursor *cursor)
{
    cursor->trace(trc);
}

/* NB: called with null cx from the GC, via xml_trace => JSXMLArray::trim. */
bool
JSXMLArray::setCapacity(JSContext *cx, uint32 newCapacity)
{
    if (newCapacity == 0) {
        /* We could let realloc(p, 0) free this, but purify gets confused. */
        if (vector) {
            if (cx)
                cx->free_(vector);
            else
                Foreground::free_(vector);
        }
        vector = NULL;
    } else {
        void **tmp;

        if (
#if JS_BITS_PER_WORD == 32
            (size_t)newCapacity > ~(size_t)0 / sizeof(void *) ||
#endif
            !(tmp = (void **) OffTheBooks::realloc_(vector, newCapacity * sizeof(void *)))) {
            if (cx)
                JS_ReportOutOfMemory(cx);
            return false;
        }
        vector = tmp;
    }
    capacity = JSXML_PRESET_CAPACITY | newCapacity;
    return true;
}

void
JSXMLArray::trim()
{
    if (capacity & JSXML_PRESET_CAPACITY)
        return;
    if (length < capacity)
        setCapacity(NULL, length);
}

void
JSXMLArray::finish(JSContext *cx)
{
    cx->free_(vector);

    while (JSXMLArrayCursor *cursor = cursors)
        cursor->disconnect();

#ifdef DEBUG
    memset(this, 0xd5, sizeof *this);
#endif
}

#define XML_NOT_FOUND   ((uint32) -1)

static uint32
XMLArrayFindMember(const JSXMLArray *array, void *elt, JSIdentityOp identity)
{
    void **vector;
    uint32 i, n;

    /* The identity op must not reallocate array->vector. */
    vector = array->vector;
    if (identity) {
        for (i = 0, n = array->length; i < n; i++) {
            if (identity(vector[i], elt))
                return i;
        }
    } else {
        for (i = 0, n = array->length; i < n; i++) {
            if (vector[i] == elt)
                return i;
        }
    }
    return XML_NOT_FOUND;
}

/*
 * Grow array vector capacity by powers of two to LINEAR_THRESHOLD, and after
 * that, grow by LINEAR_INCREMENT.  Both must be powers of two, and threshold
 * should be greater than increment.
 */
#define LINEAR_THRESHOLD        256
#define LINEAR_INCREMENT        32

static JSBool
XMLArrayAddMember(JSContext *cx, JSXMLArray *array, uint32 index, void *elt)
{
    uint32 capacity, i;
    int log2;
    void **vector;

    if (index >= array->length) {
        if (index >= JSXML_CAPACITY(array)) {
            /* Arrange to clear JSXML_PRESET_CAPACITY from array->capacity. */
            capacity = index + 1;
            if (index >= LINEAR_THRESHOLD) {
                capacity = JS_ROUNDUP(capacity, LINEAR_INCREMENT);
            } else {
                JS_CEILING_LOG2(log2, capacity);
                capacity = JS_BIT(log2);
            }
            if (
#if JS_BITS_PER_WORD == 32
                (size_t)capacity > ~(size_t)0 / sizeof(void *) ||
#endif
                !(vector = (void **)
                           cx->realloc_(array->vector, capacity * sizeof(void *)))) {
                JS_ReportOutOfMemory(cx);
                return JS_FALSE;
            }
            array->capacity = capacity;
            array->vector = vector;
            for (i = array->length; i < index; i++)
                vector[i] = NULL;
        }
        array->length = index + 1;
    }

    array->vector[index] = elt;
    return JS_TRUE;
}

static JSBool
XMLArrayInsert(JSContext *cx, JSXMLArray *array, uint32 i, uint32 n)
{
    uint32 j;
    JSXMLArrayCursor *cursor;

    j = array->length;
    JS_ASSERT(i <= j);
    if (!array->setCapacity(cx, j + n))
        return JS_FALSE;

    array->length = j + n;
    JS_ASSERT(n != (uint32)-1);
    while (j != i) {
        --j;
        array->vector[j + n] = array->vector[j];
    }

    for (cursor = array->cursors; cursor; cursor = cursor->next) {
        if (cursor->index > i)
            cursor->index += n;
    }
    return JS_TRUE;
}

static void *
XMLArrayDelete(JSContext *cx, JSXMLArray *array, uint32 index, JSBool compress)
{
    uint32 length;
    void **vector, *elt;
    JSXMLArrayCursor *cursor;

    length = array->length;
    if (index >= length)
        return NULL;

    vector = array->vector;
    elt = vector[index];
    if (compress) {
        while (++index < length)
            vector[index-1] = vector[index];
        array->length = length - 1;
        array->capacity = JSXML_CAPACITY(array);
    } else {
        vector[index] = NULL;
    }

    for (cursor = array->cursors; cursor; cursor = cursor->next) {
        if (cursor->index > index)
            --cursor->index;
    }
    return elt;
}

static void
XMLArrayTruncate(JSContext *cx, JSXMLArray *array, uint32 length)
{
    void **vector;

    JS_ASSERT(!array->cursors);
    if (length >= array->length)
        return;

    if (length == 0) {
        if (array->vector)
            cx->free_(array->vector);
        vector = NULL;
    } else {
        vector = (void **) cx->realloc_(array->vector, length * sizeof(void *));
        if (!vector)
            return;
    }

    if (array->length > length)
        array->length = length;
    array->capacity = length;
    array->vector = vector;
}

#define XMLARRAY_FIND_MEMBER(a,e,f) XMLArrayFindMember(a, (void *)(e), f)
#define XMLARRAY_HAS_MEMBER(a,e,f)  (XMLArrayFindMember(a, (void *)(e), f) != \
                                     XML_NOT_FOUND)
#define XMLARRAY_MEMBER(a,i,t)      (((i) < (a)->length)                      \
                                     ? (t *) (a)->vector[i]                   \
                                     : NULL)
#define XMLARRAY_SET_MEMBER(a,i,e)  JS_BEGIN_MACRO                            \
                                        if ((a)->length <= (i))               \
                                            (a)->length = (i) + 1;            \
                                        ((a)->vector[i] = (void *)(e));       \
                                    JS_END_MACRO
#define XMLARRAY_ADD_MEMBER(x,a,i,e)XMLArrayAddMember(x, a, i, (void *)(e))
#define XMLARRAY_INSERT(x,a,i,n)    XMLArrayInsert(x, a, i, n)
#define XMLARRAY_APPEND(x,a,e)      XMLARRAY_ADD_MEMBER(x, a, (a)->length, (e))
#define XMLARRAY_DELETE(x,a,i,c,t)  ((t *) XMLArrayDelete(x, a, i, c))
#define XMLARRAY_TRUNCATE(x,a,n)    XMLArrayTruncate(x, a, n)

/*
 * Define XML setting property strings and constants early, so everyone can
 * use the same names.
 */
static const char js_ignoreComments_str[]   = "ignoreComments";
static const char js_ignoreProcessingInstructions_str[]
                                            = "ignoreProcessingInstructions";
static const char js_ignoreWhitespace_str[] = "ignoreWhitespace";
static const char js_prettyPrinting_str[]   = "prettyPrinting";
static const char js_prettyIndent_str[]     = "prettyIndent";

#define XSF_IGNORE_COMMENTS                JS_BIT(0)
#define XSF_IGNORE_PROCESSING_INSTRUCTIONS JS_BIT(1)
#define XSF_IGNORE_WHITESPACE              JS_BIT(2)
#define XSF_PRETTY_PRINTING                JS_BIT(3)

static JSPropertySpec xml_static_props[] = {
    {js_ignoreComments_str, 0, JSPROP_PERMANENT, NULL, NULL, JS_TypeHandlerBool},
    {js_ignoreProcessingInstructions_str, 0, JSPROP_PERMANENT, NULL, NULL, JS_TypeHandlerBool},
    {js_ignoreWhitespace_str, 0, JSPROP_PERMANENT, NULL, NULL, JS_TypeHandlerBool},
    {js_prettyPrinting_str, 0, JSPROP_PERMANENT, NULL, NULL, JS_TypeHandlerBool},
    {js_prettyIndent_str, 0, JSPROP_PERMANENT, NULL, NULL, JS_TypeHandlerInt},
    {0,0,0,0,0}
};

/* Macros for special-casing xml:, xmlns= and xmlns:foo= in ParseNodeToQName. */
#define IS_XML(str)                                                           \
    (str->length() == 3 && IS_XML_CHARS(str->chars()))

#define IS_XMLNS(str)                                                         \
    (str->length() == 5 && IS_XMLNS_CHARS(str->chars()))

#define IS_XML_CHARS(chars)                                                   \
    (JS_TOLOWER((chars)[0]) == 'x' &&                                         \
     JS_TOLOWER((chars)[1]) == 'm' &&                                         \
     JS_TOLOWER((chars)[2]) == 'l')

#define HAS_NS_AFTER_XML(chars)                                               \
    (JS_TOLOWER((chars)[3]) == 'n' &&                                         \
     JS_TOLOWER((chars)[4]) == 's')

#define IS_XMLNS_CHARS(chars)                                                 \
    (IS_XML_CHARS(chars) && HAS_NS_AFTER_XML(chars))

#define STARTS_WITH_XML(chars,length)                                         \
    (length >= 3 && IS_XML_CHARS(chars))

static const char xml_namespace_str[] = "http://www.w3.org/XML/1998/namespace";
static const char xmlns_namespace_str[] = "http://www.w3.org/2000/xmlns/";

static JSObject *
ParseNodeToQName(Parser *parser, JSParseNode *pn,
                 JSXMLArray *inScopeNSes, JSBool isAttributeName)
{
    JSContext *cx = parser->context;
    JSLinearString *str, *uri, *prefix, *localName;
    size_t length, offset;
    const jschar *start, *limit, *colon;
    uint32 n;
    JSObject *ns;
    JSLinearString *nsprefix;

    JS_ASSERT(pn->pn_arity == PN_NULLARY);
    str = pn->pn_atom;
    start = str->chars();
    length = str->length();
    JS_ASSERT(length != 0 && *start != '@');
    JS_ASSERT(length != 1 || *start != '*');

    uri = cx->runtime->emptyString;
    limit = start + length;
    colon = js_strchr_limit(start, ':', limit);
    if (colon) {
        offset = colon - start;
        prefix = js_NewDependentString(cx, str, 0, offset);
        if (!prefix)
            return NULL;

        if (STARTS_WITH_XML(start, offset)) {
            if (offset == 3) {
                uri = JS_ASSERT_STRING_IS_FLAT(JS_InternString(cx, xml_namespace_str));
                if (!uri)
                    return NULL;
            } else if (offset == 5 && HAS_NS_AFTER_XML(start)) {
                uri = JS_ASSERT_STRING_IS_FLAT(JS_InternString(cx, xmlns_namespace_str));
                if (!uri)
                    return NULL;
            } else {
                uri = NULL;
            }
        } else {
            uri = NULL;
            n = inScopeNSes->length;
            while (n != 0) {
                --n;
                ns = XMLARRAY_MEMBER(inScopeNSes, n, JSObject);
                nsprefix = ns->getNamePrefix();
                if (nsprefix && EqualStrings(nsprefix, prefix)) {
                    uri = ns->getNameURI();
                    break;
                }
            }
        }

        if (!uri) {
            Value v = StringValue(prefix);
            JSAutoByteString bytes;
            if (js_ValueToPrintable(parser->context, v, &bytes)) {
                ReportCompileErrorNumber(parser->context, &parser->tokenStream, pn,
                                         JSREPORT_ERROR, JSMSG_BAD_XML_NAMESPACE, bytes.ptr());
            }
            return NULL;
        }

        localName = js_NewStringCopyN(parser->context, colon + 1, length - (offset + 1));
        if (!localName)
            return NULL;
    } else {
        if (isAttributeName) {
            /*
             * An unprefixed attribute is not in any namespace, so set prefix
             * as well as uri to the empty string.
             */
            prefix = uri;
        } else {
            /*
             * Loop from back to front looking for the closest declared default
             * namespace.
             */
            n = inScopeNSes->length;
            while (n != 0) {
                --n;
                ns = XMLARRAY_MEMBER(inScopeNSes, n, JSObject);
                nsprefix = ns->getNamePrefix();
                if (!nsprefix || nsprefix->empty()) {
                    uri = ns->getNameURI();
                    break;
                }
            }
            prefix = uri->empty() ? parser->context->runtime->emptyString : NULL;
        }
        localName = str;
    }

    return NewXMLQName(parser->context, uri, prefix, localName);
}

static JSString *
ChompXMLWhitespace(JSContext *cx, JSString *str)
{
    size_t length, newlength, offset;
    const jschar *cp, *start, *end;
    jschar c;

    length = str->length();
    start = str->getChars(cx);
    if (!start)
        return NULL;

    for (cp = start, end = cp + length; cp < end; cp++) {
        c = *cp;
        if (!JS_ISXMLSPACE(c))
            break;
    }
    while (end > cp) {
        c = end[-1];
        if (!JS_ISXMLSPACE(c))
            break;
        --end;
    }
    newlength = end - cp;
    if (newlength == length)
        return str;
    offset = cp - start;
    return js_NewDependentString(cx, str, offset, newlength);
}

static JSXML *
ParseNodeToXML(Parser *parser, JSParseNode *pn,
               JSXMLArray *inScopeNSes, uintN flags)
{
    JSContext *cx = parser->context;
    JSXML *xml, *kid, *attr, *attrj;
    JSLinearString *str;
    uint32 length, n, i, j;
    JSParseNode *pn2, *pn3, *head, **pnp;
    JSObject *ns;
    JSObject *qn, *attrjqn;
    JSXMLClass xml_class;
    int stackDummy;

    if (!JS_CHECK_STACK_SIZE(cx->stackLimit, &stackDummy)) {
        ReportCompileErrorNumber(cx, &parser->tokenStream, pn, JSREPORT_ERROR,
                                 JSMSG_OVER_RECURSED);
        return NULL;
    }

#define PN2X_SKIP_CHILD ((JSXML *) 1)

    /*
     * Cases return early to avoid common code that gets an outermost xml's
     * object, which protects GC-things owned by xml and its descendants from
     * garbage collection.
     */
    xml = NULL;
    if (!js_EnterLocalRootScope(cx))
        return NULL;
    switch (pn->pn_type) {
      case TOK_XMLELEM:
        length = inScopeNSes->length;
        pn2 = pn->pn_head;
        xml = ParseNodeToXML(parser, pn2, inScopeNSes, flags);
        if (!xml)
            goto fail;

        n = pn->pn_count;
        JS_ASSERT(n >= 2);
        n -= 2;
        if (!xml->xml_kids.setCapacity(cx, n))
            goto fail;

        i = 0;
        while ((pn2 = pn2->pn_next) != NULL) {
            if (!pn2->pn_next) {
                /* Don't append the end tag! */
                JS_ASSERT(pn2->pn_type == TOK_XMLETAGO);
                break;
            }

            if ((flags & XSF_IGNORE_WHITESPACE) &&
                n > 1 && pn2->pn_type == TOK_XMLSPACE) {
                --n;
                continue;
            }

            kid = ParseNodeToXML(parser, pn2, inScopeNSes, flags);
            if (kid == PN2X_SKIP_CHILD) {
                --n;
                continue;
            }

            if (!kid)
                goto fail;

            /* Store kid in xml right away, to protect it from GC. */
            XMLARRAY_SET_MEMBER(&xml->xml_kids, i, kid);
            kid->parent = xml;
            ++i;

            /* XXX where is this documented in an XML spec, or in E4X? */
            if ((flags & XSF_IGNORE_WHITESPACE) &&
                n > 1 && kid->xml_class == JSXML_CLASS_TEXT) {
                JSString *str = ChompXMLWhitespace(cx, kid->xml_value);
                if (!str)
                    goto fail;
                kid->xml_value = str;
            }
        }

        JS_ASSERT(i == n);
        if (n < pn->pn_count - 2)
            xml->xml_kids.trim();
        XMLARRAY_TRUNCATE(cx, inScopeNSes, length);
        break;

      case TOK_XMLLIST:
        xml = js_NewXML(cx, JSXML_CLASS_LIST);
        if (!xml)
            goto fail;

        n = pn->pn_count;
        if (!xml->xml_kids.setCapacity(cx, n))
            goto fail;

        i = 0;
        for (pn2 = pn->pn_head; pn2; pn2 = pn2->pn_next) {
            /*
             * Always ignore insignificant whitespace in lists -- we shouldn't
             * condition this on an XML.ignoreWhitespace setting when the list
             * constructor is XMLList (note XML/XMLList unification hazard).
             */
            if (pn2->pn_type == TOK_XMLSPACE) {
                --n;
                continue;
            }

            kid = ParseNodeToXML(parser, pn2, inScopeNSes, flags);
            if (kid == PN2X_SKIP_CHILD) {
                --n;
                continue;
            }

            if (!kid)
                goto fail;

            XMLARRAY_SET_MEMBER(&xml->xml_kids, i, kid);
            ++i;
        }

        if (n < pn->pn_count)
            xml->xml_kids.trim();
        break;

      case TOK_XMLSTAGO:
      case TOK_XMLPTAGC:
        length = inScopeNSes->length;
        pn2 = pn->pn_head;
        JS_ASSERT(pn2->pn_type == TOK_XMLNAME);
        if (pn2->pn_arity == PN_LIST)
            goto syntax;

        xml = js_NewXML(cx, JSXML_CLASS_ELEMENT);
        if (!xml)
            goto fail;

        /* First pass: check syntax and process namespace declarations. */
        JS_ASSERT(pn->pn_count >= 1);
        n = pn->pn_count - 1;
        pnp = &pn2->pn_next;
        head = *pnp;
        while ((pn2 = *pnp) != NULL) {
            size_t length;
            const jschar *chars;

            if (pn2->pn_type != TOK_XMLNAME || pn2->pn_arity != PN_NULLARY)
                goto syntax;

            /* Enforce "Well-formedness constraint: Unique Att Spec". */
            for (pn3 = head; pn3 != pn2; pn3 = pn3->pn_next->pn_next) {
                if (pn3->pn_atom == pn2->pn_atom) {
                    Value v = StringValue(pn2->pn_atom);
                    JSAutoByteString bytes;
                    if (js_ValueToPrintable(cx, v, &bytes)) {
                        ReportCompileErrorNumber(cx, &parser->tokenStream, pn2,
                                                 JSREPORT_ERROR, JSMSG_DUPLICATE_XML_ATTR,
                                                 bytes.ptr());
                    }
                    goto fail;
                }
            }

            JSAtom *atom = pn2->pn_atom;
            pn2 = pn2->pn_next;
            JS_ASSERT(pn2);
            if (pn2->pn_type != TOK_XMLATTR)
                goto syntax;

            chars = atom->chars();
            length = atom->length();
            if (length >= 5 &&
                IS_XMLNS_CHARS(chars) &&
                (length == 5 || chars[5] == ':')) {
                JSLinearString *uri, *prefix;

                uri = pn2->pn_atom;
                if (length == 5) {
                    /* 10.3.2.1. Step 6(h)(i)(1)(a). */
                    prefix = cx->runtime->emptyString;
                } else {
                    prefix = js_NewStringCopyN(cx, chars + 6, length - 6);
                    if (!prefix)
                        goto fail;
                }

                /*
                 * Once the new ns is appended to xml->xml_namespaces, it is
                 * protected from GC by the object that owns xml -- which is
                 * either xml->object if outermost, or the object owning xml's
                 * oldest ancestor if !outermost.
                 */
                ns = NewXMLNamespace(cx, prefix, uri, JS_TRUE);
                if (!ns)
                    goto fail;

                /*
                 * Don't add a namespace that's already in scope.  If someone
                 * extracts a child property from its parent via [[Get]], then
                 * we enforce the invariant, noted many times in ECMA-357, that
                 * the child's namespaces form a possibly-improper superset of
                 * its ancestors' namespaces.
                 */
                if (!XMLARRAY_HAS_MEMBER(inScopeNSes, ns, namespace_identity)) {
                    if (!XMLARRAY_APPEND(cx, inScopeNSes, ns) ||
                        !XMLARRAY_APPEND(cx, &xml->xml_namespaces, ns)) {
                        goto fail;
                    }
                }

                JS_ASSERT(n >= 2);
                n -= 2;
                *pnp = pn2->pn_next;
                /* XXXbe recycle pn2 */
                continue;
            }

            pnp = &pn2->pn_next;
        }

        xml->xml_namespaces.trim();

        /* Second pass: process tag name and attributes, using namespaces. */
        pn2 = pn->pn_head;
        qn = ParseNodeToQName(parser, pn2, inScopeNSes, JS_FALSE);
        if (!qn)
            goto fail;
        xml->name = qn;

        JS_ASSERT((n & 1) == 0);
        n >>= 1;
        if (!xml->xml_attrs.setCapacity(cx, n))
            goto fail;

        for (i = 0; (pn2 = pn2->pn_next) != NULL; i++) {
            qn = ParseNodeToQName(parser, pn2, inScopeNSes, JS_TRUE);
            if (!qn) {
                xml->xml_attrs.length = i;
                goto fail;
            }

            /*
             * Enforce "Well-formedness constraint: Unique Att Spec", part 2:
             * this time checking local name and namespace URI.
             */
            for (j = 0; j < i; j++) {
                attrj = XMLARRAY_MEMBER(&xml->xml_attrs, j, JSXML);
                attrjqn = attrj->name;
                if (EqualStrings(attrjqn->getNameURI(), qn->getNameURI()) &&
                    EqualStrings(attrjqn->getQNameLocalName(), qn->getQNameLocalName())) {
                    Value v = StringValue(pn2->pn_atom);
                    JSAutoByteString bytes;
                    if (js_ValueToPrintable(cx, v, &bytes)) {
                        ReportCompileErrorNumber(cx, &parser->tokenStream, pn2,
                                                 JSREPORT_ERROR, JSMSG_DUPLICATE_XML_ATTR,
                                                 bytes.ptr());
                    }
                    goto fail;
                }
            }

            pn2 = pn2->pn_next;
            JS_ASSERT(pn2);
            JS_ASSERT(pn2->pn_type == TOK_XMLATTR);

            attr = js_NewXML(cx, JSXML_CLASS_ATTRIBUTE);
            if (!attr)
                goto fail;

            XMLARRAY_SET_MEMBER(&xml->xml_attrs, i, attr);
            attr->parent = xml;
            attr->name = qn;
            attr->xml_value = pn2->pn_atom;
        }

        /* Point tag closes its own namespace scope. */
        if (pn->pn_type == TOK_XMLPTAGC)
            XMLARRAY_TRUNCATE(cx, inScopeNSes, length);
        break;

      case TOK_XMLSPACE:
      case TOK_XMLTEXT:
      case TOK_XMLCDATA:
      case TOK_XMLCOMMENT:
      case TOK_XMLPI:
        str = pn->pn_atom;
        qn = NULL;
        if (pn->pn_type == TOK_XMLCOMMENT) {
            if (flags & XSF_IGNORE_COMMENTS)
                goto skip_child;
            xml_class = JSXML_CLASS_COMMENT;
        } else if (pn->pn_type == TOK_XMLPI) {
            if (IS_XML(str)) {
                Value v = StringValue(str);
                JSAutoByteString bytes;
                if (js_ValueToPrintable(cx, v, &bytes)) {
                    ReportCompileErrorNumber(cx, &parser->tokenStream, pn,
                                             JSREPORT_ERROR, JSMSG_RESERVED_ID, bytes.ptr());
                }
                goto fail;
            }

            if (flags & XSF_IGNORE_PROCESSING_INSTRUCTIONS)
                goto skip_child;

            qn = ParseNodeToQName(parser, pn, inScopeNSes, JS_FALSE);
            if (!qn)
                goto fail;

            str = pn->pn_atom2 ? pn->pn_atom2 : cx->runtime->emptyString;
            xml_class = JSXML_CLASS_PROCESSING_INSTRUCTION;
        } else {
            /* CDATA section content, or element text. */
            xml_class = JSXML_CLASS_TEXT;
        }

        xml = js_NewXML(cx, xml_class);
        if (!xml)
            goto fail;
        xml->name = qn;
        if (pn->pn_type == TOK_XMLSPACE)
            xml->xml_flags |= XMLF_WHITESPACE_TEXT;
        xml->xml_value = str;
        break;

      default:
        goto syntax;
    }

    js_LeaveLocalRootScopeWithResult(cx, xml);
    return xml;

skip_child:
    js_LeaveLocalRootScope(cx);
    return PN2X_SKIP_CHILD;

#undef PN2X_SKIP_CHILD

syntax:
    ReportCompileErrorNumber(cx, &parser->tokenStream, pn, JSREPORT_ERROR, JSMSG_BAD_XML_MARKUP);
fail:
    js_LeaveLocalRootScope(cx);
    return NULL;
}

/*
 * XML helper, object-ops, and library functions.  We start with the helpers,
 * in ECMA-357 order, but merging XML (9.1) and XMLList (9.2) helpers.
 */
static JSBool
GetXMLSetting(JSContext *cx, const char *name, jsval *vp)
{
    jsval v;

    if (!js_FindClassObject(cx, NULL, JSProto_XML, Valueify(&v)))
        return JS_FALSE;
    if (!VALUE_IS_FUNCTION(cx, v)) {
        *vp = JSVAL_VOID;
        return JS_TRUE;
    }
    return JS_GetProperty(cx, JSVAL_TO_OBJECT(v), name, vp);
}

static JSBool
GetBooleanXMLSetting(JSContext *cx, const char *name, JSBool *bp)
{
    jsval v;

    return GetXMLSetting(cx, name, &v) && JS_ValueToBoolean(cx, v, bp);
}

static JSBool
GetUint32XMLSetting(JSContext *cx, const char *name, uint32 *uip)
{
    jsval v;

    return GetXMLSetting(cx, name, &v) && JS_ValueToECMAUint32(cx, v, uip);
}

static JSBool
GetXMLSettingFlags(JSContext *cx, uintN *flagsp)
{
    JSBool flag[4];

    if (!GetBooleanXMLSetting(cx, js_ignoreComments_str, &flag[0]) ||
        !GetBooleanXMLSetting(cx, js_ignoreProcessingInstructions_str, &flag[1]) ||
        !GetBooleanXMLSetting(cx, js_ignoreWhitespace_str, &flag[2]) ||
        !GetBooleanXMLSetting(cx, js_prettyPrinting_str, &flag[3])) {
        return false;
    }

    *flagsp = 0;
    for (size_t n = 0; n < 4; ++n)
        if (flag[n])
            *flagsp |= JS_BIT(n);
    return true;
}

static JSXML *
ParseXMLSource(JSContext *cx, JSString *src)
{
    jsval nsval;
    JSLinearString *uri;
    size_t urilen, srclen, length, offset, dstlen;
    jschar *chars;
    const jschar *srcp, *endp;
    JSXML *xml;
    const char *filename;
    uintN lineno;
    JSOp op;

    static const char prefix[] = "<parent xmlns=\"";
    static const char middle[] = "\">";
    static const char suffix[] = "</parent>";

#define constrlen(constr)   (sizeof(constr) - 1)

    if (!js_GetDefaultXMLNamespace(cx, &nsval))
        return NULL;
    uri = JSVAL_TO_OBJECT(nsval)->getNameURI();
    uri = js_EscapeAttributeValue(cx, uri, JS_FALSE);
    if (!uri)
        return NULL;

    urilen = uri->length();
    srclen = src->length();
    length = constrlen(prefix) + urilen + constrlen(middle) + srclen +
             constrlen(suffix);

    chars = (jschar *) cx->malloc_((length + 1) * sizeof(jschar));
    if (!chars)
        return NULL;

    dstlen = length;
    js_InflateStringToBuffer(cx, prefix, constrlen(prefix), chars, &dstlen);
    offset = dstlen;
    js_strncpy(chars + offset, uri->chars(), urilen);
    offset += urilen;
    dstlen = length - offset + 1;
    js_InflateStringToBuffer(cx, middle, constrlen(middle), chars + offset,
                             &dstlen);
    offset += dstlen;
    srcp = src->getChars(cx);
    if (!srcp) {
        cx->free_(chars);
        return NULL;
    }
    js_strncpy(chars + offset, srcp, srclen);
    offset += srclen;
    dstlen = length - offset + 1;
    js_InflateStringToBuffer(cx, suffix, constrlen(suffix), chars + offset,
                             &dstlen);
    chars [offset + dstlen] = 0;

    LeaveTrace(cx);
    xml = NULL;
    FrameRegsIter i(cx);
    for (; !i.done() && !i.pc(); ++i)
        JS_ASSERT(!i.fp()->isScriptFrame());
    filename = NULL;
    lineno = 1;
    if (!i.done()) {
        StackFrame *fp = i.fp();
        op = (JSOp) *i.pc();
        if (op == JSOP_TOXML || op == JSOP_TOXMLLIST) {
            filename = fp->script()->filename;
            lineno = js_FramePCToLineNumber(cx, fp);
            for (endp = srcp + srclen; srcp < endp; srcp++) {
                if (*srcp == '\n')
                    --lineno;
            }
        }
    }

    {
        Parser parser(cx);
        if (parser.init(chars, length, filename, lineno, cx->findVersion())) {
            JSObject *scopeChain = GetScopeChain(cx);
            if (!scopeChain) {
                cx->free_(chars);
                return NULL;
            }
            JSParseNode *pn = parser.parseXMLText(scopeChain, false);
            uintN flags;
            if (pn && GetXMLSettingFlags(cx, &flags)) {
                AutoNamespaceArray namespaces(cx);
                if (namespaces.array.setCapacity(cx, 1))
                    xml = ParseNodeToXML(&parser, pn, &namespaces.array, flags);
            }
        }
    }

    cx->free_(chars);
    return xml;

#undef constrlen
}

/*
 * Errata in 10.3.1, 10.4.1, and 13.4.4.24 (at least).
 *
 * 10.3.1 Step 6(a) fails to NOTE that implementations that do not enforce
 * the constraint:
 *
 *     for all x belonging to XML:
 *         x.[[InScopeNamespaces]] >= x.[[Parent]].[[InScopeNamespaces]]
 *
 * must union x.[[InScopeNamespaces]] into x[0].[[InScopeNamespaces]] here
 * (in new sub-step 6(a), renumbering the others to (b) and (c)).
 *
 * Same goes for 10.4.1 Step 7(a).
 *
 * In order for XML.prototype.namespaceDeclarations() to work correctly, the
 * default namespace thereby unioned into x[0].[[InScopeNamespaces]] must be
 * flagged as not declared, so that 13.4.4.24 Step 8(a) can exclude all such
 * undeclared namespaces associated with x not belonging to ancestorNS.
 */
static JSXML *
OrphanXMLChild(JSContext *cx, JSXML *xml, uint32 i)
{
    JSObject *ns;

    ns = XMLARRAY_MEMBER(&xml->xml_namespaces, 0, JSObject);
    xml = XMLARRAY_MEMBER(&xml->xml_kids, i, JSXML);
    if (!ns || !xml)
        return xml;
    if (xml->xml_class == JSXML_CLASS_ELEMENT) {
        if (!XMLARRAY_APPEND(cx, &xml->xml_namespaces, ns))
            return NULL;
        ns->setNamespaceDeclared(JSVAL_VOID);
    }
    xml->parent = NULL;
    return xml;
}

static JSObject *
ToXML(JSContext *cx, jsval v)
{
    JSObject *obj;
    JSXML *xml;
    Class *clasp;
    JSString *str;
    uint32 length;

    if (JSVAL_IS_PRIMITIVE(v)) {
        if (JSVAL_IS_NULL(v) || JSVAL_IS_VOID(v))
            goto bad;
    } else {
        obj = JSVAL_TO_OBJECT(v);
        if (obj->isXML()) {
            xml = (JSXML *) obj->getPrivate();
            if (xml->xml_class == JSXML_CLASS_LIST) {
                if (xml->xml_kids.length != 1)
                    goto bad;
                xml = XMLARRAY_MEMBER(&xml->xml_kids, 0, JSXML);
                if (xml) {
                    JS_ASSERT(xml->xml_class != JSXML_CLASS_LIST);
                    return js_GetXMLObject(cx, xml);
                }
            }
            return obj;
        }

        clasp = obj->getClass();
        if (clasp->flags & JSCLASS_DOCUMENT_OBSERVER) {
            JS_ASSERT(0);
        }

        if (clasp != &js_StringClass &&
            clasp != &js_NumberClass &&
            clasp != &js_BooleanClass) {
            goto bad;
        }
    }

    str = js_ValueToString(cx, Valueify(v));
    if (!str)
        return NULL;
    if (str->empty()) {
        length = 0;
#ifdef __GNUC__         /* suppress bogus gcc warnings */
        xml = NULL;
#endif
    } else {
        xml = ParseXMLSource(cx, str);
        if (!xml)
            return NULL;
        length = JSXML_LENGTH(xml);
    }

    if (length == 0) {
        obj = js_NewXMLObject(cx, JSXML_CLASS_TEXT);
        if (!obj)
            return NULL;
    } else if (length == 1) {
        xml = OrphanXMLChild(cx, xml, 0);
        if (!xml)
            return NULL;
        obj = js_GetXMLObject(cx, xml);
        if (!obj)
            return NULL;
    } else {
        JS_ReportErrorNumber(cx, js_GetErrorMessage, NULL, JSMSG_SYNTAX_ERROR);
        return NULL;
    }
    return obj;

bad:
    js_ReportValueError(cx, JSMSG_BAD_XML_CONVERSION,
                        JSDVG_IGNORE_STACK, Valueify(v), NULL);
    return NULL;
}

static JSBool
Append(JSContext *cx, JSXML *list, JSXML *kid);

static JSObject *
ToXMLList(JSContext *cx, jsval v)
{
    JSObject *obj, *listobj;
    JSXML *xml, *list, *kid;
    Class *clasp;
    JSString *str;
    uint32 i, length;

    if (JSVAL_IS_PRIMITIVE(v)) {
        if (JSVAL_IS_NULL(v) || JSVAL_IS_VOID(v))
            goto bad;
    } else {
        obj = JSVAL_TO_OBJECT(v);
        if (obj->isXML()) {
            xml = (JSXML *) obj->getPrivate();
            if (xml->xml_class != JSXML_CLASS_LIST) {
                listobj = js_NewXMLObject(cx, JSXML_CLASS_LIST);
                if (!listobj)
                    return NULL;
                list = (JSXML *) listobj->getPrivate();
                if (!Append(cx, list, xml))
                    return NULL;
                return listobj;
            }
            return obj;
        }

        clasp = obj->getClass();
        if (clasp->flags & JSCLASS_DOCUMENT_OBSERVER) {
            JS_ASSERT(0);
        }

        if (clasp != &js_StringClass &&
            clasp != &js_NumberClass &&
            clasp != &js_BooleanClass) {
            goto bad;
        }
    }

    str = js_ValueToString(cx, Valueify(v));
    if (!str)
        return NULL;
    if (str->empty()) {
        xml = NULL;
        length = 0;
    } else {
        if (!js_EnterLocalRootScope(cx))
            return NULL;
        xml = ParseXMLSource(cx, str);
        if (!xml) {
            js_LeaveLocalRootScope(cx);
            return NULL;
        }
        length = JSXML_LENGTH(xml);
    }

    listobj = js_NewXMLObject(cx, JSXML_CLASS_LIST);
    if (listobj) {
        list = (JSXML *) listobj->getPrivate();
        for (i = 0; i < length; i++) {
            kid = OrphanXMLChild(cx, xml, i);
            if (!kid || !Append(cx, list, kid)) {
                listobj = NULL;
                break;
            }
        }
    }

    if (xml)
        js_LeaveLocalRootScopeWithResult(cx, listobj);
    return listobj;

bad:
    js_ReportValueError(cx, JSMSG_BAD_XMLLIST_CONVERSION,
                        JSDVG_IGNORE_STACK, Valueify(v), NULL);
    return NULL;
}

/*
 * ECMA-357 10.2.1 Steps 5-7 pulled out as common subroutines of XMLToXMLString
 * and their library-public js_* counterparts.  The guts of MakeXMLCDataString,
 * MakeXMLCommentString, and MakeXMLPIString are further factored into a common
 * MakeXMLSpecialString subroutine.
 *
 * These functions mutate sb, leaving it empty.
 */
static JSFlatString *
MakeXMLSpecialString(JSContext *cx, StringBuffer &sb,
                     JSString *str, JSString *str2,
                     const jschar *prefix, size_t prefixlength,
                     const jschar *suffix, size_t suffixlength)
{
    if (!sb.append(prefix, prefixlength) || !sb.append(str))
        return NULL;
    if (str2 && !str2->empty()) {
        if (!sb.append(' ') || !sb.append(str2))
            return NULL;
    }
    if (!sb.append(suffix, suffixlength))
        return NULL;

    return sb.finishString();
}

static JSFlatString *
MakeXMLCDATAString(JSContext *cx, StringBuffer &sb, JSString *str)
{
    static const jschar cdata_prefix_ucNstr[] = {'<', '!', '[',
                                                 'C', 'D', 'A', 'T', 'A',
                                                 '['};
    static const jschar cdata_suffix_ucNstr[] = {']', ']', '>'};

    return MakeXMLSpecialString(cx, sb, str, NULL,
                                cdata_prefix_ucNstr, 9,
                                cdata_suffix_ucNstr, 3);
}

static JSFlatString *
MakeXMLCommentString(JSContext *cx, StringBuffer &sb, JSString *str)
{
    static const jschar comment_prefix_ucNstr[] = {'<', '!', '-', '-'};
    static const jschar comment_suffix_ucNstr[] = {'-', '-', '>'};

    return MakeXMLSpecialString(cx, sb, str, NULL,
                                comment_prefix_ucNstr, 4,
                                comment_suffix_ucNstr, 3);
}

static JSFlatString *
MakeXMLPIString(JSContext *cx, StringBuffer &sb, JSString *name,
                JSString *value)
{
    static const jschar pi_prefix_ucNstr[] = {'<', '?'};
    static const jschar pi_suffix_ucNstr[] = {'?', '>'};

    return MakeXMLSpecialString(cx, sb, name, value,
                                pi_prefix_ucNstr, 2,
                                pi_suffix_ucNstr, 2);
}

/*
 * ECMA-357 10.2.1 17(d-g) pulled out into a common subroutine that appends
 * equals, a double quote, an attribute value, and a closing double quote.
 */
static bool
AppendAttributeValue(JSContext *cx, StringBuffer &sb, JSString *valstr)
{
    if (!sb.append('='))
        return false;
    valstr = js_EscapeAttributeValue(cx, valstr, JS_TRUE);
    return valstr && sb.append(valstr);
}

/*
 * ECMA-357 10.2.1.1 EscapeElementValue helper method.

 * These functions mutate sb, leaving it empty.
 */
static JSFlatString *
EscapeElementValue(JSContext *cx, StringBuffer &sb, JSString *str, uint32 toSourceFlag)
{
    size_t length = str->length();
    const jschar *start = str->getChars(cx);
    if (!start)
        return NULL;

    for (const jschar *cp = start, *end = start + length; cp != end; ++cp) {
        jschar c = *cp;
        switch (*cp) {
          case '<':
            if (!sb.append(js_lt_entity_str))
                return NULL;
            break;
          case '>':
            if (!sb.append(js_gt_entity_str))
                return NULL;
            break;
          case '&':
            if (!sb.append(js_amp_entity_str))
                return NULL;
            break;
          case '{':
            /*
             * If EscapeElementValue is called by toSource/uneval, we also need
             * to escape '{'. See bug 463360.
             */
            if (toSourceFlag) {
                if (!sb.append(js_leftcurly_entity_str))
                    return NULL;
                break;
            }
            /* FALL THROUGH */
          default:
            if (!sb.append(c))
                return NULL;
        }
    }
    return sb.finishString();
}

/*
 * ECMA-357 10.2.1.2 EscapeAttributeValue helper method.
 *
 * These functions mutate sb, leaving it empty.
 */
static JSFlatString *
EscapeAttributeValue(JSContext *cx, StringBuffer &sb, JSString *str, JSBool quote)
{
    size_t length = str->length();
    const jschar *start = str->getChars(cx);
    if (!start)
        return NULL;

    if (quote && !sb.append('"'))
        return NULL;

    for (const jschar *cp = start, *end = start + length; cp != end; ++cp) {
        jschar c = *cp;
        switch (c) {
          case '"':
            if (!sb.append(js_quot_entity_str))
                return NULL;
            break;
          case '<':
            if (!sb.append(js_lt_entity_str))
                return NULL;
            break;
          case '&':
            if (!sb.append(js_amp_entity_str))
                return NULL;
            break;
          case '\n':
            if (!sb.append("&#xA;"))
                return NULL;
            break;
          case '\r':
            if (!sb.append("&#xD;"))
                return NULL;
            break;
          case '\t':
            if (!sb.append("&#x9;"))
                return NULL;
            break;
          default:
            if (!sb.append(c))
                return NULL;
        }
    }

    if (quote && !sb.append('"'))
        return NULL;

    return sb.finishString();
}

/* 13.3.5.4 [[GetNamespace]]([InScopeNamespaces]) */
static JSObject *
GetNamespace(JSContext *cx, JSObject *qn, const JSXMLArray *inScopeNSes)
{
    JSLinearString *uri, *prefix, *nsprefix;
    JSObject *match, *ns;
    uint32 i, n;
    jsval argv[2];

    uri = qn->getNameURI();
    prefix = qn->getNamePrefix();
    JS_ASSERT(uri);
    if (!uri) {
        JSAutoByteString bytes;
        const char *s = !prefix ?
                        js_undefined_str
                        : js_ValueToPrintable(cx, StringValue(prefix), &bytes);
        if (s)
            JS_ReportErrorNumber(cx, js_GetErrorMessage, NULL, JSMSG_BAD_XML_NAMESPACE, s);
        return NULL;
    }

    /* Look for a matching namespace in inScopeNSes, if provided. */
    match = NULL;
    if (inScopeNSes) {
        for (i = 0, n = inScopeNSes->length; i < n; i++) {
            ns = XMLARRAY_MEMBER(inScopeNSes, i, JSObject);
            if (!ns)
                continue;

            /*
             * Erratum, very tricky, and not specified in ECMA-357 13.3.5.4:
             * If we preserve prefixes, we must match null prefix against
             * an empty prefix of ns, in order to avoid generating redundant
             * prefixed and default namespaces for cases such as:
             *
             *   x = <t xmlns="http://foo.com"/>
             *   print(x.toXMLString());
             *
             * Per 10.3.2.1, the namespace attribute in t has an empty string
             * prefix (*not* a null prefix), per 10.3.2.1 Step 6(h)(i)(1):
             *
             *   1. If the [local name] property of a is "xmlns"
             *      a. Map ns.prefix to the empty string
             *
             * But t's name has a null prefix in this implementation, meaning
             * *undefined*, per 10.3.2.1 Step 6(c)'s NOTE (which refers to
             * the http://www.w3.org/TR/xml-infoset/ spec, item 2.2.3, without
             * saying how "no value" maps to an ECMA-357 value -- but it must
             * map to the *undefined* prefix value).
             *
             * Since "" != undefined (or null, in the current implementation)
             * the ECMA-357 spec will fail to match in [[GetNamespace]] called
             * on t with argument {} U {(prefix="", uri="http://foo.com")}.
             * This spec bug leads to ToXMLString results that duplicate the
             * declared namespace.
             */
            if (EqualStrings(ns->getNameURI(), uri)) {
                nsprefix = ns->getNamePrefix();
                if (nsprefix == prefix ||
                    ((nsprefix && prefix)
                     ? EqualStrings(nsprefix, prefix)
                     : (nsprefix ? nsprefix : prefix)->empty())) {
                    match = ns;
                    break;
                }
            }
        }
    }

    /* If we didn't match, make a new namespace from qn. */
    if (!match) {
        argv[0] = prefix ? STRING_TO_JSVAL(prefix) : JSVAL_VOID;
        argv[1] = STRING_TO_JSVAL(uri);
        ns = js_ConstructObject(cx, &js_NamespaceClass, NULL, NULL,
                                2, Valueify(argv));
        if (!ns)
            return NULL;
        match = ns;
    }
    return match;
}

static JSLinearString *
GeneratePrefix(JSContext *cx, JSLinearString *uri, JSXMLArray *decls)
{
    const jschar *cp, *start, *end;
    size_t length, newlength, offset;
    uint32 i, n, m, serial;
    jschar *bp, *dp;
    JSBool done;
    JSObject *ns;
    JSLinearString *nsprefix, *prefix;

    JS_ASSERT(!uri->empty());

    /*
     * If there are no *declared* namespaces, skip all collision detection and
     * return a short prefix quickly; an example of such a situation:
     *
     *   var x = <f/>;
     *   var n = new Namespace("http://example.com/");
     *   x.@n::att = "val";
     *   x.toXMLString();
     *
     * This is necessary for various log10 uses below to be valid.
     */
    if (decls->length == 0)
        return js_NewStringCopyZ(cx, "a");

    /*
     * Try peeling off the last filename suffix or pathname component till
     * we have a valid XML name.  This heuristic will prefer "xul" given
     * ".../there.is.only.xul", "xbl" given ".../xbl", and "xbl2" given any
     * likely URI of the form ".../xbl2/2005".
     */
    start = uri->chars();
    end = start + uri->length();
    cp = end;
    while (--cp > start) {
        if (*cp == '.' || *cp == '/' || *cp == ':') {
            ++cp;
            length = end - cp;
            if (IsXMLName(cp, length) && !STARTS_WITH_XML(cp, length))
                break;
            end = --cp;
        }
    }
    length = end - cp;

    /*
     * If the namespace consisted only of non-XML names or names that begin
     * case-insensitively with "xml", arbitrarily create a prefix consisting
     * of 'a's of size length (allowing dp-calculating code to work with or
     * without this branch executing) plus the space for storing a hyphen and
     * the serial number (avoiding reallocation if a collision happens).
     */
    bp = (jschar *) cp;
    newlength = length;
    if (STARTS_WITH_XML(cp, length) || !IsXMLName(cp, length)) {
        newlength = length + 2 + (size_t) log10((double) decls->length);
        bp = (jschar *)
             cx->malloc_((newlength + 1) * sizeof(jschar));
        if (!bp)
            return NULL;

        bp[newlength] = 0;
        for (i = 0; i < newlength; i++)
             bp[i] = 'a';
    }

    /*
     * Now search through decls looking for a collision.  If we collide with
     * an existing prefix, start tacking on a hyphen and a serial number.
     */
    serial = 0;
    do {
        done = JS_TRUE;
        for (i = 0, n = decls->length; i < n; i++) {
            ns = XMLARRAY_MEMBER(decls, i, JSObject);
            if (ns && (nsprefix = ns->getNamePrefix()) &&
                nsprefix->length() == newlength &&
                !memcmp(nsprefix->chars(), bp,
                        newlength * sizeof(jschar))) {
                if (bp == cp) {
                    newlength = length + 2 + (size_t) log10((double) n);
                    bp = (jschar *)
                         cx->malloc_((newlength + 1) * sizeof(jschar));
                    if (!bp)
                        return NULL;
                    js_strncpy(bp, cp, length);
                }

                ++serial;
                JS_ASSERT(serial <= n);
                dp = bp + length + 2 + (size_t) log10((double) serial);
                *dp = 0;
                for (m = serial; m != 0; m /= 10)
                    *--dp = (jschar)('0' + m % 10);
                *--dp = '-';
                JS_ASSERT(dp == bp + length);

                done = JS_FALSE;
                break;
            }
        }
    } while (!done);

    if (bp == cp) {
        offset = cp - start;
        prefix = js_NewDependentString(cx, uri, offset, length);
    } else {
        prefix = js_NewString(cx, bp, newlength);
        if (!prefix)
            cx->free_(bp);
    }
    return prefix;
}

static JSBool
namespace_match(const void *a, const void *b)
{
    const JSObject *nsa = (const JSObject *) a;
    const JSObject *nsb = (const JSObject *) b;
    JSLinearString *prefixa, *prefixb = nsb->getNamePrefix();

    if (prefixb) {
        prefixa = nsa->getNamePrefix();
        return prefixa && EqualStrings(prefixa, prefixb);
    }
    return EqualStrings(nsa->getNameURI(), nsb->getNameURI());
}

/* ECMA-357 10.2.1 and 10.2.2 */
#define TO_SOURCE_FLAG 0x80000000

static JSString *
XMLToXMLString(JSContext *cx, JSXML *xml, const JSXMLArray *ancestorNSes,
               uint32 indentLevel)
{
    JSBool pretty, indentKids;
    StringBuffer sb(cx);
    JSString *str;
    JSLinearString *prefix, *nsuri;
    uint32 i, n, nextIndentLevel;
    JSObject *ns, *ns2;
    AutoNamespaceArray empty(cx), decls(cx), ancdecls(cx);

    if (!GetBooleanXMLSetting(cx, js_prettyPrinting_str, &pretty))
        return NULL;

    if (pretty) {
        if (!sb.appendN(' ', indentLevel & ~TO_SOURCE_FLAG))
            return NULL;
    }

    str = NULL;

    switch (xml->xml_class) {
      case JSXML_CLASS_TEXT:
        /* Step 4. */
        if (pretty) {
            str = ChompXMLWhitespace(cx, xml->xml_value);
            if (!str)
                return NULL;
        } else {
            str = xml->xml_value;
        }
        return EscapeElementValue(cx, sb, str, indentLevel & TO_SOURCE_FLAG);

      case JSXML_CLASS_ATTRIBUTE:
        /* Step 5. */
        return EscapeAttributeValue(cx, sb, xml->xml_value,
                                    (indentLevel & TO_SOURCE_FLAG) != 0);

      case JSXML_CLASS_COMMENT:
        /* Step 6. */
        return MakeXMLCommentString(cx, sb, xml->xml_value);

      case JSXML_CLASS_PROCESSING_INSTRUCTION:
        /* Step 7. */
        return MakeXMLPIString(cx, sb, xml->name->getQNameLocalName(),
                               xml->xml_value);

      case JSXML_CLASS_LIST:
        /* ECMA-357 10.2.2. */
        {
            JSXMLArrayCursor cursor(&xml->xml_kids);
            i = 0;
            while (JSXML *kid = (JSXML *) cursor.getNext()) {
                if (pretty && i != 0) {
                    if (!sb.append('\n'))
                        return NULL;
                }

                JSString *kidstr = XMLToXMLString(cx, kid, ancestorNSes, indentLevel);
                if (!kidstr || !sb.append(kidstr))
                    return NULL;
                ++i;
            }
        }

        if (sb.empty())
            return cx->runtime->emptyString;
        return sb.finishString();

      default:;
    }

    /* After this point, control must flow through label out: to exit. */
    if (!js_EnterLocalRootScope(cx))
        return NULL;

    /* ECMA-357 10.2.1 step 8 onward: handle ToXMLString on an XML element. */
    if (!ancestorNSes)
        ancestorNSes = &empty.array;

    /* Clone in-scope namespaces not in ancestorNSes into decls. */
    {
        JSXMLArrayCursor cursor(&xml->xml_namespaces);
        while ((ns = (JSObject *) cursor.getNext()) != NULL) {
            if (!IsDeclared(ns))
                continue;
            if (!XMLARRAY_HAS_MEMBER(ancestorNSes, ns, namespace_identity)) {
                /* NOTE: may want to exclude unused namespaces here. */
                ns2 = NewXMLNamespace(cx, ns->getNamePrefix(), ns->getNameURI(), JS_TRUE);
                if (!ns2 || !XMLARRAY_APPEND(cx, &decls.array, ns2))
                    goto out;
            }
        }
    }

    /*
     * Union ancestorNSes and decls into ancdecls.  Note that ancdecls does
     * not own its member references.  In the spec, ancdecls has no name, but
     * is always written out as (AncestorNamespaces U namespaceDeclarations).
     */

    if (!ancdecls.array.setCapacity(cx, ancestorNSes->length + decls.length()))
        goto out;
    for (i = 0, n = ancestorNSes->length; i < n; i++) {
        ns2 = XMLARRAY_MEMBER(ancestorNSes, i, JSObject);
        if (!ns2)
            continue;
        JS_ASSERT(!XMLARRAY_HAS_MEMBER(&decls.array, ns2, namespace_identity));
        if (!XMLARRAY_APPEND(cx, &ancdecls.array, ns2))
            goto out;
    }
    for (i = 0, n = decls.length(); i < n; i++) {
        ns2 = XMLARRAY_MEMBER(&decls.array, i, JSObject);
        if (!ns2)
            continue;
        JS_ASSERT(!XMLARRAY_HAS_MEMBER(&ancdecls.array, ns2, namespace_identity));
        if (!XMLARRAY_APPEND(cx, &ancdecls.array, ns2))
            goto out;
    }

    /* Step 11, except we don't clone ns unless its prefix is undefined. */
    ns = GetNamespace(cx, xml->name, &ancdecls.array);
    if (!ns)
        goto out;

    /* Step 12 (NULL means *undefined* here), plus the deferred ns cloning. */
    prefix = ns->getNamePrefix();
    if (!prefix) {
        /*
         * Create a namespace prefix that isn't used by any member of decls.
         * Assign the new prefix to a copy of ns.  Flag this namespace as if
         * it were declared, for assertion-testing's sake later below.
         *
         * Erratum: if prefix and xml->name are both null (*undefined* in
         * ECMA-357), we know that xml was named using the default namespace
         * (proof: see GetNamespace and the Namespace constructor called with
         * two arguments).  So we ought not generate a new prefix here, when
         * we can declare ns as the default namespace for xml.
         *
         * This helps descendants inherit the namespace instead of redundantly
         * redeclaring it with generated prefixes in each descendant.
         */
        nsuri = ns->getNameURI();
        if (!xml->name->getNamePrefix()) {
            prefix = cx->runtime->emptyString;
        } else {
            prefix = GeneratePrefix(cx, nsuri, &ancdecls.array);
            if (!prefix)
                goto out;
        }
        ns = NewXMLNamespace(cx, prefix, nsuri, JS_TRUE);
        if (!ns)
            goto out;

        /*
         * If the xml->name was unprefixed, we must remove any declared default
         * namespace from decls before appending ns.  How can you get a default
         * namespace in decls that doesn't match the one from name?  Apparently
         * by calling x.setNamespace(ns) where ns has no prefix.  The other way
         * to fix this is to update x's in-scope namespaces when setNamespace
         * is called, but that's not specified by ECMA-357.
         *
         * Likely Erratum here, depending on whether the lack of update to x's
         * in-scope namespace in XML.prototype.setNamespace (13.4.4.36) is an
         * erratum or not.  Note that changing setNamespace to update the list
         * of in-scope namespaces will change x.namespaceDeclarations().
         */
        if (prefix->empty()) {
            i = XMLArrayFindMember(&decls.array, ns, namespace_match);
            if (i != XML_NOT_FOUND)
                XMLArrayDelete(cx, &decls.array, i, JS_TRUE);
        }

        /*
         * In the spec, ancdecls has no name, but is always written out as
         * (AncestorNamespaces U namespaceDeclarations).  Since we compute
         * that union in ancdecls, any time we append a namespace strong
         * ref to decls, we must also append a weak ref to ancdecls.  Order
         * matters here: code at label out: releases strong refs in decls.
         */
        if (!XMLARRAY_APPEND(cx, &ancdecls.array, ns) ||
            !XMLARRAY_APPEND(cx, &decls.array, ns)) {
            goto out;
        }
    }

    /* Format the element or point-tag into sb. */
    if (!sb.append('<'))
        goto out;

    if (!prefix->empty()) {
        if (!sb.append(prefix) || !sb.append(':'))
            goto out;
    }
    if (!sb.append(xml->name->getQNameLocalName()))
        goto out;

    /*
     * Step 16 makes a union to avoid writing two loops in step 17, to share
     * common attribute value appending spec-code.  We prefer two loops for
     * faster code and less data overhead.
     */

    /* Step 17(b): append attributes. */
    {
        JSXMLArrayCursor cursor(&xml->xml_attrs);
        while (JSXML *attr = (JSXML *) cursor.getNext()) {
            if (!sb.append(' '))
                goto out;
            ns2 = GetNamespace(cx, attr->name, &ancdecls.array);
            if (!ns2)
                goto out;

            /* 17(b)(ii): NULL means *undefined* here. */
            prefix = ns2->getNamePrefix();
            if (!prefix) {
                prefix = GeneratePrefix(cx, ns2->getNameURI(), &ancdecls.array);
                if (!prefix)
                    goto out;

                /* Again, we avoid copying ns2 until we know it's prefix-less. */
                ns2 = NewXMLNamespace(cx, prefix, ns2->getNameURI(), JS_TRUE);
                if (!ns2)
                    goto out;

                /*
                 * In the spec, ancdecls has no name, but is always written out as
                 * (AncestorNamespaces U namespaceDeclarations).  Since we compute
                 * that union in ancdecls, any time we append a namespace strong
                 * ref to decls, we must also append a weak ref to ancdecls.  Order
                 * matters here: code at label out: releases strong refs in decls.
                 */
                if (!XMLARRAY_APPEND(cx, &ancdecls.array, ns2) ||
                    !XMLARRAY_APPEND(cx, &decls.array, ns2)) {
                    goto out;
                }
            }

            /* 17(b)(iii). */
            if (!prefix->empty()) {
                if (!sb.append(prefix) || !sb.append(':'))
                    goto out;
            }

            /* 17(b)(iv). */
            if (!sb.append(attr->name->getQNameLocalName()))
                goto out;

            /* 17(d-g). */
            if (!AppendAttributeValue(cx, sb, attr->xml_value))
                goto out;
        }
    }

    /* Step 17(c): append XML namespace declarations. */
    {
        JSXMLArrayCursor cursor(&decls.array);
        while (JSObject *ns3 = (JSObject *) cursor.getNext()) {
            JS_ASSERT(IsDeclared(ns3));

            if (!sb.append(" xmlns"))
                goto out;

            /* 17(c)(ii): NULL means *undefined* here. */
            prefix = ns3->getNamePrefix();
            if (!prefix) {
                prefix = GeneratePrefix(cx, ns3->getNameURI(), &ancdecls.array);
                if (!prefix)
                    goto out;
                ns3->setNamePrefix(prefix);
            }

            /* 17(c)(iii). */
            if (!prefix->empty()) {
                if (!sb.append(':') || !sb.append(prefix))
                    goto out;
            }

            /* 17(d-g). */
            if (!AppendAttributeValue(cx, sb, ns3->getNameURI()))
                goto out;
        }
    }

    /* Step 18: handle point tags. */
    n = xml->xml_kids.length;
    if (n == 0) {
        if (!sb.append("/>"))
            goto out;
    } else {
        /* Steps 19 through 25: handle element content, and open the end-tag. */
        if (!sb.append('>'))
            goto out;
        {
            JSXML *kid;
            indentKids = n > 1 ||
                         (n == 1 &&
                          (kid = XMLARRAY_MEMBER(&xml->xml_kids, 0, JSXML)) &&
                          kid->xml_class != JSXML_CLASS_TEXT);
        }

        if (pretty && indentKids) {
            if (!GetUint32XMLSetting(cx, js_prettyIndent_str, &i))
                goto out;
            nextIndentLevel = indentLevel + i;
        } else {
            nextIndentLevel = indentLevel & TO_SOURCE_FLAG;
        }

        {
            JSXMLArrayCursor cursor(&xml->xml_kids);
            while (JSXML *kid = (JSXML *) cursor.getNext()) {
                if (pretty && indentKids) {
                    if (!sb.append('\n'))
                        goto out;
                }

                JSString *kidstr = XMLToXMLString(cx, kid, &ancdecls.array, nextIndentLevel);
                if (!kidstr)
                    goto out;

                if (!sb.append(kidstr))
                    goto out;
            }
        }

        if (pretty && indentKids) {
            if (!sb.append('\n') ||
                !sb.appendN(' ', indentLevel & ~TO_SOURCE_FLAG))
                goto out;
        }
        if (!sb.append("</"))
            goto out;

        /* Step 26. */
        prefix = ns->getNamePrefix();
        if (prefix && !prefix->empty()) {
            if (!sb.append(prefix) || !sb.append(':'))
                goto out;
        }

        /* Step 27. */
        if (!sb.append(xml->name->getQNameLocalName()) || !sb.append('>'))
            goto out;
    }

    str = sb.finishString();
out:
    js_LeaveLocalRootScopeWithResult(cx, str);
    return str;
}

/* ECMA-357 10.2 */
static JSString *
ToXMLString(JSContext *cx, jsval v, uint32 toSourceFlag)
{
    JSObject *obj;
    JSString *str;
    JSXML *xml;

    if (JSVAL_IS_NULL(v) || JSVAL_IS_VOID(v)) {
        JS_ReportErrorNumber(cx, js_GetErrorMessage, NULL,
                             JSMSG_BAD_XML_CONVERSION,
                             JSVAL_IS_NULL(v) ? js_null_str : js_undefined_str);
        return NULL;
    }

    if (JSVAL_IS_BOOLEAN(v) || JSVAL_IS_NUMBER(v))
        return js_ValueToString(cx, Valueify(v));

    if (JSVAL_IS_STRING(v)) {
        StringBuffer sb(cx);
        return EscapeElementValue(cx, sb, JSVAL_TO_STRING(v), toSourceFlag);
    }

    obj = JSVAL_TO_OBJECT(v);
    if (!obj->isXML()) {
        if (!DefaultValue(cx, obj, JSTYPE_STRING, Valueify(&v)))
            return NULL;
        str = js_ValueToString(cx, Valueify(v));
        if (!str)
            return NULL;
        StringBuffer sb(cx);
        return EscapeElementValue(cx, sb, str, toSourceFlag);
    }

    /* Handle non-element cases in this switch, returning from each case. */
    xml = (JSXML *) obj->getPrivate();
    return XMLToXMLString(cx, xml, NULL, toSourceFlag | 0);
}

static JSObject *
ToAttributeName(JSContext *cx, jsval v)
{
    JSLinearString *name, *uri, *prefix;
    JSObject *obj;
    Class *clasp;
    JSObject *qn;

    if (JSVAL_IS_STRING(v)) {
        name = JSVAL_TO_STRING(v)->ensureLinear(cx);
        if (!name)
            return NULL;
        uri = prefix = cx->runtime->emptyString;
    } else {
        if (JSVAL_IS_PRIMITIVE(v)) {
            js_ReportValueError(cx, JSMSG_BAD_XML_ATTR_NAME,
                                JSDVG_IGNORE_STACK, Valueify(v), NULL);
            return NULL;
        }

        obj = JSVAL_TO_OBJECT(v);
        clasp = obj->getClass();
        if (clasp == &js_AttributeNameClass)
            return obj;

        if (clasp == &js_QNameClass) {
            qn = obj;
            uri = qn->getNameURI();
            prefix = qn->getNamePrefix();
            name = qn->getQNameLocalName();
        } else {
            if (clasp == &js_AnyNameClass) {
                name = cx->runtime->atomState.starAtom;
            } else {
                JSString *str = js_ValueToString(cx, Valueify(v));
                if (!str)
                    return NULL;
                name = str->ensureLinear(cx);
                if (!name)
                    return NULL;
            }
            uri = prefix = cx->runtime->emptyString;
        }
    }

    qn = NewXMLAttributeName(cx, uri, prefix, name);
    if (!qn)
        return NULL;
    return qn;
}

static void
ReportBadXMLName(JSContext *cx, const Value &idval)
{
    js_ReportValueError(cx, JSMSG_BAD_XML_NAME, JSDVG_IGNORE_STACK, idval, NULL);
}

static JSBool
IsFunctionQName(JSContext *cx, JSObject *qn, jsid *funidp)
{
    JSAtom *atom;
    JSLinearString *uri;

    atom = cx->runtime->atomState.functionNamespaceURIAtom;
    uri = qn->getNameURI();
    if (uri && (uri == atom || EqualStrings(uri, atom)))
        return JS_ValueToId(cx, STRING_TO_JSVAL(qn->getQNameLocalName()), funidp);
    *funidp = JSID_VOID;
    return JS_TRUE;
}

JSBool
js_IsFunctionQName(JSContext *cx, JSObject *obj, jsid *funidp)
{
    if (obj->getClass() == &js_QNameClass)
        return IsFunctionQName(cx, obj, funidp);
    *funidp = JSID_VOID;
    return JS_TRUE;
}

static JSObject *
ToXMLName(JSContext *cx, jsval v, jsid *funidp)
{
    JSAtom *atomizedName;
    JSString *name;
    JSObject *obj;
    Class *clasp;
    uint32 index;

    if (JSVAL_IS_STRING(v)) {
        name = JSVAL_TO_STRING(v);
    } else {
        if (JSVAL_IS_PRIMITIVE(v)) {
            ReportBadXMLName(cx, Valueify(v));
            return NULL;
        }

        obj = JSVAL_TO_OBJECT(v);
        clasp = obj->getClass();
        if (clasp == &js_AttributeNameClass || clasp == &js_QNameClass)
            goto out;
        if (clasp == &js_AnyNameClass) {
            name = cx->runtime->atomState.starAtom;
            goto construct;
        }
        name = js_ValueToString(cx, Valueify(v));
        if (!name)
            return NULL;
    }

    atomizedName = js_AtomizeString(cx, name, 0);
    if (!atomizedName)
        return NULL;

    /*
     * ECMA-357 10.6.1 step 1 seems to be incorrect.  The spec says:
     *
     * 1. If ToString(ToNumber(P)) == ToString(P), throw a TypeError exception
     *
     * First, _P_ should be _s_, to refer to the given string.
     *
     * Second, why does ToXMLName applied to the string type throw TypeError
     * only for numeric literals without any leading or trailing whitespace?
     *
     * If the idea is to reject uint32 property names, then the check needs to
     * be stricter, to exclude hexadecimal and floating point literals.
     */
    if (js_IdIsIndex(ATOM_TO_JSID(atomizedName), &index))
        goto bad;

    if (*atomizedName->chars() == '@') {
        name = js_NewDependentString(cx, name, 1, name->length() - 1);
        if (!name)
            return NULL;
        *funidp = JSID_VOID;
        return ToAttributeName(cx, STRING_TO_JSVAL(name));
    }

construct:
    v = STRING_TO_JSVAL(name);
    obj = js_ConstructObject(cx, &js_QNameClass, NULL, NULL, 1, Valueify(&v));
    if (!obj)
        return NULL;

out:
    if (!IsFunctionQName(cx, obj, funidp))
        return NULL;
    return obj;

bad:
    JSAutoByteString bytes;
    if (js_ValueToPrintable(cx, StringValue(name), &bytes))
        JS_ReportErrorNumber(cx, js_GetErrorMessage, NULL, JSMSG_BAD_XML_NAME, bytes.ptr());
    return NULL;
}

/* ECMA-357 9.1.1.13 XML [[AddInScopeNamespace]]. */
static JSBool
AddInScopeNamespace(JSContext *cx, JSXML *xml, JSObject *ns)
{
    JSLinearString *prefix, *prefix2;
    JSObject *match, *ns2;
    uint32 i, n, m;

    if (xml->xml_class != JSXML_CLASS_ELEMENT)
        return JS_TRUE;

    /* NULL means *undefined* here -- see ECMA-357 9.1.1.13 step 2. */
    prefix = ns->getNamePrefix();
    if (!prefix) {
        match = NULL;
        for (i = 0, n = xml->xml_namespaces.length; i < n; i++) {
            ns2 = XMLARRAY_MEMBER(&xml->xml_namespaces, i, JSObject);
            if (ns2 && EqualStrings(ns2->getNameURI(), ns->getNameURI())) {
                match = ns2;
                break;
            }
        }
        if (!match && !XMLARRAY_ADD_MEMBER(cx, &xml->xml_namespaces, n, ns))
            return JS_FALSE;
    } else {
        if (prefix->empty() && xml->name->getNameURI()->empty())
            return JS_TRUE;
        match = NULL;
#ifdef __GNUC__         /* suppress bogus gcc warnings */
        m = XML_NOT_FOUND;
#endif
        for (i = 0, n = xml->xml_namespaces.length; i < n; i++) {
            ns2 = XMLARRAY_MEMBER(&xml->xml_namespaces, i, JSObject);
            if (ns2 && (prefix2 = ns2->getNamePrefix()) &&
                EqualStrings(prefix2, prefix)) {
                match = ns2;
                m = i;
                break;
            }
        }
        if (match && !EqualStrings(match->getNameURI(), ns->getNameURI())) {
            ns2 = XMLARRAY_DELETE(cx, &xml->xml_namespaces, m, JS_TRUE,
                                  JSObject);
            JS_ASSERT(ns2 == match);
            match->clearNamePrefix();
            if (!AddInScopeNamespace(cx, xml, match))
                return JS_FALSE;
        }
        if (!XMLARRAY_APPEND(cx, &xml->xml_namespaces, ns))
            return JS_FALSE;
    }

    /* OPTION: enforce that descendants have superset namespaces. */
    return JS_TRUE;
}

/* ECMA-357 9.2.1.6 XMLList [[Append]]. */
static JSBool
Append(JSContext *cx, JSXML *list, JSXML *xml)
{
    uint32 i, j, k, n;
    JSXML *kid;

    JS_ASSERT(list->xml_class == JSXML_CLASS_LIST);
    i = list->xml_kids.length;
    n = 1;
    if (xml->xml_class == JSXML_CLASS_LIST) {
        list->xml_target = xml->xml_target;
        list->xml_targetprop = xml->xml_targetprop;
        n = JSXML_LENGTH(xml);
        k = i + n;
        if (!list->xml_kids.setCapacity(cx, k))
            return JS_FALSE;
        for (j = 0; j < n; j++) {
            kid = XMLARRAY_MEMBER(&xml->xml_kids, j, JSXML);
            if (kid)
                XMLARRAY_SET_MEMBER(&list->xml_kids, i + j, kid);
        }
        return JS_TRUE;
    }

    list->xml_target = xml->parent;
    if (xml->xml_class == JSXML_CLASS_PROCESSING_INSTRUCTION)
        list->xml_targetprop = NULL;
    else
        list->xml_targetprop = xml->name;
    if (!XMLARRAY_ADD_MEMBER(cx, &list->xml_kids, i, xml))
        return JS_FALSE;
    return JS_TRUE;
}

/* ECMA-357 9.1.1.7 XML [[DeepCopy]] and 9.2.1.7 XMLList [[DeepCopy]]. */
static JSXML *
DeepCopyInLRS(JSContext *cx, JSXML *xml, uintN flags);

static JSXML *
DeepCopy(JSContext *cx, JSXML *xml, JSObject *obj, uintN flags)
{
    JSXML *copy;

    /* Our caller may not be protecting newborns with a local root scope. */
    if (!js_EnterLocalRootScope(cx))
        return NULL;
    copy = DeepCopyInLRS(cx, xml, flags);
    if (copy) {
        if (obj) {
            /* Caller provided the object for this copy, hook 'em up. */
            obj->setPrivate(copy);
            copy->object = obj;
        } else if (!js_GetXMLObject(cx, copy)) {
            copy = NULL;
        }
    }
    js_LeaveLocalRootScopeWithResult(cx, copy);
    return copy;
}

/*
 * (i) We must be in a local root scope (InLRS).
 * (ii) parent must have a rooted object.
 * (iii) from's owning object must be locked if not thread-local.
 */
static JSBool
DeepCopySetInLRS(JSContext *cx, JSXMLArray *from, JSXMLArray *to, JSXML *parent,
                 uintN flags)
{
    uint32 j, n;
    JSXML *kid2;
    JSString *str;

    n = from->length;
    if (!to->setCapacity(cx, n))
        return JS_FALSE;

    JSXMLArrayCursor cursor(from);
    j = 0;
    while (JSXML *kid = (JSXML *) cursor.getNext()) {
        if ((flags & XSF_IGNORE_COMMENTS) &&
            kid->xml_class == JSXML_CLASS_COMMENT) {
            continue;
        }
        if ((flags & XSF_IGNORE_PROCESSING_INSTRUCTIONS) &&
            kid->xml_class == JSXML_CLASS_PROCESSING_INSTRUCTION) {
            continue;
        }
        if ((flags & XSF_IGNORE_WHITESPACE) &&
            (kid->xml_flags & XMLF_WHITESPACE_TEXT)) {
            continue;
        }
        kid2 = DeepCopyInLRS(cx, kid, flags);
        if (!kid2) {
            to->length = j;
            return JS_FALSE;
        }

        if ((flags & XSF_IGNORE_WHITESPACE) &&
            n > 1 && kid2->xml_class == JSXML_CLASS_TEXT) {
            str = ChompXMLWhitespace(cx, kid2->xml_value);
            if (!str) {
                to->length = j;
                return JS_FALSE;
            }
            kid2->xml_value = str;
        }

        XMLARRAY_SET_MEMBER(to, j, kid2);
        ++j;
        if (parent->xml_class != JSXML_CLASS_LIST)
            kid2->parent = parent;
    }

    if (j < n)
        to->trim();
    return JS_TRUE;
}

static JSXML *
DeepCopyInLRS(JSContext *cx, JSXML *xml, uintN flags)
{
    JSXML *copy;
    JSObject *qn;
    JSBool ok;
    uint32 i, n;
    JSObject *ns, *ns2;

    JS_CHECK_RECURSION(cx, return NULL);

    copy = js_NewXML(cx, JSXMLClass(xml->xml_class));
    if (!copy)
        return NULL;
    qn = xml->name;
    if (qn) {
        qn = NewXMLQName(cx, qn->getNameURI(), qn->getNamePrefix(), qn->getQNameLocalName());
        if (!qn) {
            ok = JS_FALSE;
            goto out;
        }
    }
    copy->name = qn;
    copy->xml_flags = xml->xml_flags;

    if (JSXML_HAS_VALUE(xml)) {
        copy->xml_value = xml->xml_value;
        ok = JS_TRUE;
    } else {
        ok = DeepCopySetInLRS(cx, &xml->xml_kids, &copy->xml_kids, copy, flags);
        if (!ok)
            goto out;

        if (xml->xml_class == JSXML_CLASS_LIST) {
            copy->xml_target = xml->xml_target;
            copy->xml_targetprop = xml->xml_targetprop;
        } else {
            n = xml->xml_namespaces.length;
            ok = copy->xml_namespaces.setCapacity(cx, n);
            if (!ok)
                goto out;
            for (i = 0; i < n; i++) {
                ns = XMLARRAY_MEMBER(&xml->xml_namespaces, i, JSObject);
                if (!ns)
                    continue;
                ns2 = NewXMLNamespace(cx, ns->getNamePrefix(), ns->getNameURI(),
                                      IsDeclared(ns));
                if (!ns2) {
                    copy->xml_namespaces.length = i;
                    ok = JS_FALSE;
                    goto out;
                }
                XMLARRAY_SET_MEMBER(&copy->xml_namespaces, i, ns2);
            }

            ok = DeepCopySetInLRS(cx, &xml->xml_attrs, &copy->xml_attrs, copy,
                                  0);
            if (!ok)
                goto out;
        }
    }

out:
    if (!ok)
        return NULL;
    return copy;
}

/* ECMA-357 9.1.1.4 XML [[DeleteByIndex]]. */
static void
DeleteByIndex(JSContext *cx, JSXML *xml, uint32 index)
{
    JSXML *kid;

    if (JSXML_HAS_KIDS(xml) && index < xml->xml_kids.length) {
        kid = XMLARRAY_MEMBER(&xml->xml_kids, index, JSXML);
        if (kid)
            kid->parent = NULL;
        XMLArrayDelete(cx, &xml->xml_kids, index, JS_TRUE);
    }
}

typedef JSBool (*JSXMLNameMatcher)(JSObject *nameqn, JSXML *xml);

static JSBool
MatchAttrName(JSObject *nameqn, JSXML *attr)
{
    JSObject *attrqn = attr->name;
    JSLinearString *localName = nameqn->getQNameLocalName();
    JSLinearString *uri;

    return (IS_STAR(localName) ||
            EqualStrings(attrqn->getQNameLocalName(), localName)) &&
           (!(uri = nameqn->getNameURI()) ||
            EqualStrings(attrqn->getNameURI(), uri));
}

static JSBool
MatchElemName(JSObject *nameqn, JSXML *elem)
{
    JSLinearString *localName = nameqn->getQNameLocalName();
    JSLinearString *uri;

    return (IS_STAR(localName) ||
            (elem->xml_class == JSXML_CLASS_ELEMENT &&
             EqualStrings(elem->name->getQNameLocalName(), localName))) &&
           (!(uri = nameqn->getNameURI()) ||
            (elem->xml_class == JSXML_CLASS_ELEMENT &&
             EqualStrings(elem->name->getNameURI(), uri)));
}

/* ECMA-357 9.1.1.8 XML [[Descendants]] and 9.2.1.8 XMLList [[Descendants]]. */
static JSBool
DescendantsHelper(JSContext *cx, JSXML *xml, JSObject *nameqn, JSXML *list)
{
    uint32 i, n;
    JSXML *attr, *kid;

    JS_CHECK_RECURSION(cx, return JS_FALSE);

    if (xml->xml_class == JSXML_CLASS_ELEMENT &&
        nameqn->getClass() == &js_AttributeNameClass) {
        for (i = 0, n = xml->xml_attrs.length; i < n; i++) {
            attr = XMLARRAY_MEMBER(&xml->xml_attrs, i, JSXML);
            if (attr && MatchAttrName(nameqn, attr)) {
                if (!Append(cx, list, attr))
                    return JS_FALSE;
            }
        }
    }

    for (i = 0, n = JSXML_LENGTH(xml); i < n; i++) {
        kid = XMLARRAY_MEMBER(&xml->xml_kids, i, JSXML);
        if (!kid)
            continue;
        if (nameqn->getClass() != &js_AttributeNameClass &&
            MatchElemName(nameqn, kid)) {
            if (!Append(cx, list, kid))
                return JS_FALSE;
        }
        if (!DescendantsHelper(cx, kid, nameqn, list))
            return JS_FALSE;
    }
    return JS_TRUE;
}

static JSXML *
Descendants(JSContext *cx, JSXML *xml, jsval id)
{
    jsid funid;
    JSObject *nameqn;
    JSObject *listobj;
    JSXML *list, *kid;
    uint32 i, n;
    JSBool ok;

    nameqn = ToXMLName(cx, id, &funid);
    if (!nameqn)
        return NULL;

    listobj = js_NewXMLObject(cx, JSXML_CLASS_LIST);
    if (!listobj)
        return NULL;
    list = (JSXML *) listobj->getPrivate();
    if (!JSID_IS_VOID(funid))
        return list;

    /*
     * Protect nameqn's object and strings from GC by linking list to it
     * temporarily.  The newborn GC root for the last allocated object
     * protects listobj, which protects list. Any other object allocations
     * occurring beneath DescendantsHelper use local roots.
     */
    list->name = nameqn;
    if (!js_EnterLocalRootScope(cx))
        return NULL;
    if (xml->xml_class == JSXML_CLASS_LIST) {
        ok = JS_TRUE;
        for (i = 0, n = xml->xml_kids.length; i < n; i++) {
            kid = XMLARRAY_MEMBER(&xml->xml_kids, i, JSXML);
            if (kid && kid->xml_class == JSXML_CLASS_ELEMENT) {
                ok = DescendantsHelper(cx, kid, nameqn, list);
                if (!ok)
                    break;
            }
        }
    } else {
        ok = DescendantsHelper(cx, xml, nameqn, list);
    }
    js_LeaveLocalRootScopeWithResult(cx, list);
    if (!ok)
        return NULL;
    list->name = NULL;
    return list;
}

/* Recursive (JSXML *) parameterized version of Equals. */
static JSBool
XMLEquals(JSContext *cx, JSXML *xml, JSXML *vxml, JSBool *bp)
{
    JSObject *qn, *vqn;
    uint32 i, j, n;
    JSXML *kid, *vkid, *attr, *vattr;
    JSObject *xobj, *vobj;

retry:
    if (xml->xml_class != vxml->xml_class) {
        if (xml->xml_class == JSXML_CLASS_LIST && xml->xml_kids.length == 1) {
            xml = XMLARRAY_MEMBER(&xml->xml_kids, 0, JSXML);
            if (xml)
                goto retry;
        }
        if (vxml->xml_class == JSXML_CLASS_LIST && vxml->xml_kids.length == 1) {
            vxml = XMLARRAY_MEMBER(&vxml->xml_kids, 0, JSXML);
            if (vxml)
                goto retry;
        }
        *bp = JS_FALSE;
        return JS_TRUE;
    }

    qn = xml->name;
    vqn = vxml->name;
    if (qn) {
        *bp = vqn &&
              EqualStrings(qn->getQNameLocalName(), vqn->getQNameLocalName()) &&
              EqualStrings(qn->getNameURI(), vqn->getNameURI());
    } else {
        *bp = vqn == NULL;
    }
    if (!*bp)
        return JS_TRUE;

    if (JSXML_HAS_VALUE(xml)) {
        if (!EqualStrings(cx, xml->xml_value, vxml->xml_value, bp))
            return JS_FALSE;
    } else if (xml->xml_kids.length != vxml->xml_kids.length) {
        *bp = JS_FALSE;
    } else {
        {
            JSXMLArrayCursor cursor(&xml->xml_kids);
            JSXMLArrayCursor vcursor(&vxml->xml_kids);
            for (;;) {
                kid = (JSXML *) cursor.getNext();
                vkid = (JSXML *) vcursor.getNext();
                if (!kid || !vkid) {
                    *bp = !kid && !vkid;
                    break;
                }
                xobj = js_GetXMLObject(cx, kid);
                vobj = js_GetXMLObject(cx, vkid);
                if (!xobj || !vobj ||
                    !js_TestXMLEquality(cx, ObjectValue(*xobj), ObjectValue(*vobj), bp))
                    return JS_FALSE;
                if (!*bp)
                    break;
            }
        }

        if (*bp && xml->xml_class == JSXML_CLASS_ELEMENT) {
            n = xml->xml_attrs.length;
            if (n != vxml->xml_attrs.length)
                *bp = JS_FALSE;
            for (i = 0; *bp && i < n; i++) {
                attr = XMLARRAY_MEMBER(&xml->xml_attrs, i, JSXML);
                if (!attr)
                    continue;
                j = XMLARRAY_FIND_MEMBER(&vxml->xml_attrs, attr, attr_identity);
                if (j == XML_NOT_FOUND) {
                    *bp = JS_FALSE;
                    break;
                }
                vattr = XMLARRAY_MEMBER(&vxml->xml_attrs, j, JSXML);
                if (!vattr)
                    continue;
                if (!EqualStrings(cx, attr->xml_value, vattr->xml_value, bp))
                    return JS_FALSE;
            }
        }
    }

    return JS_TRUE;
}

/* ECMA-357 9.1.1.9 XML [[Equals]] and 9.2.1.9 XMLList [[Equals]]. */
static JSBool
Equals(JSContext *cx, JSXML *xml, jsval v, JSBool *bp)
{
    JSObject *vobj;
    JSXML *vxml;

    if (JSVAL_IS_PRIMITIVE(v)) {
        *bp = JS_FALSE;
        if (xml->xml_class == JSXML_CLASS_LIST) {
            if (xml->xml_kids.length == 1) {
                vxml = XMLARRAY_MEMBER(&xml->xml_kids, 0, JSXML);
                if (!vxml)
                    return JS_TRUE;
                vobj = js_GetXMLObject(cx, vxml);
                if (!vobj)
                    return JS_FALSE;
                return js_TestXMLEquality(cx, ObjectValue(*vobj), Valueify(v), bp);
            }
            if (JSVAL_IS_VOID(v) && xml->xml_kids.length == 0)
                *bp = JS_TRUE;
        }
    } else {
        vobj = JSVAL_TO_OBJECT(v);
        if (!vobj->isXML()) {
            *bp = JS_FALSE;
        } else {
            vxml = (JSXML *) vobj->getPrivate();
            if (!XMLEquals(cx, xml, vxml, bp))
                return JS_FALSE;
        }
    }
    return JS_TRUE;
}

static JSBool
CheckCycle(JSContext *cx, JSXML *xml, JSXML *kid)
{
    JS_ASSERT(kid->xml_class != JSXML_CLASS_LIST);

    do {
        if (xml == kid) {
            JS_ReportErrorNumber(cx, js_GetErrorMessage, NULL,
                                 JSMSG_CYCLIC_VALUE, js_XML_str);
            return JS_FALSE;
        }
    } while ((xml = xml->parent) != NULL);

    return JS_TRUE;
}

/* ECMA-357 9.1.1.11 XML [[Insert]]. */
static JSBool
Insert(JSContext *cx, JSXML *xml, uint32 i, jsval v)
{
    uint32 j, n;
    JSXML *vxml, *kid;
    JSObject *vobj;
    JSString *str;

    if (!JSXML_HAS_KIDS(xml))
        return JS_TRUE;

    n = 1;
    vxml = NULL;
    if (!JSVAL_IS_PRIMITIVE(v)) {
        vobj = JSVAL_TO_OBJECT(v);
        if (vobj->isXML()) {
            vxml = (JSXML *) vobj->getPrivate();
            if (vxml->xml_class == JSXML_CLASS_LIST) {
                n = vxml->xml_kids.length;
                if (n == 0)
                    return JS_TRUE;
                for (j = 0; j < n; j++) {
                    kid = XMLARRAY_MEMBER(&vxml->xml_kids, j, JSXML);
                    if (!kid)
                        continue;
                    if (!CheckCycle(cx, xml, kid))
                        return JS_FALSE;
                }
            } else if (vxml->xml_class == JSXML_CLASS_ELEMENT) {
                /* OPTION: enforce that descendants have superset namespaces. */
                if (!CheckCycle(cx, xml, vxml))
                    return JS_FALSE;
            }
        }
    }
    if (!vxml) {
        str = js_ValueToString(cx, Valueify(v));
        if (!str)
            return JS_FALSE;

        vxml = js_NewXML(cx, JSXML_CLASS_TEXT);
        if (!vxml)
            return JS_FALSE;
        vxml->xml_value = str;
    }

    if (i > xml->xml_kids.length)
        i = xml->xml_kids.length;

    if (!XMLArrayInsert(cx, &xml->xml_kids, i, n))
        return JS_FALSE;

    if (vxml->xml_class == JSXML_CLASS_LIST) {
        for (j = 0; j < n; j++) {
            kid = XMLARRAY_MEMBER(&vxml->xml_kids, j, JSXML);
            if (!kid)
                continue;
            kid->parent = xml;
            XMLARRAY_SET_MEMBER(&xml->xml_kids, i + j, kid);

            /* OPTION: enforce that descendants have superset namespaces. */
        }
    } else {
        vxml->parent = xml;
        XMLARRAY_SET_MEMBER(&xml->xml_kids, i, vxml);
    }
    return JS_TRUE;
}

static JSBool
IndexToId(JSContext *cx, uint32 index, jsid *idp)
{
    JSAtom *atom;
    JSString *str;

    if (index <= JSID_INT_MAX) {
        *idp = INT_TO_JSID(index);
    } else {
        str = js_NumberToString(cx, (jsdouble) index);
        if (!str)
            return JS_FALSE;
        atom = js_AtomizeString(cx, str, 0);
        if (!atom)
            return JS_FALSE;
        *idp = ATOM_TO_JSID(atom);
    }
    return JS_TRUE;
}

/* ECMA-357 9.1.1.12 XML [[Replace]]. */
static JSBool
Replace(JSContext *cx, JSXML *xml, uint32 i, jsval v)
{
    uint32 n;
    JSXML *vxml, *kid;
    JSObject *vobj;
    JSString *str;

    if (!JSXML_HAS_KIDS(xml))
        return JS_TRUE;

    /*
     * 9.1.1.12
     * [[Replace]] handles _i >= x.[[Length]]_ by incrementing _x.[[Length]_.
     * It should therefore constrain callers to pass in _i <= x.[[Length]]_.
     */
    n = xml->xml_kids.length;
    if (i > n)
        i = n;

    vxml = NULL;
    if (!JSVAL_IS_PRIMITIVE(v)) {
        vobj = JSVAL_TO_OBJECT(v);
        if (vobj->isXML())
            vxml = (JSXML *) vobj->getPrivate();
    }

    switch (vxml ? JSXMLClass(vxml->xml_class) : JSXML_CLASS_LIMIT) {
      case JSXML_CLASS_ELEMENT:
        /* OPTION: enforce that descendants have superset namespaces. */
        if (!CheckCycle(cx, xml, vxml))
            return JS_FALSE;
      case JSXML_CLASS_COMMENT:
      case JSXML_CLASS_PROCESSING_INSTRUCTION:
      case JSXML_CLASS_TEXT:
        goto do_replace;

      case JSXML_CLASS_LIST:
        if (i < n)
            DeleteByIndex(cx, xml, i);
        if (!Insert(cx, xml, i, v))
            return JS_FALSE;
        break;

      default:
        str = js_ValueToString(cx, Valueify(v));
        if (!str)
            return JS_FALSE;

        vxml = js_NewXML(cx, JSXML_CLASS_TEXT);
        if (!vxml)
            return JS_FALSE;
        vxml->xml_value = str;

      do_replace:
        vxml->parent = xml;
        if (i < n) {
            kid = XMLARRAY_MEMBER(&xml->xml_kids, i, JSXML);
            if (kid)
                kid->parent = NULL;
        }
        if (!XMLARRAY_ADD_MEMBER(cx, &xml->xml_kids, i, vxml))
            return JS_FALSE;
        break;
    }

    return JS_TRUE;
}

/* ECMA-357 9.1.1.3 XML [[Delete]], 9.2.1.3 XML [[Delete]] qname cases. */
static void
DeleteNamedProperty(JSContext *cx, JSXML *xml, JSObject *nameqn,
                    JSBool attributes)
{
    JSXMLArray *array;
    uint32 index, deleteCount;
    JSXML *kid;
    JSXMLNameMatcher matcher;

    if (xml->xml_class == JSXML_CLASS_LIST) {
        array = &xml->xml_kids;
        for (index = 0; index < array->length; index++) {
            kid = XMLARRAY_MEMBER(array, index, JSXML);
            if (kid && kid->xml_class == JSXML_CLASS_ELEMENT)
                DeleteNamedProperty(cx, kid, nameqn, attributes);
        }
    } else if (xml->xml_class == JSXML_CLASS_ELEMENT) {
        if (attributes) {
            array = &xml->xml_attrs;
            matcher = MatchAttrName;
        } else {
            array = &xml->xml_kids;
            matcher = MatchElemName;
        }
        deleteCount = 0;
        for (index = 0; index < array->length; index++) {
            kid = XMLARRAY_MEMBER(array, index, JSXML);
            if (kid && matcher(nameqn, kid)) {
                kid->parent = NULL;
                XMLArrayDelete(cx, array, index, JS_FALSE);
                ++deleteCount;
            } else if (deleteCount != 0) {
                XMLARRAY_SET_MEMBER(array,
                                    index - deleteCount,
                                    array->vector[index]);
            }
        }
        array->length -= deleteCount;
    }
}

/* ECMA-357 9.2.1.3 index case. */
static void
DeleteListElement(JSContext *cx, JSXML *xml, uint32 index)
{
    JSXML *kid, *parent;
    uint32 kidIndex;

    JS_ASSERT(xml->xml_class == JSXML_CLASS_LIST);

    if (index < xml->xml_kids.length) {
        kid = XMLARRAY_MEMBER(&xml->xml_kids, index, JSXML);
        if (kid) {
            parent = kid->parent;
            if (parent) {
                JS_ASSERT(parent != xml);
                JS_ASSERT(JSXML_HAS_KIDS(parent));

                if (kid->xml_class == JSXML_CLASS_ATTRIBUTE) {
                    DeleteNamedProperty(cx, parent, kid->name, JS_TRUE);
                } else {
                    kidIndex = XMLARRAY_FIND_MEMBER(&parent->xml_kids, kid,
                                                    NULL);
                    JS_ASSERT(kidIndex != XML_NOT_FOUND);
                    DeleteByIndex(cx, parent, kidIndex);
                }
            }
            XMLArrayDelete(cx, &xml->xml_kids, index, JS_TRUE);
        }
    }
}

static JSBool
SyncInScopeNamespaces(JSContext *cx, JSXML *xml)
{
    JSXMLArray *nsarray;
    uint32 i, n;
    JSObject *ns;

    nsarray = &xml->xml_namespaces;
    while ((xml = xml->parent) != NULL) {
        for (i = 0, n = xml->xml_namespaces.length; i < n; i++) {
            ns = XMLARRAY_MEMBER(&xml->xml_namespaces, i, JSObject);
            if (ns && !XMLARRAY_HAS_MEMBER(nsarray, ns, namespace_identity)) {
                if (!XMLARRAY_APPEND(cx, nsarray, ns))
                    return JS_FALSE;
            }
        }
    }
    return JS_TRUE;
}

static JSBool
GetNamedProperty(JSContext *cx, JSXML *xml, JSObject* nameqn, JSXML *list)
{
    JSXMLArray *array;
    JSXMLNameMatcher matcher;
    JSBool attrs;

    if (xml->xml_class == JSXML_CLASS_LIST) {
        JSXMLArrayCursor cursor(&xml->xml_kids);
        while (JSXML *kid = (JSXML *) cursor.getNext()) {
            if (kid->xml_class == JSXML_CLASS_ELEMENT &&
                !GetNamedProperty(cx, kid, nameqn, list)) {
                return JS_FALSE;
            }
        }
    } else if (xml->xml_class == JSXML_CLASS_ELEMENT) {
        attrs = (nameqn->getClass() == &js_AttributeNameClass);
        if (attrs) {
            array = &xml->xml_attrs;
            matcher = MatchAttrName;
        } else {
            array = &xml->xml_kids;
            matcher = MatchElemName;
        }

        JSXMLArrayCursor cursor(array);
        while (JSXML *kid = (JSXML *) cursor.getNext()) {
            if (matcher(nameqn, kid)) {
                if (!attrs &&
                    kid->xml_class == JSXML_CLASS_ELEMENT &&
                    !SyncInScopeNamespaces(cx, kid)) {
                    return JS_FALSE;
                }
                if (!Append(cx, list, kid))
                    return JS_FALSE;
            }
        }
    }

    return JS_TRUE;
}

/* ECMA-357 9.1.1.1 XML [[Get]] and 9.2.1.1 XMLList [[Get]]. */
static JSBool
GetProperty(JSContext *cx, JSObject *obj, jsid id, jsval *vp)
{
    JSXML *xml, *list, *kid;
    uint32 index;
    JSObject *kidobj, *listobj;
    JSObject *nameqn;
    jsid funid;

    if (!obj->isXML())
        return true;
    xml = (JSXML *) obj->getPrivate();
    if (!xml)
        return true;

    if (js_IdIsIndex(id, &index)) {
        if (!JSXML_HAS_KIDS(xml)) {
            *vp = (index == 0) ? OBJECT_TO_JSVAL(obj) : JSVAL_VOID;
        } else {
            /*
             * ECMA-357 9.2.1.1 starts here.
             *
             * Erratum: 9.2 is not completely clear that indexed properties
             * correspond to kids, but that's what it seems to say, and it's
             * what any sane user would want.
             */
            if (index < xml->xml_kids.length) {
                kid = XMLARRAY_MEMBER(&xml->xml_kids, index, JSXML);
                if (!kid) {
                    *vp = JSVAL_VOID;
                    return true;
                }
                kidobj = js_GetXMLObject(cx, kid);
                if (!kidobj)
                    return false;

                *vp = OBJECT_TO_JSVAL(kidobj);
            } else {
                *vp = JSVAL_VOID;
            }
        }
        return true;
    }

    /*
     * ECMA-357 9.2.1.1/9.1.1.1 qname case.
     */
    nameqn = ToXMLName(cx, IdToJsval(id), &funid);
    if (!nameqn)
        return false;
    if (!JSID_IS_VOID(funid))
        return GetXMLFunction(cx, obj, funid, vp);

    jsval roots[2] = { OBJECT_TO_JSVAL(nameqn), JSVAL_NULL };
    AutoArrayRooter tvr(cx, JS_ARRAY_LENGTH(roots), Valueify(roots));

    listobj = js_NewXMLObject(cx, JSXML_CLASS_LIST);
    if (!listobj)
        return false;

    roots[1] = OBJECT_TO_JSVAL(listobj);

    list = (JSXML *) listobj->getPrivate();
    if (!GetNamedProperty(cx, xml, nameqn, list))
        return false;

    /*
     * Erratum: ECMA-357 9.1.1.1 misses that [[Append]] sets the
     * given list's [[TargetProperty]] to the property that is being
     * appended. This means that any use of the internal [[Get]]
     * property returns a list which, when used by e.g. [[Insert]]
     * duplicates the last element matched by id. See bug 336921.
     */
    list->xml_target = xml;
    list->xml_targetprop = nameqn;
    *vp = OBJECT_TO_JSVAL(listobj);
    return true;
}

static JSXML *
CopyOnWrite(JSContext *cx, JSXML *xml, JSObject *obj)
{
    JS_ASSERT(xml->object != obj);

    xml = DeepCopy(cx, xml, obj, 0);
    if (!xml)
        return NULL;

    JS_ASSERT(xml->object == obj);
    return xml;
}

#define CHECK_COPY_ON_WRITE(cx,xml,obj)                                       \
    (xml->object == obj ? xml : CopyOnWrite(cx, xml, obj))

static JSString *
KidToString(JSContext *cx, JSXML *xml, uint32 index)
{
    JSXML *kid;
    JSObject *kidobj;

    kid = XMLARRAY_MEMBER(&xml->xml_kids, index, JSXML);
    if (!kid)
        return cx->runtime->emptyString;
    kidobj = js_GetXMLObject(cx, kid);
    if (!kidobj)
        return NULL;
    return js_ValueToString(cx, ObjectValue(*kidobj));
}

/* Forward declared -- its implementation uses other statics that call it. */
static JSBool
ResolveValue(JSContext *cx, JSXML *list, JSXML **result);

/* ECMA-357 9.1.1.2 XML [[Put]] and 9.2.1.2 XMLList [[Put]]. */
static JSBool
PutProperty(JSContext *cx, JSObject *obj, jsid id, JSBool strict, jsval *vp)
{
    JSBool ok, primitiveAssign;
    enum { OBJ_ROOT, ID_ROOT, VAL_ROOT };
    JSXML *xml, *vxml, *rxml, *kid, *attr, *parent, *copy, *kid2, *match;
    JSObject *vobj, *nameobj, *attrobj, *parentobj, *kidobj, *copyobj;
    JSObject *targetprop, *nameqn, *attrqn;
    uint32 index, i, j, k, n, q, matchIndex;
    jsval attrval, nsval;
    jsid funid;
    JSObject *ns;

    if (!obj->isXML())
        return JS_TRUE;
    xml = (JSXML *) obj->getPrivate();
    if (!xml)
        return JS_TRUE;

    xml = CHECK_COPY_ON_WRITE(cx, xml, obj);
    if (!xml)
        return JS_FALSE;

    /* Precompute vxml for 9.2.1.2 2(c)(vii)(2-3) and 2(d) and 9.1.1.2 1. */
    vxml = NULL;
    if (!JSVAL_IS_PRIMITIVE(*vp)) {
        vobj = JSVAL_TO_OBJECT(*vp);
        if (vobj->isXML())
            vxml = (JSXML *) vobj->getPrivate();
    }

    ok = js_EnterLocalRootScope(cx);
    if (!ok)
        return JS_FALSE;

    MUST_FLOW_THROUGH("out");
    jsval roots[3];
    roots[OBJ_ROOT] = OBJECT_TO_JSVAL(obj);
    roots[ID_ROOT] = IdToJsval(id);
    roots[VAL_ROOT] = *vp;
    AutoArrayRooter tvr(cx, JS_ARRAY_LENGTH(roots), Valueify(roots));

    if (js_IdIsIndex(id, &index)) {
        if (xml->xml_class != JSXML_CLASS_LIST) {
            /* See NOTE in spec: this variation is reserved for future use. */
            ReportBadXMLName(cx, IdToValue(id));
            goto bad;
        }

        /*
         * Step 1 of ECMA-357 9.2.1.2 index case sets i to the property index.
         */
        i = index;

        /* 2(a-b). */
        if (xml->xml_target) {
            ok = ResolveValue(cx, xml->xml_target, &rxml);
            if (!ok)
                goto out;
            if (!rxml)
                goto out;
            JS_ASSERT(rxml->object);
        } else {
            rxml = NULL;
        }

        /* 2(c). */
        if (index >= xml->xml_kids.length) {
            /* 2(c)(i). */
            if (rxml) {
                if (rxml->xml_class == JSXML_CLASS_LIST) {
                    if (rxml->xml_kids.length != 1)
                        goto out;
                    rxml = XMLARRAY_MEMBER(&rxml->xml_kids, 0, JSXML);
                    if (!rxml)
                        goto out;
                    ok = js_GetXMLObject(cx, rxml) != NULL;
                    if (!ok)
                        goto out;
                }

                /*
                 * Erratum: ECMA-357 9.2.1.2 step 2(c)(ii) sets
                 * _y.[[Parent]] = r_ where _r_ is the result of
                 * [[ResolveValue]] called on _x.[[TargetObject]] in
                 * 2(a)(i).  This can result in text parenting text:
                 *
                 *    var MYXML = new XML();
                 *    MYXML.appendChild(new XML("<TEAM>Giants</TEAM>"));
                 *
                 * (testcase from Werner Sharp <wsharp@macromedia.com>).
                 *
                 * To match insertChildAfter, insertChildBefore,
                 * prependChild, and setChildren, we should silently
                 * do nothing in this case.
                 */
                if (!JSXML_HAS_KIDS(rxml))
                    goto out;
            }

            /* 2(c)(ii) is distributed below as several js_NewXML calls. */
            targetprop = xml->xml_targetprop;
            if (!targetprop || IS_STAR(targetprop->getQNameLocalName())) {
                /* 2(c)(iv)(1-2), out of order w.r.t. 2(c)(iii). */
                kid = js_NewXML(cx, JSXML_CLASS_TEXT);
                if (!kid)
                    goto bad;
            } else {
                nameobj = targetprop;
                if (nameobj->getClass() == &js_AttributeNameClass) {
                    /*
                     * 2(c)(iii)(1-3).
                     * Note that rxml can't be null here, because target
                     * and targetprop are non-null.
                     */
                    ok = GetProperty(cx, rxml->object, id, &attrval);
                    if (!ok)
                        goto out;
                    if (JSVAL_IS_PRIMITIVE(attrval))    /* no such attribute */
                        goto out;
                    attrobj = JSVAL_TO_OBJECT(attrval);
                    attr = (JSXML *) attrobj->getPrivate();
                    if (JSXML_LENGTH(attr) != 0)
                        goto out;

                    kid = js_NewXML(cx, JSXML_CLASS_ATTRIBUTE);
                } else {
                    /* 2(c)(v). */
                    kid = js_NewXML(cx, JSXML_CLASS_ELEMENT);
                }
                if (!kid)
                    goto bad;

                /* An important bit of 2(c)(ii). */
                kid->name = targetprop;
            }

            /* Final important bit of 2(c)(ii). */
            kid->parent = rxml;

            /* 2(c)(vi-vii). */
            i = xml->xml_kids.length;
            if (kid->xml_class != JSXML_CLASS_ATTRIBUTE) {
                /*
                 * 2(c)(vii)(1) tests whether _y.[[Parent]]_ is not null.
                 * y.[[Parent]] is here called kid->parent, which we know
                 * from 2(c)(ii) is _r_, here called rxml.  So let's just
                 * test that!  Erratum, the spec should be simpler here.
                 */
                if (rxml) {
                    JS_ASSERT(JSXML_HAS_KIDS(rxml));
                    n = rxml->xml_kids.length;
                    j = n - 1;
                    if (n != 0 && i != 0) {
                        for (n = j, j = 0; j < n; j++) {
                            if (rxml->xml_kids.vector[j] ==
                                xml->xml_kids.vector[i-1]) {
                                break;
                            }
                        }
                    }

                    kidobj = js_GetXMLObject(cx, kid);
                    if (!kidobj)
                        goto bad;
                    ok = Insert(cx, rxml, j + 1, OBJECT_TO_JSVAL(kidobj));
                    if (!ok)
                        goto out;
                }

                /*
                 * 2(c)(vii)(2-3).
                 * Erratum: [[PropertyName]] in 2(c)(vii)(3) must be a
                 * typo for [[TargetProperty]].
                 */
                if (vxml) {
                    kid->name = (vxml->xml_class == JSXML_CLASS_LIST)
                        ? vxml->xml_targetprop
                        : vxml->name;
                }
            }

            /* 2(c)(viii). */
            ok = Append(cx, xml, kid);
            if (!ok)
                goto out;
        }

        /* 2(d). */
        if (!vxml ||
            vxml->xml_class == JSXML_CLASS_TEXT ||
            vxml->xml_class == JSXML_CLASS_ATTRIBUTE) {
            ok = JS_ConvertValue(cx, *vp, JSTYPE_STRING, vp);
            if (!ok)
                goto out;
            roots[VAL_ROOT] = *vp;
        }

        /* 2(e). */
        kid = XMLARRAY_MEMBER(&xml->xml_kids, i, JSXML);
        if (!kid)
            goto out;
        parent = kid->parent;
        if (kid->xml_class == JSXML_CLASS_ATTRIBUTE) {
            nameobj = kid->name;
            if (nameobj->getClass() != &js_AttributeNameClass) {
                nameobj = NewXMLAttributeName(cx, nameobj->getNameURI(), nameobj->getNamePrefix(),
                                              nameobj->getQNameLocalName());
                if (!nameobj)
                    goto bad;
            }
            id = OBJECT_TO_JSID(nameobj);

            if (parent) {
                /* 2(e)(i). */
                parentobj = js_GetXMLObject(cx, parent);
                if (!parentobj)
                    goto bad;
                ok = PutProperty(cx, parentobj, id, strict, vp);
                if (!ok)
                    goto out;

                /* 2(e)(ii). */
                ok = GetProperty(cx, parentobj, id, vp);
                if (!ok)
                    goto out;
                attr = (JSXML *) JSVAL_TO_OBJECT(*vp)->getPrivate();

                /* 2(e)(iii) - the length check comes from the bug 375406. */
                if (attr->xml_kids.length != 0)
                    xml->xml_kids.vector[i] = attr->xml_kids.vector[0];
            }
        }

        /* 2(f). */
        else if (vxml && vxml->xml_class == JSXML_CLASS_LIST) {
            /*
             * 2(f)(i)
             *
             * Erratum: the spec says to create a shallow copy _c_ of _V_, but
             * if we do that we never change the parent of each child in the
             * list.  Since [[Put]] when called on an XML object deeply copies
             * the provided list _V_, we also do so here.  Perhaps the shallow
             * copy was a misguided optimization?
             */
            copy = DeepCopyInLRS(cx, vxml, 0);
            if (!copy)
                goto bad;
            copyobj = js_GetXMLObject(cx, copy);
            if (!copyobj)
                goto bad;

            JS_ASSERT(parent != xml);
            if (parent) {
                q = XMLARRAY_FIND_MEMBER(&parent->xml_kids, kid, NULL);
                JS_ASSERT(q != XML_NOT_FOUND);
                ok = Replace(cx, parent, q, OBJECT_TO_JSVAL(copyobj));
                if (!ok)
                    goto out;

#ifdef DEBUG
                /* Erratum: this loop in the spec is useless. */
                for (j = 0, n = copy->xml_kids.length; j < n; j++) {
                    kid2 = XMLARRAY_MEMBER(&parent->xml_kids, q + j, JSXML);
                    JS_ASSERT(XMLARRAY_MEMBER(&copy->xml_kids, j, JSXML)
                              == kid2);
                }
#endif
            }

            /*
             * 2(f)(iv-vi).
             * Erratum: notice the unhandled zero-length V basis case and
             * the off-by-one errors for the n != 0 cases in the spec.
             */
            n = copy->xml_kids.length;
            if (n == 0) {
                XMLArrayDelete(cx, &xml->xml_kids, i, JS_TRUE);
            } else {
                ok = XMLArrayInsert(cx, &xml->xml_kids, i + 1, n - 1);
                if (!ok)
                    goto out;

                for (j = 0; j < n; j++)
                    xml->xml_kids.vector[i + j] = copy->xml_kids.vector[j];
            }
        }

        /* 2(g). */
        else if (vxml || JSXML_HAS_VALUE(kid)) {
            if (parent) {
                q = XMLARRAY_FIND_MEMBER(&parent->xml_kids, kid, NULL);
                JS_ASSERT(q != XML_NOT_FOUND);
                ok = Replace(cx, parent, q, *vp);
                if (!ok)
                    goto out;

                vxml = XMLARRAY_MEMBER(&parent->xml_kids, q, JSXML);
                if (!vxml)
                    goto out;
                roots[VAL_ROOT] = *vp = OBJECT_TO_JSVAL(vxml->object);
            }

            /*
             * 2(g)(iii).
             * Erratum: _V_ may not be of type XML, but all index-named
             * properties _x[i]_ in an XMLList _x_ must be of type XML,
             * according to 9.2.1.1 Overview and other places in the spec.
             *
             * Thanks to 2(d), we know _V_ (*vp here) is either a string
             * or an XML/XMLList object.  If *vp is a string, call ToXML
             * on it to satisfy the constraint.
             */
            if (!vxml) {
                JS_ASSERT(JSVAL_IS_STRING(*vp));
                vobj = ToXML(cx, *vp);
                if (!vobj)
                    goto bad;
                roots[VAL_ROOT] = *vp = OBJECT_TO_JSVAL(vobj);
                vxml = (JSXML *) vobj->getPrivate();
            }
            XMLARRAY_SET_MEMBER(&xml->xml_kids, i, vxml);
        }

        /* 2(h). */
        else {
            kidobj = js_GetXMLObject(cx, kid);
            if (!kidobj)
                goto bad;
            id = ATOM_TO_JSID(cx->runtime->atomState.starAtom);
            ok = PutProperty(cx, kidobj, id, strict, vp);
            if (!ok)
                goto out;
        }
    } else {
        /*
         * ECMA-357 9.2.1.2/9.1.1.2 qname case.
         */
        nameqn = ToXMLName(cx, IdToJsval(id), &funid);
        if (!nameqn)
            goto bad;
        if (!JSID_IS_VOID(funid)) {
            ok = js_SetProperty(cx, obj, funid, Valueify(vp), false);
            goto out;
        }
        nameobj = nameqn;
        roots[ID_ROOT] = OBJECT_TO_JSVAL(nameobj);

        if (xml->xml_class == JSXML_CLASS_LIST) {
            /*
             * Step 3 of 9.2.1.2.
             * Erratum: if x.[[Length]] > 1 or [[ResolveValue]] returns null
             * or an r with r.[[Length]] != 1, throw TypeError.
             */
            n = JSXML_LENGTH(xml);
            if (n > 1)
                goto type_error;
            if (n == 0) {
                ok = ResolveValue(cx, xml, &rxml);
                if (!ok)
                    goto out;
                if (!rxml || JSXML_LENGTH(rxml) != 1)
                    goto type_error;
                ok = Append(cx, xml, rxml);
                if (!ok)
                    goto out;
            }
            JS_ASSERT(JSXML_LENGTH(xml) == 1);
            xml = XMLARRAY_MEMBER(&xml->xml_kids, 0, JSXML);
            if (!xml)
                goto out;
            JS_ASSERT(xml->xml_class != JSXML_CLASS_LIST);
            obj = js_GetXMLObject(cx, xml);
            if (!obj)
                goto bad;
            roots[OBJ_ROOT] = OBJECT_TO_JSVAL(obj);

            /* FALL THROUGH to non-list case */
        }

        /*
         * ECMA-357 9.1.1.2.
         * Erratum: move steps 3 and 4 to before 1 and 2, to avoid wasted
         * effort in ToString or [[DeepCopy]].
         */

        if (JSXML_HAS_VALUE(xml))
            goto out;

        if (!vxml ||
            vxml->xml_class == JSXML_CLASS_TEXT ||
            vxml->xml_class == JSXML_CLASS_ATTRIBUTE) {
            ok = JS_ConvertValue(cx, *vp, JSTYPE_STRING, vp);
            if (!ok)
                goto out;
        } else {
            rxml = DeepCopyInLRS(cx, vxml, 0);
            if (!rxml || !js_GetXMLObject(cx, rxml))
                goto bad;
            vxml = rxml;
            *vp = OBJECT_TO_JSVAL(vxml->object);
        }
        roots[VAL_ROOT] = *vp;

        /*
         * 6.
         * Erratum: why is this done here, so early? use is way later....
         */
        ok = js_GetDefaultXMLNamespace(cx, &nsval);
        if (!ok)
            goto out;

        if (nameobj->getClass() == &js_AttributeNameClass) {
            /* 7(a). */
            if (!js_IsXMLName(cx, OBJECT_TO_JSVAL(nameobj)))
                goto out;

            /* 7(b-c). */
            if (vxml && vxml->xml_class == JSXML_CLASS_LIST) {
                n = vxml->xml_kids.length;
                if (n == 0) {
                    *vp = STRING_TO_JSVAL(cx->runtime->emptyString);
                } else {
                    JSString *left = KidToString(cx, vxml, 0);
                    if (!left)
                        goto bad;

                    JSString *space = cx->runtime->atomState.spaceAtom;
                    for (i = 1; i < n; i++) {
                        left = js_ConcatStrings(cx, left, space);
                        if (!left)
                            goto bad;
                        JSString *right = KidToString(cx, vxml, i);
                        if (!right)
                            goto bad;
                        left = js_ConcatStrings(cx, left, right);
                        if (!left)
                            goto bad;
                    }

                    roots[VAL_ROOT] = *vp = STRING_TO_JSVAL(left);
                }
            } else {
                ok = JS_ConvertValue(cx, *vp, JSTYPE_STRING, vp);
                if (!ok)
                    goto out;
                roots[VAL_ROOT] = *vp;
            }

            /* 7(d-e). */
            match = NULL;
            for (i = 0, n = xml->xml_attrs.length; i < n; i++) {
                attr = XMLARRAY_MEMBER(&xml->xml_attrs, i, JSXML);
                if (!attr)
                    continue;
                attrqn = attr->name;
                if (EqualStrings(attrqn->getQNameLocalName(), nameqn->getQNameLocalName())) {
                    JSLinearString *uri = nameqn->getNameURI();
                    if (!uri || EqualStrings(attrqn->getNameURI(), uri)) {
                        if (!match) {
                            match = attr;
                        } else {
                            DeleteNamedProperty(cx, xml, attrqn, JS_TRUE);
                            --i;
                        }
                    }
                }
            }

            /* 7(f). */
            attr = match;
            if (!attr) {
                /* 7(f)(i-ii). */
                JSLinearString *uri = nameqn->getNameURI();
                JSLinearString *left, *right;
                if (!uri) {
                    left = right = cx->runtime->emptyString;
                } else {
                    left = uri;
                    right = nameqn->getNamePrefix();
                }
                nameqn = NewXMLQName(cx, left, right, nameqn->getQNameLocalName());
                if (!nameqn)
                    goto bad;

                /* 7(f)(iii). */
                attr = js_NewXML(cx, JSXML_CLASS_ATTRIBUTE);
                if (!attr)
                    goto bad;
                attr->parent = xml;
                attr->name = nameqn;

                /* 7(f)(iv). */
                ok = XMLARRAY_ADD_MEMBER(cx, &xml->xml_attrs, n, attr);
                if (!ok)
                    goto out;

                /* 7(f)(v-vi). */
                ns = GetNamespace(cx, nameqn, NULL);
                if (!ns)
                    goto bad;
                ok = AddInScopeNamespace(cx, xml, ns);
                if (!ok)
                    goto out;
            }

            /* 7(g). */
            attr->xml_value = JSVAL_TO_STRING(*vp);
            goto out;
        }

        /* 8-9. */
        if (!js_IsXMLName(cx, OBJECT_TO_JSVAL(nameobj)) &&
            !IS_STAR(nameqn->getQNameLocalName())) {
            goto out;
        }

        /* 10-11. */
        id = JSID_VOID;
        primitiveAssign = !vxml && !IS_STAR(nameqn->getQNameLocalName());

        /* 12. */
        k = n = xml->xml_kids.length;
        matchIndex = XML_NOT_FOUND;
        kid2 = NULL;
        while (k != 0) {
            --k;
            kid = XMLARRAY_MEMBER(&xml->xml_kids, k, JSXML);
            if (kid && MatchElemName(nameqn, kid)) {
                if (matchIndex != XML_NOT_FOUND)
                    DeleteByIndex(cx, xml, matchIndex);
                matchIndex = k;
                kid2 = kid;
            }
        }

        /*
         * Erratum: ECMA-357 specified child insertion inconsistently:
         * insertChildBefore and insertChildAfter insert an arbitrary XML
         * instance, and therefore can create cycles, but appendChild as
         * specified by the "Overview" of 13.4.4.3 calls [[DeepCopy]] on
         * its argument.  But the "Semantics" in 13.4.4.3 do not include
         * any [[DeepCopy]] call.
         *
         * Fixing this (https://bugzilla.mozilla.org/show_bug.cgi?id=312692)
         * required adding cycle detection, and allowing duplicate kids to
         * be created (see comment 6 in the bug).  Allowing duplicate kid
         * references means the loop above will delete all but the lowest
         * indexed reference, and each [[DeleteByIndex]] nulls the kid's
         * parent.  Thus the need to restore parent here.  This is covered
         * by https://bugzilla.mozilla.org/show_bug.cgi?id=327564.
         */
        if (kid2) {
            JS_ASSERT(kid2->parent == xml || !kid2->parent);
            if (!kid2->parent)
                kid2->parent = xml;
        }

        /* 13. */
        if (matchIndex == XML_NOT_FOUND) {
            /* 13(a). */
            matchIndex = n;

            /* 13(b). */
            if (primitiveAssign) {
                JSLinearString *uri = nameqn->getNameURI();
                JSLinearString *left, *right;
                if (!uri) {
                    ns = JSVAL_TO_OBJECT(nsval);
                    left = ns->getNameURI();
                    right = ns->getNamePrefix();
                } else {
                    left = uri;
                    right = nameqn->getNamePrefix();
                }
                nameqn = NewXMLQName(cx, left, right, nameqn->getQNameLocalName());
                if (!nameqn)
                    goto bad;

                /* 13(b)(iii). */
                vobj = js_NewXMLObject(cx, JSXML_CLASS_ELEMENT);
                if (!vobj)
                    goto bad;
                vxml = (JSXML *) vobj->getPrivate();
                vxml->parent = xml;
                vxml->name = nameqn;

                /* 13(b)(iv-vi). */
                ns = GetNamespace(cx, nameqn, NULL);
                if (!ns)
                    goto bad;
                ok = Replace(cx, xml, matchIndex, OBJECT_TO_JSVAL(vobj));
                if (!ok)
                    goto out;
                ok = AddInScopeNamespace(cx, vxml, ns);
                if (!ok)
                    goto out;
            }
        }

        /* 14. */
        if (primitiveAssign) {
            JSXMLArrayCursor cursor(&xml->xml_kids);
            cursor.index = matchIndex;
            kid = (JSXML *) cursor.getCurrent();
            if (JSXML_HAS_KIDS(kid)) {
                kid->xml_kids.finish(cx);
                kid->xml_kids.init();
                ok = kid->xml_kids.setCapacity(cx, 1);
            }

            /* 14(b-c). */
            /* XXXbe Erratum? redundant w.r.t. 7(b-c) else clause above */
            if (ok) {
                ok = JS_ConvertValue(cx, *vp, JSTYPE_STRING, vp);
                if (ok && !JSVAL_TO_STRING(*vp)->empty()) {
                    roots[VAL_ROOT] = *vp;
                    if ((JSXML *) cursor.getCurrent() == kid)
                        ok = Replace(cx, kid, 0, *vp);
                }
            }
        } else {
            /* 15(a). */
            ok = Replace(cx, xml, matchIndex, *vp);
        }
    }

out:
    js_LeaveLocalRootScope(cx);
    return ok;

type_error:
    {
        JSAutoByteString bytes;
        if (js_ValueToPrintable(cx, IdToValue(id), &bytes))
            JS_ReportErrorNumber(cx, js_GetErrorMessage, NULL, JSMSG_BAD_XMLLIST_PUT, bytes.ptr());
    }
bad:
    ok = JS_FALSE;
    goto out;
}

/* ECMA-357 9.1.1.10 XML [[ResolveValue]], 9.2.1.10 XMLList [[ResolveValue]]. */
static JSBool
ResolveValue(JSContext *cx, JSXML *list, JSXML **result)
{
    JSXML *target, *base;
    JSObject *targetprop;
    jsid id;
    jsval tv;

    if (list->xml_class != JSXML_CLASS_LIST || list->xml_kids.length != 0) {
        if (!js_GetXMLObject(cx, list))
            return JS_FALSE;
        *result = list;
        return JS_TRUE;
    }

    target = list->xml_target;
    targetprop = list->xml_targetprop;
    if (!target || !targetprop || IS_STAR(targetprop->getQNameLocalName())) {
        *result = NULL;
        return JS_TRUE;
    }

    if (targetprop->getClass() == &js_AttributeNameClass) {
        *result = NULL;
        return JS_TRUE;
    }

    if (!ResolveValue(cx, target, &base))
        return JS_FALSE;
    if (!base) {
        *result = NULL;
        return JS_TRUE;
    }
    if (!js_GetXMLObject(cx, base))
        return JS_FALSE;

    id = OBJECT_TO_JSID(targetprop);
    if (!GetProperty(cx, base->object, id, &tv))
        return JS_FALSE;
    target = (JSXML *) JSVAL_TO_OBJECT(tv)->getPrivate();

    if (JSXML_LENGTH(target) == 0) {
        if (base->xml_class == JSXML_CLASS_LIST && JSXML_LENGTH(base) > 1) {
            *result = NULL;
            return JS_TRUE;
        }
        tv = STRING_TO_JSVAL(cx->runtime->emptyString);
        if (!PutProperty(cx, base->object, id, false, &tv))
            return JS_FALSE;
        if (!GetProperty(cx, base->object, id, &tv))
            return JS_FALSE;
        target = (JSXML *) JSVAL_TO_OBJECT(tv)->getPrivate();
    }

    *result = target;
    return JS_TRUE;
}

static JSBool
HasNamedProperty(JSXML *xml, JSObject *nameqn)
{
    JSBool found;
    JSXMLArray *array;
    JSXMLNameMatcher matcher;
    uint32 i, n;

    if (xml->xml_class == JSXML_CLASS_LIST) {
        found = JS_FALSE;
        JSXMLArrayCursor cursor(&xml->xml_kids);
        while (JSXML *kid = (JSXML *) cursor.getNext()) {
            found = HasNamedProperty(kid, nameqn);
            if (found)
                break;
        }
        return found;
    }

    if (xml->xml_class == JSXML_CLASS_ELEMENT) {
        if (nameqn->getClass() == &js_AttributeNameClass) {
            array = &xml->xml_attrs;
            matcher = MatchAttrName;
        } else {
            array = &xml->xml_kids;
            matcher = MatchElemName;
        }
        for (i = 0, n = array->length; i < n; i++) {
            JSXML *kid = XMLARRAY_MEMBER(array, i, JSXML);
            if (kid && matcher(nameqn, kid))
                return JS_TRUE;
        }
    }

    return JS_FALSE;
}

static JSBool
HasIndexedProperty(JSXML *xml, uint32 i)
{
    if (xml->xml_class == JSXML_CLASS_LIST)
        return i < JSXML_LENGTH(xml);

    if (xml->xml_class == JSXML_CLASS_ELEMENT)
        return i == 0;

    return JS_FALSE;
}

static JSBool
HasSimpleContent(JSXML *xml);

static JSBool
HasFunctionProperty(JSContext *cx, JSObject *obj, jsid funid, JSBool *found)
{
    JSObject *pobj;
    JSProperty *prop;
    JSXML *xml;

    JS_ASSERT(obj->getClass() == &js_XMLClass);

    if (!js_LookupProperty(cx, obj, funid, &pobj, &prop))
        return false;
    if (!prop) {
        xml = (JSXML *) obj->getPrivate();
        if (HasSimpleContent(xml)) {
            AutoObjectRooter tvr(cx);

            /*
             * Search in String.prototype to set found whenever
             * GetXMLFunction returns existing function.
             */
            if (!js_GetClassPrototype(cx, NULL, JSProto_String, tvr.addr()))
                return false;

            JS_ASSERT(tvr.object());
            if (!js_LookupProperty(cx, tvr.object(), funid, &pobj, &prop))
                return false;
        }
    }
    *found = (prop != NULL);
    return true;
}

static bool
IdValIsIndex(JSContext *cx, jsval id, jsuint *indexp, bool *isIndex)
{
    if (JSVAL_IS_INT(id)) {
        jsint i;
        i = JSVAL_TO_INT(id);
        if (i < 0) {
            *isIndex = false;
            return true;
        }
        *indexp = (jsuint)i;
        *isIndex = true;
        return true;
    }

    if (!JSVAL_IS_STRING(id)) {
        *isIndex = false;
        return true;
    }

    JSLinearString *str = JSVAL_TO_STRING(id)->ensureLinear(cx);
    if (!str)
        return false;

    *isIndex = js_StringIsIndex(str, indexp);
    return true;
}

/* ECMA-357 9.1.1.6 XML [[HasProperty]] and 9.2.1.5 XMLList [[HasProperty]]. */
static JSBool
HasProperty(JSContext *cx, JSObject *obj, jsval id, JSBool *found)
{
    JSXML *xml;
    bool isIndex;
    uint32 i;
    JSObject *qn;
    jsid funid;

    xml = (JSXML *) obj->getPrivate();
    if (!IdValIsIndex(cx, id, &i, &isIndex))
        return JS_FALSE;

    if (isIndex) {
        *found = HasIndexedProperty(xml, i);
    } else {
        qn = ToXMLName(cx, id, &funid);
        if (!qn)
            return JS_FALSE;
        if (!JSID_IS_VOID(funid)) {
            if (!HasFunctionProperty(cx, obj, funid, found))
                return JS_FALSE;
        } else {
            *found = HasNamedProperty(xml, qn);
        }
    }
    return JS_TRUE;
}

static void
xml_finalize(JSContext *cx, JSObject *obj)
{
    JSXML *xml = (JSXML *) obj->getPrivate();
    if (!xml)
        return;
    if (xml->object == obj)
        xml->object = NULL;
}

static void
xml_trace_vector(JSTracer *trc, JSXML **vec, uint32 len)
{
    MarkXMLRange(trc, len, vec, "xml_vector");
}

/*
 * XML objects are native. Thus xml_lookupProperty must return a valid
 * Shape pointer parameter via *propp to signify "property found". Since the
 * only call to xml_lookupProperty is via JSObject::lookupProperty, and then
 * only from js_FindProperty (in jsobj.c, called from jsinterp.c) or from
 * JSOP_IN case in the interpreter, the only time we add a Shape here is when
 * an unqualified name is being accessed or when "name in xml" is called.
 *
 * This scope property keeps the JSOP_NAME code in js_Interpret happy by
 * giving it an shape with (getter, setter) == (GetProperty, PutProperty).
 *
 * NB: xml_deleteProperty must take care to remove any property added here.
 *
 * FIXME This clashes with the function namespace implementation which also
 * uses native properties. Effectively after xml_lookupProperty any property
 * stored previously using assignments to xml.function::name will be removed.
 * We partially workaround the problem in GetXMLFunction. There we take
 * advantage of the fact that typically function:: is used to access the
 * functions from XML.prototype. So when js_GetProperty returns a non-function
 * property, we assume that it represents the result of GetProperty setter
 * hiding the function and use an extra prototype chain lookup to recover it.
 * For a proper solution see bug 355257.
*/
static JSBool
xml_lookupProperty(JSContext *cx, JSObject *obj, jsid id, JSObject **objp,
                   JSProperty **propp)
{
    JSBool found;
    JSXML *xml;
    uint32 i;
    JSObject *qn;
    jsid funid;

    xml = (JSXML *) obj->getPrivate();
    if (js_IdIsIndex(id, &i)) {
        found = HasIndexedProperty(xml, i);
    } else {
        qn = ToXMLName(cx, IdToJsval(id), &funid);
        if (!qn)
            return JS_FALSE;
        if (!JSID_IS_VOID(funid))
            return js_LookupProperty(cx, obj, funid, objp, propp);
        found = HasNamedProperty(xml, qn);
    }
    if (!found) {
        *objp = NULL;
        *propp = NULL;
    } else {
        const Shape *shape =
            js_AddNativeProperty(cx, obj, id,
                                 Valueify(GetProperty), Valueify(PutProperty),
                                 SHAPE_INVALID_SLOT, JSPROP_ENUMERATE,
                                 0, 0);
        if (!shape)
            return JS_FALSE;

        *objp = obj;
        *propp = (JSProperty *) shape;
    }
    return JS_TRUE;
}

static JSBool
xml_defineProperty(JSContext *cx, JSObject *obj, jsid id, const Value *v,
                   PropertyOp getter, StrictPropertyOp setter, uintN attrs)
{
    if (IsFunctionObject(*v) || getter || setter ||
        (attrs & JSPROP_ENUMERATE) == 0 ||
        (attrs & (JSPROP_READONLY | JSPROP_PERMANENT | JSPROP_SHARED))) {
        return js_DefineProperty(cx, obj, id, v, getter, setter, attrs);
    }

    jsval tmp = Jsvalify(*v);
    return PutProperty(cx, obj, id, false, &tmp);
}

static JSBool
xml_getProperty(JSContext *cx, JSObject *obj, JSObject *receiver, jsid id, Value *vp)
{
    if (JSID_IS_DEFAULT_XML_NAMESPACE(id)) {
        vp->setUndefined();
        return JS_TRUE;
    }

    return GetProperty(cx, obj, id, Jsvalify(vp));
}

static JSBool
xml_setProperty(JSContext *cx, JSObject *obj, jsid id, Value *vp, JSBool strict)
{
    return PutProperty(cx, obj, id, strict, Jsvalify(vp));
}

static JSBool
xml_getAttributes(JSContext *cx, JSObject *obj, jsid id, uintN *attrsp)
{
    JSBool found;
    if (!HasProperty(cx, obj, IdToJsval(id), &found))
        return false;

    *attrsp = found ? JSPROP_ENUMERATE : 0;
    return JS_TRUE;
}

static JSBool
xml_setAttributes(JSContext *cx, JSObject *obj, jsid id, uintN *attrsp)
{
    JSBool found;
    if (!HasProperty(cx, obj, IdToJsval(id), &found))
        return false;

    if (found) {
        JS_ReportErrorNumber(cx, js_GetErrorMessage, NULL,
                             JSMSG_CANT_SET_XML_ATTRS);
        return false;
    }
    return true;
}

static JSBool
xml_deleteProperty(JSContext *cx, JSObject *obj, jsid id, Value *rval, JSBool strict)
{
    JSXML *xml;
    jsval idval;
    uint32 index;
    JSObject *nameqn;
    jsid funid;

    idval = IdToJsval(id);
    xml = (JSXML *) obj->getPrivate();
    if (js_IdIsIndex(id, &index)) {
        if (xml->xml_class != JSXML_CLASS_LIST) {
            /* See NOTE in spec: this variation is reserved for future use. */
            ReportBadXMLName(cx, IdToValue(id));
            return false;
        }

        /* ECMA-357 9.2.1.3. */
        DeleteListElement(cx, xml, index);
    } else {
        nameqn = ToXMLName(cx, idval, &funid);
        if (!nameqn)
            return false;
        if (!JSID_IS_VOID(funid))
            return js_DeleteProperty(cx, obj, funid, rval, false);

        DeleteNamedProperty(cx, xml, nameqn,
                            nameqn->getClass() == &js_AttributeNameClass);
    }

    /*
     * If this object has its own (mutable) scope,  then we may have added a
     * property to the scope in xml_lookupProperty for it to return to mean
     * "found" and to provide a handle for access operations to call the
     * property's getter or setter. But now it's time to remove any such
     * property, to purge the property cache and remove the scope entry.
     */
    if (!obj->nativeEmpty() && !js_DeleteProperty(cx, obj, id, rval, false))
        return false;

    rval->setBoolean(true);
    return true;
}

JSBool
xml_convert(JSContext *cx, JSObject *obj, JSType type, Value *rval)
{
    JSString *str = js_ValueToString(cx, ObjectValue(*obj));
    if (!str)
        return false;
    *rval = StringValue(str);
    return true;
}

static JSBool
xml_enumerate(JSContext *cx, JSObject *obj, JSIterateOp enum_op, Value *statep, jsid *idp)
{
    JSXML *xml;
    uint32 length, index;
    JSXMLArrayCursor *cursor;

    xml = (JSXML *)obj->getPrivate();
    length = JSXML_LENGTH(xml);

    switch (enum_op) {
      case JSENUMERATE_INIT:
      case JSENUMERATE_INIT_ALL:
        if (length == 0) {
            statep->setInt32(0);
        } else {
            cursor = cx->new_<JSXMLArrayCursor>(&xml->xml_kids);
            if (!cursor)
                return JS_FALSE;
            statep->setPrivate(cursor);
        }
        if (idp)
            *idp = INT_TO_JSID(length);
        break;

      case JSENUMERATE_NEXT:
        if (statep->isInt32(0)) {
            statep->setNull();
            break;
        }
        cursor = (JSXMLArrayCursor *) statep->toPrivate();
        if (cursor && cursor->array && (index = cursor->index) < length) {
            *idp = INT_TO_JSID(index);
            cursor->index = index + 1;
            break;
        }
        /* FALL THROUGH */

      case JSENUMERATE_DESTROY:
        if (!statep->isInt32(0)) {
            cursor = (JSXMLArrayCursor *) statep->toPrivate();
            if (cursor)
                cx->delete_(cursor);
        }
        statep->setNull();
        break;
    }
    return JS_TRUE;
}

static JSType
xml_typeOf(JSContext *cx, JSObject *obj)
{
    return JSTYPE_XML;
}

static JSBool
xml_hasInstance(JSContext *cx, JSObject *obj, const Value *, JSBool *bp)
{
    return JS_TRUE;
}

static void
xml_trace(JSTracer *trc, JSObject *obj)
{
    JSXML *xml = (JSXML *) obj->getPrivate();
    if (xml)
        JS_CALL_TRACER(trc, xml, JSTRACE_XML, "private");
}

static JSBool
xml_fix(JSContext *cx, JSObject *obj, bool *success, AutoIdVector *props)
{
    JS_ASSERT(obj->isExtensible());
    *success = false;
    return true;
}

static void
xml_clear(JSContext *cx, JSObject *obj)
{
}

static JSBool
HasSimpleContent(JSXML *xml)
{
    JSXML *kid;
    JSBool simple;
    uint32 i, n;

again:
    switch (xml->xml_class) {
      case JSXML_CLASS_COMMENT:
      case JSXML_CLASS_PROCESSING_INSTRUCTION:
        return JS_FALSE;
      case JSXML_CLASS_LIST:
        if (xml->xml_kids.length == 0)
            return JS_TRUE;
        if (xml->xml_kids.length == 1) {
            kid = XMLARRAY_MEMBER(&xml->xml_kids, 0, JSXML);
            if (kid) {
                xml = kid;
                goto again;
            }
        }
        /* FALL THROUGH */
      default:
        simple = JS_TRUE;
        for (i = 0, n = JSXML_LENGTH(xml); i < n; i++) {
            kid = XMLARRAY_MEMBER(&xml->xml_kids, i, JSXML);
            if (kid && kid->xml_class == JSXML_CLASS_ELEMENT) {
                simple = JS_FALSE;
                break;
            }
        }
        return simple;
    }
}

/*
 * 11.2.2.1 Step 3(d) onward.
 */
JSBool
js_GetXMLMethod(JSContext *cx, JSObject *obj, jsid id, Value *vp)
{
    JS_ASSERT(obj->isXML());

    if (JSID_IS_OBJECT(id)) {
        jsid funid;

        if (!js_IsFunctionQName(cx, JSID_TO_OBJECT(id), &funid))
            return JS_FALSE;
        if (!JSID_IS_VOID(funid))
            id = funid;
    }

    /*
     * As our callers have a bad habit of passing a pointer to an unrooted
     * local value as vp, we use a proper root here.
     */
    AutoValueRooter tvr(cx);
    JSBool ok = GetXMLFunction(cx, obj, id, Jsvalify(tvr.addr()));
    *vp = tvr.value();
    return ok;
}

JSBool
js_TestXMLEquality(JSContext *cx, const Value &v1, const Value &v2, JSBool *bp)
{
    JSXML *xml, *vxml;
    JSObject *vobj;
    JSBool ok;
    JSString *str, *vstr;
    jsdouble d, d2;

    JSObject *obj;
    jsval v;
    if (v1.isObject() && v1.toObject().isXML()) {
        obj = &v1.toObject();
        v = Jsvalify(v2);
    } else {
        v = Jsvalify(v1);
        obj = &v2.toObject();
    }

    JS_ASSERT(obj->isXML());

    xml = (JSXML *) obj->getPrivate();
    vxml = NULL;
    if (!JSVAL_IS_PRIMITIVE(v)) {
        vobj = JSVAL_TO_OBJECT(v);
        if (vobj->isXML())
            vxml = (JSXML *) vobj->getPrivate();
    }

    if (xml->xml_class == JSXML_CLASS_LIST) {
        ok = Equals(cx, xml, v, bp);
    } else if (vxml) {
        if (vxml->xml_class == JSXML_CLASS_LIST) {
            ok = Equals(cx, vxml, OBJECT_TO_JSVAL(obj), bp);
        } else {
            if (((xml->xml_class == JSXML_CLASS_TEXT ||
                  xml->xml_class == JSXML_CLASS_ATTRIBUTE) &&
                 HasSimpleContent(vxml)) ||
                ((vxml->xml_class == JSXML_CLASS_TEXT ||
                  vxml->xml_class == JSXML_CLASS_ATTRIBUTE) &&
                 HasSimpleContent(xml))) {
                ok = js_EnterLocalRootScope(cx);
                if (ok) {
                    ok = (str = js_ValueToString(cx, ObjectValue(*obj))) &&
                         (vstr = js_ValueToString(cx, Valueify(v)));
                    if (ok)
                        ok = EqualStrings(cx, str, vstr, bp);
                    js_LeaveLocalRootScope(cx);
                }
            } else {
                ok = XMLEquals(cx, xml, vxml, bp);
            }
        }
    } else {
        ok = js_EnterLocalRootScope(cx);
        if (ok) {
            if (HasSimpleContent(xml)) {
                ok = (str = js_ValueToString(cx, ObjectValue(*obj))) &&
                     (vstr = js_ValueToString(cx, Valueify(v)));
                if (ok)
                    ok = EqualStrings(cx, str, vstr, bp);
            } else if (JSVAL_IS_STRING(v) || JSVAL_IS_NUMBER(v)) {
                str = js_ValueToString(cx, ObjectValue(*obj));
                if (!str) {
                    ok = JS_FALSE;
                } else if (JSVAL_IS_STRING(v)) {
                    ok = EqualStrings(cx, str, JSVAL_TO_STRING(v), bp);
                } else {
                    ok = JS_ValueToNumber(cx, STRING_TO_JSVAL(str), &d);
                    if (ok) {
                        d2 = JSVAL_IS_INT(v) ? JSVAL_TO_INT(v)
                                             : JSVAL_TO_DOUBLE(v);
                        *bp = JSDOUBLE_COMPARE(d, ==, d2, JS_FALSE);
                    }
                }
            } else {
                *bp = JS_FALSE;
            }
            js_LeaveLocalRootScope(cx);
        }
    }
    return ok;
}

JSBool
js_ConcatenateXML(JSContext *cx, JSObject *obj, JSObject *robj, Value *vp)
{
    JSBool ok;
    JSObject *listobj;
    JSXML *list, *lxml, *rxml;

    JS_ASSERT(obj->isXML());
    ok = js_EnterLocalRootScope(cx);
    if (!ok)
        return JS_FALSE;

    listobj = js_NewXMLObject(cx, JSXML_CLASS_LIST);
    if (!listobj) {
        ok = JS_FALSE;
        goto out;
    }

    list = (JSXML *) listobj->getPrivate();
    lxml = (JSXML *) obj->getPrivate();
    ok = Append(cx, list, lxml);
    if (!ok)
        goto out;

    JS_ASSERT(robj->isXML());
    rxml = (JSXML *) robj->getPrivate();
    ok = Append(cx, list, rxml);
    if (!ok)
        goto out;

    vp->setObject(*listobj);
out:
    js_LeaveLocalRootScopeWithResult(cx, *vp);
    return ok;
}

JS_FRIEND_DATA(Class) js_XMLClass = {
    js_XML_str,
    JSCLASS_HAS_PRIVATE |
    JSCLASS_HAS_CACHED_PROTO(JSProto_XML),
    PropertyStub,         /* addProperty */
    PropertyStub,         /* delProperty */
    PropertyStub,         /* getProperty */
    StrictPropertyStub,   /* setProperty */
    EnumerateStub,
    ResolveStub,
    xml_convert,
    xml_finalize,
    NULL,                 /* reserved0   */
    NULL,                 /* checkAccess */
    NULL,                 /* call        */
    NULL,                 /* construct   */
    NULL,                 /* xdrObject   */
    xml_hasInstance,
    xml_trace,
    JS_NULL_CLASS_EXT,
    {
        xml_lookupProperty,
        xml_defineProperty,
        xml_getProperty,
        xml_setProperty,
        xml_getAttributes,
        xml_setAttributes,
        xml_deleteProperty,
        xml_enumerate,
        xml_typeOf,
        xml_fix,
        NULL,       /* thisObject     */
        xml_clear
    }
};

static JSXML *
StartNonListXMLMethod(JSContext *cx, jsval *vp, JSObject **objp)
{
    JSXML *xml;
    JSFunction *fun;
    char numBuf[12];

    JS_ASSERT(VALUE_IS_FUNCTION(cx, *vp));

    *objp = ToObject(cx, Valueify(&vp[1]));
    if (!*objp)
        return NULL;
    if (!(*objp)->isXML()) {
        ReportIncompatibleMethod(cx, Valueify(vp), &js_XMLClass);
        return NULL;
    }
    xml = (JSXML *) (*objp)->getPrivate();
    if (!xml || xml->xml_class != JSXML_CLASS_LIST)
        return xml;

    if (xml->xml_kids.length == 1) {
        xml = XMLARRAY_MEMBER(&xml->xml_kids, 0, JSXML);
        if (xml) {
            *objp = js_GetXMLObject(cx, xml);
            if (!*objp)
                return NULL;
            vp[1] = OBJECT_TO_JSVAL(*objp);
            return xml;
        }
    }

    fun = GET_FUNCTION_PRIVATE(cx, JSVAL_TO_OBJECT(*vp));
    JS_snprintf(numBuf, sizeof numBuf, "%u", xml->xml_kids.length);
    JSAutoByteString funNameBytes;
    if (const char *funName = GetFunctionNameBytes(cx, fun, &funNameBytes)) {
        JS_ReportErrorNumber(cx, js_GetErrorMessage, NULL, JSMSG_NON_LIST_XML_METHOD,
                             funName, numBuf);
    }
    return NULL;
}

/* Beware: these two are not bracketed by JS_BEGIN/END_MACRO. */
#define XML_METHOD_PROLOG                                                     \
    JSObject *obj = ToObject(cx, Valueify(&vp[1]));                           \
    if (!obj)                                                                 \
        return JS_FALSE;                                                      \
    if (!obj->isXML()) {                                                      \
        ReportIncompatibleMethod(cx, Valueify(vp), &js_XMLClass);             \
        return JS_FALSE;                                                      \
    }                                                                         \
    JSXML *xml = (JSXML *)obj->getPrivate();                                  \
    if (!xml)                                                                 \
        return JS_FALSE

#define NON_LIST_XML_METHOD_PROLOG                                            \
    JSObject *obj;                                                            \
    JSXML *xml = StartNonListXMLMethod(cx, vp, &obj);                         \
    if (!xml)                                                                 \
        return JS_FALSE;                                                      \
    JS_ASSERT(xml->xml_class != JSXML_CLASS_LIST)

static JSBool
xml_addNamespace(JSContext *cx, uintN argc, jsval *vp)
{
    JSObject *ns;

    NON_LIST_XML_METHOD_PROLOG;
    if (xml->xml_class != JSXML_CLASS_ELEMENT)
        goto done;
    xml = CHECK_COPY_ON_WRITE(cx, xml, obj);
    if (!xml)
        return JS_FALSE;

    if (!NamespaceHelper(cx, NULL, argc == 0 ? -1 : 1, vp + 2, vp))
        return JS_FALSE;
    JS_ASSERT(!JSVAL_IS_PRIMITIVE(*vp));

    ns = JSVAL_TO_OBJECT(*vp);
    if (!AddInScopeNamespace(cx, xml, ns))
        return JS_FALSE;
    ns->setNamespaceDeclared(JSVAL_TRUE);

  done:
    *vp = OBJECT_TO_JSVAL(obj);
    return JS_TRUE;
}

static JSBool
xml_appendChild(JSContext *cx, uintN argc, jsval *vp)
{
    jsval v;
    JSObject *vobj;
    JSXML *vxml;

    NON_LIST_XML_METHOD_PROLOG;
    xml = CHECK_COPY_ON_WRITE(cx, xml, obj);
    if (!xml)
        return JS_FALSE;

    jsid name;
    if (!js_GetAnyName(cx, &name))
        return JS_FALSE;

    if (!GetProperty(cx, obj, name, &v))
        return JS_FALSE;

    JS_ASSERT(!JSVAL_IS_PRIMITIVE(v));
    vobj = JSVAL_TO_OBJECT(v);
    JS_ASSERT(vobj->isXML());
    vxml = (JSXML *) vobj->getPrivate();
    JS_ASSERT(vxml->xml_class == JSXML_CLASS_LIST);

    if (!IndexToId(cx, vxml->xml_kids.length, &name))
        return JS_FALSE;
    *vp = (argc != 0) ? vp[2] : JSVAL_VOID;

    if (!PutProperty(cx, JSVAL_TO_OBJECT(v), name, false, vp))
        return JS_FALSE;

    *vp = OBJECT_TO_JSVAL(obj);
    return JS_TRUE;
}

/* XML and XMLList */
static JSBool
xml_attribute(JSContext *cx, uintN argc, jsval *vp)
{
    JSObject *qn;

    if (argc == 0) {
        js_ReportMissingArg(cx, Valueify(*vp), 0);
        return JS_FALSE;
    }

    qn = ToAttributeName(cx, vp[2]);
    if (!qn)
        return JS_FALSE;
    vp[2] = OBJECT_TO_JSVAL(qn);        /* local root */

    jsid id = OBJECT_TO_JSID(qn);
    JSObject *obj = ToObject(cx, Valueify(&vp[1]));
    if (!obj)
        return JS_FALSE;
    return GetProperty(cx, obj, id, vp);
}

/* XML and XMLList */
static JSBool
xml_attributes(JSContext *cx, uintN argc, jsval *vp)
{
    jsval name = STRING_TO_JSVAL(cx->runtime->atomState.starAtom);
    JSObject *qn = ToAttributeName(cx, name);
    if (!qn)
        return JS_FALSE;

    AutoObjectRooter tvr(cx, qn);
    jsid id = OBJECT_TO_JSID(qn);
    JSObject *obj = ToObject(cx, Valueify(&vp[1]));
    if (!obj)
        return JS_FALSE;
    return GetProperty(cx, obj, id, vp);
}

static JSXML *
xml_list_helper(JSContext *cx, JSXML *xml, jsval *rval)
{
    JSObject *listobj;
    JSXML *list;

    listobj = js_NewXMLObject(cx, JSXML_CLASS_LIST);
    if (!listobj)
        return NULL;

    *rval = OBJECT_TO_JSVAL(listobj);
    list = (JSXML *) listobj->getPrivate();
    list->xml_target = xml;
    return list;
}

static JSBool
ValueToId(JSContext *cx, jsval v, AutoIdRooter *idr)
{
    if (JSVAL_IS_INT(v)) {
        jsint i = JSVAL_TO_INT(v);
        if (INT_FITS_IN_JSID(i))
            *idr->addr() = INT_TO_JSID(i);
        else if (!js_ValueToStringId(cx, Valueify(v), idr->addr()))
            return JS_FALSE;
    } else if (JSVAL_IS_STRING(v)) {
        JSAtom *atom = js_AtomizeString(cx, JSVAL_TO_STRING(v), 0);
        if (!atom)
            return JS_FALSE;
        *idr->addr() = ATOM_TO_JSID(atom);
    } else if (!JSVAL_IS_PRIMITIVE(v)) {
        *idr->addr() = OBJECT_TO_JSID(JSVAL_TO_OBJECT(v));
    } else {
        ReportBadXMLName(cx, Valueify(v));
        return JS_FALSE;
    }
    return JS_TRUE;
}

static JSBool
xml_child_helper(JSContext *cx, JSObject *obj, JSXML *xml, jsval name,
                 jsval *rval)
{
    bool isIndex;
    uint32 index;
    JSXML *kid;
    JSObject *kidobj;

    /* ECMA-357 13.4.4.6 */
    JS_ASSERT(xml->xml_class != JSXML_CLASS_LIST);

    if (!IdValIsIndex(cx, name, &index, &isIndex))
        return JS_FALSE;

    if (isIndex) {
        if (index >= JSXML_LENGTH(xml)) {
            *rval = JSVAL_VOID;
        } else {
            kid = XMLARRAY_MEMBER(&xml->xml_kids, index, JSXML);
            if (!kid) {
                *rval = JSVAL_VOID;
            } else {
                kidobj = js_GetXMLObject(cx, kid);
                if (!kidobj)
                    return JS_FALSE;
                *rval = OBJECT_TO_JSVAL(kidobj);
            }
        }
        return JS_TRUE;
    }

    AutoIdRooter idr(cx);
    if (!ValueToId(cx, name, &idr))
        return JS_FALSE;

    return GetProperty(cx, obj, idr.id(), rval);
}

/* XML and XMLList */
static JSBool
xml_child(JSContext *cx, uintN argc, jsval *vp)
{
    jsval v;
    JSXML *list, *vxml;
    JSObject *kidobj;

    XML_METHOD_PROLOG;
    jsval name = argc != 0 ? vp[2] : JSVAL_VOID;
    if (xml->xml_class == JSXML_CLASS_LIST) {
        /* ECMA-357 13.5.4.4 */
        list = xml_list_helper(cx, xml, vp);
        if (!list)
            return JS_FALSE;

        JSXMLArrayCursor cursor(&xml->xml_kids);
        while (JSXML *kid = (JSXML *) cursor.getNext()) {
            kidobj = js_GetXMLObject(cx, kid);
            if (!kidobj)
                return JS_FALSE;
            if (!xml_child_helper(cx, kidobj, kid, name, &v))
                return JS_FALSE;
            if (JSVAL_IS_VOID(v)) {
                /* The property didn't exist in this kid. */
                continue;
            }

            JS_ASSERT(!JSVAL_IS_PRIMITIVE(v));
            vxml = (JSXML *) JSVAL_TO_OBJECT(v)->getPrivate();
            if ((!JSXML_HAS_KIDS(vxml) || vxml->xml_kids.length != 0) &&
                !Append(cx, list, vxml)) {
                return JS_FALSE;
            }
        }
        return JS_TRUE;
    }

    /* ECMA-357 Edition 2 13.3.4.6 (note 13.3, not 13.4 as in Edition 1). */
    if (!xml_child_helper(cx, obj, xml, name, vp))
        return JS_FALSE;
    if (JSVAL_IS_VOID(*vp) && !xml_list_helper(cx, xml, vp))
        return JS_FALSE;
    return JS_TRUE;
}

static JSBool
xml_childIndex(JSContext *cx, uintN argc, jsval *vp)
{
    JSXML *parent;
    uint32 i, n;

    NON_LIST_XML_METHOD_PROLOG;
    parent = xml->parent;
    if (!parent || xml->xml_class == JSXML_CLASS_ATTRIBUTE) {
        *vp = DOUBLE_TO_JSVAL(js_NaN);
        return JS_TRUE;
    }
    for (i = 0, n = JSXML_LENGTH(parent); i < n; i++) {
        if (XMLARRAY_MEMBER(&parent->xml_kids, i, JSXML) == xml)
            break;
    }
    JS_ASSERT(i < n);
    if (i <= JSVAL_INT_MAX)
        *vp = INT_TO_JSVAL(i);
    else
        *vp = DOUBLE_TO_JSVAL(i);
    return JS_TRUE;
}

/* XML and XMLList */
static JSBool
xml_children(JSContext *cx, uintN argc, jsval *vp)
{
    JSObject *obj = ToObject(cx, Valueify(&vp[1]));
    if (!obj)
        return false;
    jsid name = ATOM_TO_JSID(cx->runtime->atomState.starAtom);
    return GetProperty(cx, obj, name, vp);
}

/* XML and XMLList */
static JSBool
xml_comments_helper(JSContext *cx, JSObject *obj, JSXML *xml, jsval *vp)
{
    JSXML *list, *kid, *vxml;
    JSBool ok;
    uint32 i, n;
    JSObject *kidobj;
    jsval v;

    list = xml_list_helper(cx, xml, vp);
    if (!list)
        return JS_FALSE;

    ok = JS_TRUE;

    if (xml->xml_class == JSXML_CLASS_LIST) {
        /* 13.5.4.6 Step 2. */
        for (i = 0, n = JSXML_LENGTH(xml); i < n; i++) {
            kid = XMLARRAY_MEMBER(&xml->xml_kids, i, JSXML);
            if (kid && kid->xml_class == JSXML_CLASS_ELEMENT) {
                ok = js_EnterLocalRootScope(cx);
                if (!ok)
                    break;
                kidobj = js_GetXMLObject(cx, kid);
                if (kidobj) {
                    ok = xml_comments_helper(cx, kidobj, kid, &v);
                } else {
                    ok = JS_FALSE;
                    v = JSVAL_NULL;
                }
                js_LeaveLocalRootScopeWithResult(cx, Valueify(v));
                if (!ok)
                    break;
                vxml = (JSXML *) JSVAL_TO_OBJECT(v)->getPrivate();
                if (JSXML_LENGTH(vxml) != 0) {
                    ok = Append(cx, list, vxml);
                    if (!ok)
                        break;
                }
            }
        }
    } else {
        /* 13.4.4.9 Step 2. */
        for (i = 0, n = JSXML_LENGTH(xml); i < n; i++) {
            kid = XMLARRAY_MEMBER(&xml->xml_kids, i, JSXML);
            if (kid && kid->xml_class == JSXML_CLASS_COMMENT) {
                ok = Append(cx, list, kid);
                if (!ok)
                    break;
            }
        }
    }

    return ok;
}

static JSBool
xml_comments(JSContext *cx, uintN argc, jsval *vp)
{
    XML_METHOD_PROLOG;
    return xml_comments_helper(cx, obj, xml, vp);
}

/* XML and XMLList */
static JSBool
xml_contains(JSContext *cx, uintN argc, jsval *vp)
{
    jsval value;
    JSBool eq;
    JSObject *kidobj;

    XML_METHOD_PROLOG;
    value = argc != 0 ? vp[2] : JSVAL_VOID;
    if (xml->xml_class == JSXML_CLASS_LIST) {
        eq = JS_FALSE;
        JSXMLArrayCursor cursor(&xml->xml_kids);
        while (JSXML *kid = (JSXML *) cursor.getNext()) {
            kidobj = js_GetXMLObject(cx, kid);
            if (!kidobj || !js_TestXMLEquality(cx, ObjectValue(*kidobj), Valueify(value), &eq))
                return JS_FALSE;
            if (eq)
                break;
        }
    } else {
        if (!js_TestXMLEquality(cx, ObjectValue(*obj), Valueify(value), &eq))
            return JS_FALSE;
    }
    *vp = BOOLEAN_TO_JSVAL(eq);
    return JS_TRUE;
}

/* XML and XMLList */
static JSBool
xml_copy(JSContext *cx, uintN argc, jsval *vp)
{
    JSXML *copy;

    XML_METHOD_PROLOG;
    copy = DeepCopy(cx, xml, NULL, 0);
    if (!copy)
        return JS_FALSE;
    *vp = OBJECT_TO_JSVAL(copy->object);
    return JS_TRUE;
}

/* XML and XMLList */
static JSBool
xml_descendants(JSContext *cx, uintN argc, jsval *vp)
{
    jsval name;
    JSXML *list;

    XML_METHOD_PROLOG;
    name = argc == 0 ? STRING_TO_JSVAL(cx->runtime->atomState.starAtom) : vp[2];
    list = Descendants(cx, xml, name);
    if (!list)
        return JS_FALSE;
    *vp = OBJECT_TO_JSVAL(list->object);
    return JS_TRUE;
}

/* XML and XMLList */
static JSBool
xml_elements_helper(JSContext *cx, JSObject *obj, JSXML *xml,
                    JSObject *nameqn, jsval *vp)
{
    JSXML *list, *vxml;
    jsval v;
    JSBool ok;
    JSObject *kidobj;
    uint32 i, n;

    list = xml_list_helper(cx, xml, vp);
    if (!list)
        return JS_FALSE;

    list->xml_targetprop = nameqn;
    ok = JS_TRUE;

    if (xml->xml_class == JSXML_CLASS_LIST) {
        /* 13.5.4.6 */
        JSXMLArrayCursor cursor(&xml->xml_kids);
        while (JSXML *kid = (JSXML *) cursor.getNext()) {
            if (kid->xml_class == JSXML_CLASS_ELEMENT) {
                ok = js_EnterLocalRootScope(cx);
                if (!ok)
                    break;
                kidobj = js_GetXMLObject(cx, kid);
                if (kidobj) {
                    ok = xml_elements_helper(cx, kidobj, kid, nameqn, &v);
                } else {
                    ok = JS_FALSE;
                    v = JSVAL_NULL;
                }
                js_LeaveLocalRootScopeWithResult(cx, Valueify(v));
                if (!ok)
                    break;
                vxml = (JSXML *) JSVAL_TO_OBJECT(v)->getPrivate();
                if (JSXML_LENGTH(vxml) != 0) {
                    ok = Append(cx, list, vxml);
                    if (!ok)
                        break;
                }
            }
        }
    } else {
        for (i = 0, n = JSXML_LENGTH(xml); i < n; i++) {
            JSXML *kid = XMLARRAY_MEMBER(&xml->xml_kids, i, JSXML);
            if (kid && kid->xml_class == JSXML_CLASS_ELEMENT &&
                MatchElemName(nameqn, kid)) {
                ok = Append(cx, list, kid);
                if (!ok)
                    break;
            }
        }
    }

    return ok;
}

static JSBool
xml_elements(JSContext *cx, uintN argc, jsval *vp)
{
    jsval name;
    JSObject *nameqn;
    jsid funid;

    XML_METHOD_PROLOG;

    name = (argc == 0) ? STRING_TO_JSVAL(cx->runtime->atomState.starAtom) : vp[2];
    nameqn = ToXMLName(cx, name, &funid);
    if (!nameqn)
        return JS_FALSE;

    if (!JSID_IS_VOID(funid))
        return xml_list_helper(cx, xml, vp) != NULL;

    return xml_elements_helper(cx, obj, xml, nameqn, vp);
}

/* XML and XMLList */
static JSBool
xml_hasOwnProperty(JSContext *cx, uintN argc, jsval *vp)
{
    jsval name;
    JSBool found;

    JSObject *obj = ToObject(cx, Valueify(&vp[1]));
    if (!obj)
        return JS_FALSE;
    if (!obj->isXML()) {
        ReportIncompatibleMethod(cx, Valueify(vp), &js_XMLClass);
        return JS_FALSE;
    }

    name = argc != 0 ? vp[2] : JSVAL_VOID;
    if (!HasProperty(cx, obj, name, &found))
        return JS_FALSE;
    if (found) {
        *vp = JSVAL_TRUE;
        return JS_TRUE;
    }
    return js_HasOwnPropertyHelper(cx, js_LookupProperty, argc, Valueify(vp));
}

/* XML and XMLList */
static JSBool
xml_hasComplexContent(JSContext *cx, uintN argc, jsval *vp)
{
    JSXML *kid;
    JSObject *kidobj;
    uint32 i, n;

    XML_METHOD_PROLOG;
again:
    switch (xml->xml_class) {
      case JSXML_CLASS_ATTRIBUTE:
      case JSXML_CLASS_COMMENT:
      case JSXML_CLASS_PROCESSING_INSTRUCTION:
      case JSXML_CLASS_TEXT:
        *vp = JSVAL_FALSE;
        break;
      case JSXML_CLASS_LIST:
        if (xml->xml_kids.length == 0) {
            *vp = JSVAL_TRUE;
        } else if (xml->xml_kids.length == 1) {
            kid = XMLARRAY_MEMBER(&xml->xml_kids, 0, JSXML);
            if (kid) {
                kidobj = js_GetXMLObject(cx, kid);
                if (!kidobj)
                    return JS_FALSE;
                obj = kidobj;
                xml = (JSXML *) obj->getPrivate();
                goto again;
            }
        }
        /* FALL THROUGH */
      default:
        *vp = JSVAL_FALSE;
        for (i = 0, n = xml->xml_kids.length; i < n; i++) {
            kid = XMLARRAY_MEMBER(&xml->xml_kids, i, JSXML);
            if (kid && kid->xml_class == JSXML_CLASS_ELEMENT) {
                *vp = JSVAL_TRUE;
                break;
            }
        }
        break;
    }
    return JS_TRUE;
}

/* XML and XMLList */
static JSBool
xml_hasSimpleContent(JSContext *cx, uintN argc, jsval *vp)
{
    XML_METHOD_PROLOG;
    *vp = BOOLEAN_TO_JSVAL(HasSimpleContent(xml));
    return JS_TRUE;
}

static JSBool
FindInScopeNamespaces(JSContext *cx, JSXML *xml, JSXMLArray *nsarray)
{
    uint32 length, i, j, n;
    JSObject *ns, *ns2;
    JSLinearString *prefix, *prefix2;

    length = nsarray->length;
    do {
        if (xml->xml_class != JSXML_CLASS_ELEMENT)
            continue;
        for (i = 0, n = xml->xml_namespaces.length; i < n; i++) {
            ns = XMLARRAY_MEMBER(&xml->xml_namespaces, i, JSObject);
            if (!ns)
                continue;

            prefix = ns->getNamePrefix();
            for (j = 0; j < length; j++) {
                ns2 = XMLARRAY_MEMBER(nsarray, j, JSObject);
                if (ns2) {
                    prefix2 = ns2->getNamePrefix();
                    if ((prefix2 && prefix)
                        ? EqualStrings(prefix2, prefix)
                        : EqualStrings(ns2->getNameURI(), ns->getNameURI())) {
                        break;
                    }
                }
            }

            if (j == length) {
                if (!XMLARRAY_APPEND(cx, nsarray, ns))
                    return JS_FALSE;
                ++length;
            }
        }
    } while ((xml = xml->parent) != NULL);
    JS_ASSERT(length == nsarray->length);

    return JS_TRUE;
}

/*
 * Populate a new JS array with elements of array and place the result into
 * rval.  rval must point to a rooted location.
 */
static bool
NamespacesToJSArray(JSContext *cx, JSXMLArray *array, jsval *rval)
{
    JSObject *arrayobj = NewDenseEmptyArray(cx);
    if (!arrayobj)
        return false;
    *rval = OBJECT_TO_JSVAL(arrayobj);

    AutoValueRooter tvr(cx);
    for (uint32 i = 0, n = array->length; i < n; i++) {
        JSObject *ns = XMLARRAY_MEMBER(array, i, JSObject);
        if (!ns)
            continue;
        tvr.set(ObjectValue(*ns));
        if (!arrayobj->setProperty(cx, INT_TO_JSID(i), tvr.addr(), false))
            return false;
    }
    return true;
}

static JSBool
xml_inScopeNamespaces(JSContext *cx, uintN argc, jsval *vp)
{
    NON_LIST_XML_METHOD_PROLOG;

    AutoNamespaceArray namespaces(cx);
    return FindInScopeNamespaces(cx, xml, &namespaces.array) &&
           NamespacesToJSArray(cx, &namespaces.array, vp);
}

static JSBool
xml_insertChildAfter(JSContext *cx, uintN argc, jsval *vp)
{
    jsval arg;
    JSXML *kid;
    uint32 i;

    NON_LIST_XML_METHOD_PROLOG;
    *vp = OBJECT_TO_JSVAL(obj);
    if (!JSXML_HAS_KIDS(xml) || argc == 0)
        return JS_TRUE;

    arg = vp[2];
    if (JSVAL_IS_NULL(arg)) {
        kid = NULL;
        i = 0;
    } else {
        if (!VALUE_IS_XML(arg))
            return JS_TRUE;
        kid = (JSXML *) JSVAL_TO_OBJECT(arg)->getPrivate();
        i = XMLARRAY_FIND_MEMBER(&xml->xml_kids, kid, NULL);
        if (i == XML_NOT_FOUND)
            return JS_TRUE;
        ++i;
    }

    xml = CHECK_COPY_ON_WRITE(cx, xml, obj);
    if (!xml)
        return JS_FALSE;
    return Insert(cx, xml, i, argc >= 2 ? vp[3] : JSVAL_VOID);
}

static JSBool
xml_insertChildBefore(JSContext *cx, uintN argc, jsval *vp)
{
    jsval arg;
    JSXML *kid;
    uint32 i;

    NON_LIST_XML_METHOD_PROLOG;
    *vp = OBJECT_TO_JSVAL(obj);
    if (!JSXML_HAS_KIDS(xml) || argc == 0)
        return JS_TRUE;

    arg = vp[2];
    if (JSVAL_IS_NULL(arg)) {
        kid = NULL;
        i = xml->xml_kids.length;
    } else {
        if (!VALUE_IS_XML(arg))
            return JS_TRUE;
        kid = (JSXML *) JSVAL_TO_OBJECT(arg)->getPrivate();
        i = XMLARRAY_FIND_MEMBER(&xml->xml_kids, kid, NULL);
        if (i == XML_NOT_FOUND)
            return JS_TRUE;
    }

    xml = CHECK_COPY_ON_WRITE(cx, xml, obj);
    if (!xml)
        return JS_FALSE;
    return Insert(cx, xml, i, argc >= 2 ? vp[3] : JSVAL_VOID);
}

/* XML and XMLList */
static JSBool
xml_length(JSContext *cx, uintN argc, jsval *vp)
{
    XML_METHOD_PROLOG;
    if (xml->xml_class != JSXML_CLASS_LIST) {
        *vp = JSVAL_ONE;
    } else {
        uint32 l = xml->xml_kids.length;
        if (l <= JSVAL_INT_MAX)
            *vp = INT_TO_JSVAL(l);
        else
            *vp = DOUBLE_TO_JSVAL(l);
    }
    return JS_TRUE;
}

static JSBool
xml_localName(JSContext *cx, uintN argc, jsval *vp)
{
    NON_LIST_XML_METHOD_PROLOG;
    *vp = xml->name ? xml->name->getQNameLocalNameVal() : JSVAL_NULL;
    return JS_TRUE;
}

static JSBool
xml_name(JSContext *cx, uintN argc, jsval *vp)
{
    NON_LIST_XML_METHOD_PROLOG;
    *vp = OBJECT_TO_JSVAL(xml->name);
    return JS_TRUE;
}

static JSBool
xml_namespace(JSContext *cx, uintN argc, jsval *vp)
{
    JSLinearString *prefix, *nsprefix;
    jsuint i, length;
    JSObject *ns;

    NON_LIST_XML_METHOD_PROLOG;
    if (argc == 0 && !JSXML_HAS_NAME(xml)) {
        *vp = JSVAL_NULL;
        return true;
    }

    if (argc == 0) {
        prefix = NULL;
    } else {
        JSString *str = js_ValueToString(cx, Valueify(vp[2]));
        if (!str)
            return false;
        prefix = str->ensureLinear(cx);
        if (!prefix)
            return false;
        vp[2] = STRING_TO_JSVAL(prefix);      /* local root */
    }

    AutoNamespaceArray inScopeNSes(cx);
    if (!FindInScopeNamespaces(cx, xml, &inScopeNSes.array))
        return false;

    if (!prefix) {
        ns = GetNamespace(cx, xml->name, &inScopeNSes.array);
        if (!ns)
            return false;
    } else {
        ns = NULL;
        for (i = 0, length = inScopeNSes.array.length; i < length; i++) {
            ns = XMLARRAY_MEMBER(&inScopeNSes.array, i, JSObject);
            if (ns) {
                nsprefix = ns->getNamePrefix();
                if (nsprefix && EqualStrings(nsprefix, prefix))
                    break;
                ns = NULL;
            }
        }
    }

    *vp = (!ns) ? JSVAL_VOID : OBJECT_TO_JSVAL(ns);
    return true;
}

static JSBool
xml_namespaceDeclarations(JSContext *cx, uintN argc, jsval *vp)
{
    NON_LIST_XML_METHOD_PROLOG;
    if (JSXML_HAS_VALUE(xml))
        return true;

    AutoNamespaceArray ancestors(cx);
    AutoNamespaceArray declared(cx);

    JSXML *yml = xml;
    while ((yml = yml->parent) != NULL) {
        JS_ASSERT(yml->xml_class == JSXML_CLASS_ELEMENT);
        for (uint32 i = 0, n = yml->xml_namespaces.length; i < n; i++) {
            JSObject *ns = XMLARRAY_MEMBER(&yml->xml_namespaces, i, JSObject);
            if (ns && !XMLARRAY_HAS_MEMBER(&ancestors.array, ns, namespace_match)) {
                if (!XMLARRAY_APPEND(cx, &ancestors.array, ns))
                    return false;
            }
        }
    }

    for (uint32 i = 0, n = xml->xml_namespaces.length; i < n; i++) {
        JSObject *ns = XMLARRAY_MEMBER(&xml->xml_namespaces, i, JSObject);
        if (!ns)
            continue;
        if (!IsDeclared(ns))
            continue;
        if (!XMLARRAY_HAS_MEMBER(&ancestors.array, ns, namespace_match)) {
            if (!XMLARRAY_APPEND(cx, &declared.array, ns))
                return false;
        }
    }

    return NamespacesToJSArray(cx, &declared.array, vp);
}

static const char js_attribute_str[] = "attribute";
static const char js_text_str[]      = "text";

/* Exported to jsgc.c #ifdef DEBUG. */
const char *js_xml_class_str[] = {
    "list",
    "element",
    js_attribute_str,
    "processing-instruction",
    js_text_str,
    "comment"
};

static JSBool
xml_nodeKind(JSContext *cx, uintN argc, jsval *vp)
{
    JSString *str;

    NON_LIST_XML_METHOD_PROLOG;
    str = JS_InternString(cx, js_xml_class_str[xml->xml_class]);
    if (!str)
        return JS_FALSE;
    *vp = STRING_TO_JSVAL(str);
    return JS_TRUE;
}

static void
NormalizingDelete(JSContext *cx, JSXML *xml, uint32 index)
{
    if (xml->xml_class == JSXML_CLASS_LIST)
        DeleteListElement(cx, xml, index);
    else
        DeleteByIndex(cx, xml, index);
}

/* XML and XMLList */
static JSBool
xml_normalize_helper(JSContext *cx, JSObject *obj, JSXML *xml)
{
    JSXML *kid, *kid2;
    uint32 i, n;
    JSObject *kidobj;
    JSString *str;

    if (!JSXML_HAS_KIDS(xml))
        return JS_TRUE;

    xml = CHECK_COPY_ON_WRITE(cx, xml, obj);
    if (!xml)
        return JS_FALSE;

    for (i = 0, n = xml->xml_kids.length; i < n; i++) {
        kid = XMLARRAY_MEMBER(&xml->xml_kids, i, JSXML);
        if (!kid)
            continue;
        if (kid->xml_class == JSXML_CLASS_ELEMENT) {
            kidobj = js_GetXMLObject(cx, kid);
            if (!kidobj || !xml_normalize_helper(cx, kidobj, kid))
                return JS_FALSE;
        } else if (kid->xml_class == JSXML_CLASS_TEXT) {
            while (i + 1 < n &&
                   (kid2 = XMLARRAY_MEMBER(&xml->xml_kids, i + 1, JSXML)) &&
                   kid2->xml_class == JSXML_CLASS_TEXT) {
                str = js_ConcatStrings(cx, kid->xml_value, kid2->xml_value);
                if (!str)
                    return JS_FALSE;
                NormalizingDelete(cx, xml, i + 1);
                n = xml->xml_kids.length;
                kid->xml_value = str;
            }
            if (kid->xml_value->empty()) {
                NormalizingDelete(cx, xml, i);
                n = xml->xml_kids.length;
                --i;
            }
        }
    }

    return JS_TRUE;
}

static JSBool
xml_normalize(JSContext *cx, uintN argc, jsval *vp)
{
    XML_METHOD_PROLOG;
    *vp = OBJECT_TO_JSVAL(obj);
    return xml_normalize_helper(cx, obj, xml);
}

/* XML and XMLList */
static JSBool
xml_parent(JSContext *cx, uintN argc, jsval *vp)
{
    JSXML *parent, *kid;
    uint32 i, n;
    JSObject *parentobj;

    XML_METHOD_PROLOG;
    parent = xml->parent;
    if (xml->xml_class == JSXML_CLASS_LIST) {
        *vp = JSVAL_VOID;
        n = xml->xml_kids.length;
        if (n == 0)
            return JS_TRUE;

        kid = XMLARRAY_MEMBER(&xml->xml_kids, 0, JSXML);
        if (!kid)
            return JS_TRUE;
        parent = kid->parent;
        for (i = 1; i < n; i++) {
            kid = XMLARRAY_MEMBER(&xml->xml_kids, i, JSXML);
            if (kid && kid->parent != parent)
                return JS_TRUE;
        }
    }

    if (!parent) {
        *vp = JSVAL_NULL;
        return JS_TRUE;
    }

    parentobj = js_GetXMLObject(cx, parent);
    if (!parentobj)
        return JS_FALSE;
    *vp = OBJECT_TO_JSVAL(parentobj);
    return JS_TRUE;
}

/* XML and XMLList */
static JSBool
xml_processingInstructions_helper(JSContext *cx, JSObject *obj, JSXML *xml,
                                  JSObject *nameqn, jsval *vp)
{
    JSXML *list, *vxml;
    JSBool ok;
    JSObject *kidobj;
    jsval v;
    uint32 i, n;

    list = xml_list_helper(cx, xml, vp);
    if (!list)
        return JS_FALSE;

    list->xml_targetprop = nameqn;
    ok = JS_TRUE;

    if (xml->xml_class == JSXML_CLASS_LIST) {
        /* 13.5.4.17 Step 4 (misnumbered 9 -- Erratum?). */
        JSXMLArrayCursor cursor(&xml->xml_kids);
        while (JSXML *kid = (JSXML *) cursor.getNext()) {
            if (kid->xml_class == JSXML_CLASS_ELEMENT) {
                ok = js_EnterLocalRootScope(cx);
                if (!ok)
                    break;
                kidobj = js_GetXMLObject(cx, kid);
                if (kidobj) {
                    ok = xml_processingInstructions_helper(cx, kidobj, kid,
                                                           nameqn, &v);
                } else {
                    ok = JS_FALSE;
                    v = JSVAL_NULL;
                }
                js_LeaveLocalRootScopeWithResult(cx, Valueify(v));
                if (!ok)
                    break;
                vxml = (JSXML *) JSVAL_TO_OBJECT(v)->getPrivate();
                if (JSXML_LENGTH(vxml) != 0) {
                    ok = Append(cx, list, vxml);
                    if (!ok)
                        break;
                }
            }
        }
    } else {
        /* 13.4.4.28 Step 4. */
        for (i = 0, n = JSXML_LENGTH(xml); i < n; i++) {
            JSXML *kid = XMLARRAY_MEMBER(&xml->xml_kids, i, JSXML);
            if (kid && kid->xml_class == JSXML_CLASS_PROCESSING_INSTRUCTION) {
                JSLinearString *localName = nameqn->getQNameLocalName();
                if (IS_STAR(localName) ||
                    EqualStrings(localName, kid->name->getQNameLocalName())) {
                    ok = Append(cx, list, kid);
                    if (!ok)
                        break;
                }
            }
        }
    }

    return ok;
}

static JSBool
xml_processingInstructions(JSContext *cx, uintN argc, jsval *vp)
{
    jsval name;
    JSObject *nameqn;
    jsid funid;

    XML_METHOD_PROLOG;

    name = (argc == 0) ? STRING_TO_JSVAL(cx->runtime->atomState.starAtom) : vp[2];
    nameqn = ToXMLName(cx, name, &funid);
    if (!nameqn)
        return JS_FALSE;
    vp[2] = OBJECT_TO_JSVAL(nameqn);

    if (!JSID_IS_VOID(funid))
        return xml_list_helper(cx, xml, vp) != NULL;

    return xml_processingInstructions_helper(cx, obj, xml, nameqn, vp);
}

static JSBool
xml_prependChild(JSContext *cx, uintN argc, jsval *vp)
{
    NON_LIST_XML_METHOD_PROLOG;
    xml = CHECK_COPY_ON_WRITE(cx, xml, obj);
    if (!xml)
        return JS_FALSE;
    *vp = OBJECT_TO_JSVAL(obj);
    return Insert(cx, xml, 0, argc != 0 ? vp[2] : JSVAL_VOID);
}

/* XML and XMLList */
static JSBool
xml_propertyIsEnumerable(JSContext *cx, uintN argc, jsval *vp)
{
    bool isIndex;
    uint32 index;

    XML_METHOD_PROLOG;
    *vp = JSVAL_FALSE;
    if (argc != 0) {
        if (!IdValIsIndex(cx, vp[2], &index, &isIndex))
            return JS_FALSE;

        if (isIndex) {
            if (xml->xml_class == JSXML_CLASS_LIST) {
                /* 13.5.4.18. */
                *vp = BOOLEAN_TO_JSVAL(index < xml->xml_kids.length);
            } else {
                /* 13.4.4.30. */
                *vp = BOOLEAN_TO_JSVAL(index == 0);
            }
        }
    }
    return JS_TRUE;
}

static JSBool
namespace_full_match(const void *a, const void *b)
{
    const JSObject *nsa = (const JSObject *) a;
    const JSObject *nsb = (const JSObject *) b;
    JSLinearString *prefixa = nsa->getNamePrefix();
    JSLinearString *prefixb;

    if (prefixa) {
        prefixb = nsb->getNamePrefix();
        if (prefixb && !EqualStrings(prefixa, prefixb))
            return JS_FALSE;
    }
    return EqualStrings(nsa->getNameURI(), nsb->getNameURI());
}

static JSBool
xml_removeNamespace_helper(JSContext *cx, JSXML *xml, JSObject *ns)
{
    JSObject *thisns, *attrns;
    uint32 i, n;
    JSXML *attr, *kid;

    thisns = GetNamespace(cx, xml->name, &xml->xml_namespaces);
    JS_ASSERT(thisns);
    if (thisns == ns)
        return JS_TRUE;

    for (i = 0, n = xml->xml_attrs.length; i < n; i++) {
        attr = XMLARRAY_MEMBER(&xml->xml_attrs, i, JSXML);
        if (!attr)
            continue;
        attrns = GetNamespace(cx, attr->name, &xml->xml_namespaces);
        JS_ASSERT(attrns);
        if (attrns == ns)
            return JS_TRUE;
    }

    i = XMLARRAY_FIND_MEMBER(&xml->xml_namespaces, ns, namespace_full_match);
    if (i != XML_NOT_FOUND)
        XMLArrayDelete(cx, &xml->xml_namespaces, i, JS_TRUE);

    for (i = 0, n = xml->xml_kids.length; i < n; i++) {
        kid = XMLARRAY_MEMBER(&xml->xml_kids, i, JSXML);
        if (kid && kid->xml_class == JSXML_CLASS_ELEMENT) {
            if (!xml_removeNamespace_helper(cx, kid, ns))
                return JS_FALSE;
        }
    }
    return JS_TRUE;
}

static JSBool
xml_removeNamespace(JSContext *cx, uintN argc, jsval *vp)
{
    JSObject *ns;

    NON_LIST_XML_METHOD_PROLOG;
    if (xml->xml_class != JSXML_CLASS_ELEMENT)
        goto done;
    xml = CHECK_COPY_ON_WRITE(cx, xml, obj);
    if (!xml)
        return JS_FALSE;

    if (!NamespaceHelper(cx, NULL, argc == 0 ? -1 : 1, vp + 2, vp))
        return JS_FALSE;
    JS_ASSERT(!JSVAL_IS_PRIMITIVE(*vp));
    ns = JSVAL_TO_OBJECT(*vp);

    /* NOTE: remove ns from each ancestor if not used by that ancestor. */
    if (!xml_removeNamespace_helper(cx, xml, ns))
        return JS_FALSE;
  done:
    *vp = OBJECT_TO_JSVAL(obj);
    return JS_TRUE;
}

static JSBool
xml_replace(JSContext *cx, uintN argc, jsval *vp)
{
    jsval value;
    JSXML *vxml, *kid;
    uint32 index, i;
    JSObject *nameqn;

    NON_LIST_XML_METHOD_PROLOG;
    if (xml->xml_class != JSXML_CLASS_ELEMENT)
        goto done;

    if (argc <= 1) {
        value = STRING_TO_JSVAL(cx->runtime->atomState.typeAtoms[JSTYPE_VOID]);
    } else {
        value = vp[3];
        vxml = VALUE_IS_XML(value)
               ? (JSXML *) JSVAL_TO_OBJECT(value)->getPrivate()
               : NULL;
        if (!vxml) {
            if (!JS_ConvertValue(cx, value, JSTYPE_STRING, &vp[3]))
                return JS_FALSE;
            value = vp[3];
        } else {
            vxml = DeepCopy(cx, vxml, NULL, 0);
            if (!vxml)
                return JS_FALSE;
            value = vp[3] = OBJECT_TO_JSVAL(vxml->object);
        }
    }

    xml = CHECK_COPY_ON_WRITE(cx, xml, obj);
    if (!xml)
        return JS_FALSE;

    bool haveIndex;
    if (argc == 0) {
        haveIndex = false;
    } else {
        if (!IdValIsIndex(cx, vp[2], &index, &haveIndex))
            return JS_FALSE;
    }

    if (!haveIndex) {
        /*
         * Call function QName per spec, not ToXMLName, to avoid attribute
         * names.
         */
        if (!QNameHelper(cx, NULL, argc == 0 ? -1 : 1, vp + 2, vp))
            return JS_FALSE;
        JS_ASSERT(!JSVAL_IS_PRIMITIVE(*vp));
        nameqn = JSVAL_TO_OBJECT(*vp);

        i = xml->xml_kids.length;
        index = XML_NOT_FOUND;
        while (i != 0) {
            --i;
            kid = XMLARRAY_MEMBER(&xml->xml_kids, i, JSXML);
            if (kid && MatchElemName(nameqn, kid)) {
                if (i != XML_NOT_FOUND)
                    DeleteByIndex(cx, xml, i);
                index = i;
            }
        }

        if (index == XML_NOT_FOUND)
            goto done;
    }

    if (!Replace(cx, xml, index, value))
        return JS_FALSE;

  done:
    *vp = OBJECT_TO_JSVAL(obj);
    return JS_TRUE;
}

static JSBool
xml_setChildren(JSContext *cx, uintN argc, jsval *vp)
{
    JSObject *obj;

    if (!StartNonListXMLMethod(cx, vp, &obj))
        return JS_FALSE;

    *vp = argc != 0 ? vp[2] : JSVAL_VOID;     /* local root */
    if (!PutProperty(cx, obj, ATOM_TO_JSID(cx->runtime->atomState.starAtom), false, vp))
        return JS_FALSE;

    *vp = OBJECT_TO_JSVAL(obj);
    return JS_TRUE;
}

static JSBool
xml_setLocalName(JSContext *cx, uintN argc, jsval *vp)
{
    jsval name;
    JSObject *nameqn;
    JSLinearString *namestr;

    NON_LIST_XML_METHOD_PROLOG;
    if (!JSXML_HAS_NAME(xml)) {
        vp[0] = JSVAL_VOID;
        return JS_TRUE;
    }

    if (argc == 0) {
        namestr = cx->runtime->atomState.typeAtoms[JSTYPE_VOID];
    } else {
        name = vp[2];
        if (!JSVAL_IS_PRIMITIVE(name) &&
            JSVAL_TO_OBJECT(name)->getClass() == &js_QNameClass) {
            nameqn = JSVAL_TO_OBJECT(name);
            namestr = nameqn->getQNameLocalName();
        } else {
            if (!JS_ConvertValue(cx, name, JSTYPE_STRING, &vp[2]))
                return JS_FALSE;
            name = vp[2];
            namestr = JSVAL_TO_STRING(name)->ensureLinear(cx);
            if (!namestr)
                return JS_FALSE;
        }
    }

    xml = CHECK_COPY_ON_WRITE(cx, xml, obj);
    if (!xml)
        return JS_FALSE;
    if (namestr)
        xml->name->setQNameLocalName(namestr);
    vp[0] = JSVAL_VOID;
    return JS_TRUE;
}

static JSBool
xml_setName(JSContext *cx, uintN argc, jsval *vp)
{
    jsval name;
    JSObject *nameqn;
    JSXML *nsowner;
    JSXMLArray *nsarray;
    uint32 i, n;
    JSObject *ns;

    NON_LIST_XML_METHOD_PROLOG;
    if (!JSXML_HAS_NAME(xml))
        return JS_TRUE;

    if (argc == 0) {
        name = STRING_TO_JSVAL(cx->runtime->atomState.typeAtoms[JSTYPE_VOID]);
    } else {
        name = vp[2];
        if (!JSVAL_IS_PRIMITIVE(name) &&
            JSVAL_TO_OBJECT(name)->getClass() == &js_QNameClass &&
            !(nameqn = JSVAL_TO_OBJECT(name))->getNameURI()) {
            name = vp[2] = nameqn->getQNameLocalNameVal();
        }
    }

    nameqn = js_ConstructObject(cx, &js_QNameClass, NULL, NULL, 1, Valueify(&name));
    if (!nameqn)
        return JS_FALSE;

    /* ECMA-357 13.4.4.35 Step 4. */
    if (xml->xml_class == JSXML_CLASS_PROCESSING_INSTRUCTION)
        nameqn->setNameURI(cx->runtime->emptyString);

    xml = CHECK_COPY_ON_WRITE(cx, xml, obj);
    if (!xml)
        return JS_FALSE;
    xml->name = nameqn;

    /*
     * Erratum: nothing in 13.4.4.35 talks about making the name match the
     * in-scope namespaces, either by finding an in-scope namespace with a
     * matching uri and setting the new name's prefix to that namespace's
     * prefix, or by extending the in-scope namespaces for xml (which are in
     * xml->parent if xml is an attribute or a PI).
     */
    if (xml->xml_class == JSXML_CLASS_ELEMENT) {
        nsowner = xml;
    } else {
        if (!xml->parent || xml->parent->xml_class != JSXML_CLASS_ELEMENT)
            return JS_TRUE;
        nsowner = xml->parent;
    }

    if (nameqn->getNamePrefix()) {
        /*
         * The name being set has a prefix, which originally came from some
         * namespace object (which may be the null namespace, where both the
         * prefix and uri are the empty string).  We must go through a full
         * GetNamespace in case that namespace is in-scope in nsowner.
         *
         * If we find such an in-scope namespace, we return true right away,
         * in this block.  Otherwise, we fall through to the final return of
         * AddInScopeNamespace(cx, nsowner, ns).
         */
        ns = GetNamespace(cx, nameqn, &nsowner->xml_namespaces);
        if (!ns)
            return JS_FALSE;

        /* XXXbe have to test membership to see whether GetNamespace added */
        if (XMLARRAY_HAS_MEMBER(&nsowner->xml_namespaces, ns, NULL)) {
            vp[0] = JSVAL_VOID;
            return JS_TRUE;
        }
    } else {
        /*
         * At this point, we know prefix of nameqn is null, so its uri can't
         * be the empty string (the null namespace always uses the empty string
         * for both prefix and uri).
         *
         * This means we must inline GetNamespace and specialize it to match
         * uri only, never prefix.  If we find a namespace with nameqn's uri
         * already in nsowner->xml_namespaces, then all that we need do is set
         * prefix of nameqn to that namespace's prefix.
         *
         * If no such namespace exists, we can create one without going through
         * the constructor, because we know uri of nameqn is non-empty (so
         * prefix does not need to be converted from null to empty by QName).
         */
        JS_ASSERT(!nameqn->getNameURI()->empty());

        nsarray = &nsowner->xml_namespaces;
        for (i = 0, n = nsarray->length; i < n; i++) {
            ns = XMLARRAY_MEMBER(nsarray, i, JSObject);
            if (ns && EqualStrings(ns->getNameURI(), nameqn->getNameURI())) {
                nameqn->setNamePrefix(ns->getNamePrefix());
                vp[0] = JSVAL_VOID;
                return JS_TRUE;
            }
        }

        ns = NewXMLNamespace(cx, NULL, nameqn->getNameURI(), JS_TRUE);
        if (!ns)
            return JS_FALSE;
    }

    if (!AddInScopeNamespace(cx, nsowner, ns))
        return JS_FALSE;
    vp[0] = JSVAL_VOID;
    return JS_TRUE;
}

static JSBool
xml_setNamespace(JSContext *cx, uintN argc, jsval *vp)
{
    JSObject *qn;
    JSObject *ns;
    jsval qnargv[2];
    JSXML *nsowner;

    NON_LIST_XML_METHOD_PROLOG;
    if (!JSXML_HAS_NAME(xml))
        return JS_TRUE;

    xml = CHECK_COPY_ON_WRITE(cx, xml, obj);
    if (!xml)
        return JS_FALSE;

    ns = js_ConstructObject(cx, &js_NamespaceClass, NULL, obj,
                            argc == 0 ? 0 : 1, Valueify(vp + 2));
    if (!ns)
        return JS_FALSE;
    vp[0] = OBJECT_TO_JSVAL(ns);
    ns->setNamespaceDeclared(JSVAL_TRUE);

    qnargv[0] = OBJECT_TO_JSVAL(ns);
    qnargv[1] = OBJECT_TO_JSVAL(xml->name);
    qn = js_ConstructObject(cx, &js_QNameClass, NULL, NULL, 2, Valueify(qnargv));
    if (!qn)
        return JS_FALSE;

    xml->name = qn;

    /*
     * Erratum: the spec fails to update the governing in-scope namespaces.
     * See the erratum noted in xml_setName, above.
     */
    if (xml->xml_class == JSXML_CLASS_ELEMENT) {
        nsowner = xml;
    } else {
        if (!xml->parent || xml->parent->xml_class != JSXML_CLASS_ELEMENT)
            return JS_TRUE;
        nsowner = xml->parent;
    }
    if (!AddInScopeNamespace(cx, nsowner, ns))
        return JS_FALSE;
    vp[0] = JSVAL_VOID;
    return JS_TRUE;
}

/* XML and XMLList */
static JSBool
xml_text_helper(JSContext *cx, JSObject *obj, JSXML *xml, jsval *vp)
{
    JSXML *list, *kid, *vxml;
    uint32 i, n;
    JSBool ok;
    JSObject *kidobj;
    jsval v;

    list = xml_list_helper(cx, xml, vp);
    if (!list)
        return JS_FALSE;

    if (xml->xml_class == JSXML_CLASS_LIST) {
        ok = JS_TRUE;
        for (i = 0, n = xml->xml_kids.length; i < n; i++) {
            kid = XMLARRAY_MEMBER(&xml->xml_kids, i, JSXML);
            if (kid && kid->xml_class == JSXML_CLASS_ELEMENT) {
                ok = js_EnterLocalRootScope(cx);
                if (!ok)
                    break;
                kidobj = js_GetXMLObject(cx, kid);
                if (kidobj) {
                    ok = xml_text_helper(cx, kidobj, kid, &v);
                } else {
                    ok = JS_FALSE;
                    v = JSVAL_NULL;
                }
                js_LeaveLocalRootScopeWithResult(cx, Valueify(v));
                if (!ok)
                    return JS_FALSE;
                vxml = (JSXML *) JSVAL_TO_OBJECT(v)->getPrivate();
                if (JSXML_LENGTH(vxml) != 0 && !Append(cx, list, vxml))
                    return JS_FALSE;
            }
        }
    } else {
        for (i = 0, n = JSXML_LENGTH(xml); i < n; i++) {
            kid = XMLARRAY_MEMBER(&xml->xml_kids, i, JSXML);
            if (kid && kid->xml_class == JSXML_CLASS_TEXT) {
                if (!Append(cx, list, kid))
                    return JS_FALSE;
            }
        }
    }
    return JS_TRUE;
}

static JSBool
xml_text(JSContext *cx, uintN argc, jsval *vp)
{
    XML_METHOD_PROLOG;
    return xml_text_helper(cx, obj, xml, vp);
}

/* XML and XMLList */
static JSString *
xml_toString_helper(JSContext *cx, JSXML *xml)
{
    JSString *str, *kidstr;

    if (xml->xml_class == JSXML_CLASS_ATTRIBUTE ||
        xml->xml_class == JSXML_CLASS_TEXT) {
        return xml->xml_value;
    }

    if (!HasSimpleContent(xml))
        return ToXMLString(cx, OBJECT_TO_JSVAL(xml->object), 0);

    str = cx->runtime->emptyString;
    if (!js_EnterLocalRootScope(cx))
        return NULL;
    JSXMLArrayCursor cursor(&xml->xml_kids);
    while (JSXML *kid = (JSXML *) cursor.getNext()) {
        if (kid->xml_class != JSXML_CLASS_COMMENT &&
            kid->xml_class != JSXML_CLASS_PROCESSING_INSTRUCTION) {
            kidstr = xml_toString_helper(cx, kid);
            if (!kidstr) {
                str = NULL;
                break;
            }
            str = js_ConcatStrings(cx, str, kidstr);
            if (!str)
                break;
        }
    }
    js_LeaveLocalRootScopeWithResult(cx, str);
    return str;
}

static JSBool
xml_toSource(JSContext *cx, uintN argc, jsval *vp)
{
    JSObject *obj = ToObject(cx, Valueify(&vp[1]));
    if (!obj)
        return JS_FALSE;
    JSString *str = ToXMLString(cx, OBJECT_TO_JSVAL(obj), TO_SOURCE_FLAG);
    if (!str)
        return JS_FALSE;
    *vp = STRING_TO_JSVAL(str);
    return JS_TRUE;
}

static JSBool
xml_toString(JSContext *cx, uintN argc, jsval *vp)
{
    JSString *str;

    XML_METHOD_PROLOG;
    str = xml_toString_helper(cx, xml);
    if (!str)
        return JS_FALSE;
    *vp = STRING_TO_JSVAL(str);
    return JS_TRUE;
}

/* XML and XMLList */
static JSBool
xml_toXMLString(JSContext *cx, uintN argc, jsval *vp)
{
    JSObject *obj = ToObject(cx, Valueify(&vp[1]));
    if (!obj)
        return JS_FALSE;
    JSString *str = ToXMLString(cx, OBJECT_TO_JSVAL(obj), 0);
    if (!str)
        return JS_FALSE;
    *vp = STRING_TO_JSVAL(str);
    return JS_TRUE;
}

/* XML and XMLList */
static JSBool
xml_valueOf(JSContext *cx, uintN argc, jsval *vp)
{
    JSObject *obj = ToObject(cx, Valueify(&vp[1]));
    if (!obj)
        return false;
    *vp = OBJECT_TO_JSVAL(obj);
    return true;
}

static JSFunctionSpec xml_methods[] = {
    JS_FN_TYPE("addNamespace",          xml_addNamespace,          1,0, JS_TypeHandlerThis),
    JS_FN_TYPE("appendChild",           xml_appendChild,           1,0, JS_TypeHandlerThis),
    JS_FN_TYPE(js_attribute_str,        xml_attribute,             1,0, JS_TypeHandlerDynamic),
    JS_FN_TYPE("attributes",            xml_attributes,            0,0, JS_TypeHandlerDynamic),
    JS_FN_TYPE("child",                 xml_child,                 1,0, JS_TypeHandlerDynamic),
    JS_FN_TYPE("childIndex",            xml_childIndex,            0,0, JS_TypeHandlerInt),
    JS_FN_TYPE("children",              xml_children,              0,0, JS_TypeHandlerDynamic),
    JS_FN_TYPE("comments",              xml_comments,              0,0, JS_TypeHandlerDynamic),
    JS_FN_TYPE("contains",              xml_contains,              1,0, JS_TypeHandlerBool),
    JS_FN_TYPE("copy",                  xml_copy,                  0,0, JS_TypeHandlerThis),
    JS_FN_TYPE("descendants",           xml_descendants,           1,0, JS_TypeHandlerDynamic),
    JS_FN_TYPE("elements",              xml_elements,              1,0, JS_TypeHandlerDynamic),
    JS_FN_TYPE("hasOwnProperty",        xml_hasOwnProperty,        1,0, JS_TypeHandlerBool),
    JS_FN_TYPE("hasComplexContent",     xml_hasComplexContent,     1,0, JS_TypeHandlerBool),
    JS_FN_TYPE("hasSimpleContent",      xml_hasSimpleContent,      1,0, JS_TypeHandlerBool),
    JS_FN_TYPE("inScopeNamespaces",     xml_inScopeNamespaces,     0,0, JS_TypeHandlerDynamic),
    JS_FN_TYPE("insertChildAfter",      xml_insertChildAfter,      2,0, JS_TypeHandlerThis),
    JS_FN_TYPE("insertChildBefore",     xml_insertChildBefore,     2,0, JS_TypeHandlerThis),
    JS_FN_TYPE(js_length_str,           xml_length,                0,0, JS_TypeHandlerInt),
    JS_FN_TYPE(js_localName_str,        xml_localName,             0,0, JS_TypeHandlerString),
    JS_FN_TYPE(js_name_str,             xml_name,                  0,0, JS_TypeHandlerDynamic),
    JS_FN_TYPE(js_namespace_str,        xml_namespace,             1,0, JS_TypeHandlerDynamic),
    JS_FN_TYPE("namespaceDeclarations", xml_namespaceDeclarations, 0,0, JS_TypeHandlerDynamic),
    JS_FN_TYPE("nodeKind",              xml_nodeKind,              0,0, JS_TypeHandlerString),
    JS_FN_TYPE("normalize",             xml_normalize,             0,0, JS_TypeHandlerThis),
    JS_FN_TYPE(js_xml_parent_str,       xml_parent,                0,0, JS_TypeHandlerDynamic),
    JS_FN_TYPE("processingInstructions",xml_processingInstructions,1,0, JS_TypeHandlerDynamic),
    JS_FN_TYPE("prependChild",          xml_prependChild,          1,0, JS_TypeHandlerThis),
    JS_FN_TYPE("propertyIsEnumerable",  xml_propertyIsEnumerable,  1,0, JS_TypeHandlerBool),
    JS_FN_TYPE("removeNamespace",       xml_removeNamespace,       1,0, JS_TypeHandlerThis),
    JS_FN_TYPE("replace",               xml_replace,               2,0, JS_TypeHandlerThis),
    JS_FN_TYPE("setChildren",           xml_setChildren,           1,0, JS_TypeHandlerThis),
    JS_FN_TYPE("setLocalName",          xml_setLocalName,          1,0, JS_TypeHandlerVoid),
    JS_FN_TYPE("setName",               xml_setName,               1,0, JS_TypeHandlerVoid),
    JS_FN_TYPE("setNamespace",          xml_setNamespace,          1,0, JS_TypeHandlerVoid),
    JS_FN_TYPE(js_text_str,             xml_text,                  0,0, JS_TypeHandlerDynamic),
    JS_FN_TYPE(js_toSource_str,         xml_toSource,              0,0, JS_TypeHandlerString),
    JS_FN_TYPE(js_toString_str,         xml_toString,              0,0, JS_TypeHandlerString),
    JS_FN_TYPE(js_toXMLString_str,      xml_toXMLString,           0,0, JS_TypeHandlerString),
    JS_FN_TYPE(js_valueOf_str,          xml_valueOf,               0,0, JS_TypeHandlerThis),
    JS_FS_END
};

static JSBool
CopyXMLSettings(JSContext *cx, JSObject *from, JSObject *to)
{
    int i;
    const char *name;
    jsval v;

    /* Note: PRETTY_INDENT is not a boolean setting. */
    for (i = 0; xml_static_props[i].name; i++) {
        name = xml_static_props[i].name;
        if (!JS_GetProperty(cx, from, name, &v))
            return false;
        if (name == js_prettyIndent_str) {
            if (!JSVAL_IS_NUMBER(v))
                continue;
        } else {
            if (!JSVAL_IS_BOOLEAN(v))
                continue;
        }
        if (!JS_AddTypeProperty(cx, to, name, v) || !JS_SetProperty(cx, to, name, &v))
            return false;
    }

    return true;
}

static JSBool
SetDefaultXMLSettings(JSContext *cx, JSObject *obj)
{
    int i;
    jsval v;

    /* Note: PRETTY_INDENT is not a boolean setting. */
    for (i = 0; xml_static_props[i].name; i++) {
        v = (xml_static_props[i].name != js_prettyIndent_str)
            ? JSVAL_TRUE : INT_TO_JSVAL(2);
        if (!JS_SetProperty(cx, obj, xml_static_props[i].name, &v))
            return JS_FALSE;
    }
    return true;
}

static JSBool
xml_settings(JSContext *cx, uintN argc, jsval *vp)
{
    JSObject *settings = JS_NewObject(cx, NULL, NULL, NULL);
    if (!settings)
        return false;
    *vp = OBJECT_TO_JSVAL(settings);
    JSObject *obj = ToObject(cx, Valueify(&vp[1]));
    if (!obj)
        return false;
    return CopyXMLSettings(cx, obj, settings);
}

static JSBool
xml_setSettings(JSContext *cx, uintN argc, jsval *vp)
{
    JSObject *settings;
    jsval v;
    JSBool ok;

    JSObject *obj = ToObject(cx, Valueify(&vp[1]));
    if (!obj)
        return JS_FALSE;
    v = (argc == 0) ? JSVAL_VOID : vp[2];
    if (JSVAL_IS_NULL(v) || JSVAL_IS_VOID(v)) {
        ok = SetDefaultXMLSettings(cx, obj);
    } else {
        if (JSVAL_IS_PRIMITIVE(v)) {
            vp[0] = JSVAL_VOID;
            return JS_TRUE;
        }
        settings = JSVAL_TO_OBJECT(v);
        ok = CopyXMLSettings(cx, settings, obj);
    }
    vp[0] = JSVAL_VOID;
    return ok;
}

static JSBool
xml_defaultSettings(JSContext *cx, uintN argc, jsval *vp)
{
    JSObject *settings;

    settings = JS_NewObject(cx, NULL, NULL, NULL);
    if (!settings)
        return JS_FALSE;
    *vp = OBJECT_TO_JSVAL(settings);
    return SetDefaultXMLSettings(cx, settings);
}

static JSFunctionSpec xml_static_methods[] = {
    JS_FN_TYPE("settings",         xml_settings,          0,0, JS_TypeHandlerDynamic),
    JS_FN_TYPE("setSettings",      xml_setSettings,       1,0, JS_TypeHandlerVoid),
    JS_FN_TYPE("defaultSettings",  xml_defaultSettings,   0,0, JS_TypeHandlerDynamic),
    JS_FS_END
};

static JSBool
XML(JSContext *cx, uintN argc, Value *vp)
{
    JSXML *xml, *copy;
    JSObject *xobj, *vobj;
    Class *clasp;

    jsval v = argc ? Jsvalify(vp[2]) : JSVAL_VOID;

    if (JSVAL_IS_NULL(v) || JSVAL_IS_VOID(v))
        v = STRING_TO_JSVAL(cx->runtime->emptyString);

    xobj = ToXML(cx, v);
    if (!xobj)
        return JS_FALSE;
    xml = (JSXML *) xobj->getPrivate();

    if (IsConstructing(vp) && !JSVAL_IS_PRIMITIVE(v)) {
        vobj = JSVAL_TO_OBJECT(v);
        clasp = vobj->getClass();
        if (clasp == &js_XMLClass ||
            (clasp->flags & JSCLASS_DOCUMENT_OBSERVER)) {
            copy = DeepCopy(cx, xml, NULL, 0);
            if (!copy)
                return JS_FALSE;
            vp->setObject(*copy->object);
            return JS_TRUE;
        }
    }

    vp->setObject(*xobj);
    return JS_TRUE;
}

static JSBool
XMLList(JSContext *cx, uintN argc, jsval *vp)
{
    JSObject *vobj, *listobj;
    JSXML *xml, *list;

    jsval v = argc ? vp[2] : JSVAL_VOID;

    if (JSVAL_IS_NULL(v) || JSVAL_IS_VOID(v))
        v = STRING_TO_JSVAL(cx->runtime->emptyString);

    if (IsConstructing(Valueify(vp)) && !JSVAL_IS_PRIMITIVE(v)) {
        vobj = JSVAL_TO_OBJECT(v);
        if (vobj->isXML()) {
            xml = (JSXML *) vobj->getPrivate();
            if (xml->xml_class == JSXML_CLASS_LIST) {
                listobj = js_NewXMLObject(cx, JSXML_CLASS_LIST);
                if (!listobj)
                    return JS_FALSE;
                *vp = OBJECT_TO_JSVAL(listobj);

                list = (JSXML *) listobj->getPrivate();
                if (!Append(cx, list, xml))
                    return JS_FALSE;
                return JS_TRUE;
            }
        }
    }

    /* Toggle on XML support since the script has explicitly requested it. */
    listobj = ToXMLList(cx, v);
    if (!listobj)
        return JS_FALSE;

    *vp = OBJECT_TO_JSVAL(listobj);
    return JS_TRUE;
}

#ifdef DEBUG_notme
JSCList xml_leaks = JS_INIT_STATIC_CLIST(&xml_leaks);
uint32  xml_serial;
#endif

JSXML *
js_NewXML(JSContext *cx, JSXMLClass xml_class)
{
    JSXML *xml = js_NewGCXML(cx);
    if (!xml)
        return NULL;

    xml->object = NULL;
    xml->domnode = NULL;
    xml->parent = NULL;
    xml->name = NULL;
    xml->xml_class = xml_class;
    xml->xml_flags = 0;
    if (JSXML_CLASS_HAS_VALUE(xml_class)) {
        xml->xml_value = cx->runtime->emptyString;
    } else {
        xml->xml_kids.init();
        if (xml_class == JSXML_CLASS_LIST) {
            xml->xml_target = NULL;
            xml->xml_targetprop = NULL;
        } else {
            xml->xml_namespaces.init();
            xml->xml_attrs.init();
        }
    }

#ifdef DEBUG_notme
    JS_APPEND_LINK(&xml->links, &xml_leaks);
    xml->serial = xml_serial++;
#endif
    METER(xml_stats.xml);
    return xml;
}

void
js_TraceXML(JSTracer *trc, JSXML *xml)
{
    if (xml->object)
        MarkObject(trc, *xml->object, "object");
    if (xml->name)
        MarkObject(trc, *xml->name, "name");
    if (xml->parent)
        JS_CALL_TRACER(trc, xml->parent, JSTRACE_XML, "xml_parent");

    if (JSXML_HAS_VALUE(xml)) {
        if (xml->xml_value)
            MarkString(trc, xml->xml_value, "value");
        return;
    }

    xml_trace_vector(trc,
                     (JSXML **) xml->xml_kids.vector,
                     xml->xml_kids.length);
    XMLArrayCursorTrace(trc, xml->xml_kids.cursors);
    if (IS_GC_MARKING_TRACER(trc))
        xml->xml_kids.trim();

    if (xml->xml_class == JSXML_CLASS_LIST) {
        if (xml->xml_target)
            JS_CALL_TRACER(trc, xml->xml_target, JSTRACE_XML, "target");
        if (xml->xml_targetprop)
            MarkObject(trc, *xml->xml_targetprop, "targetprop");
    } else {
        MarkObjectRange(trc, xml->xml_namespaces.length,
                        (JSObject **) xml->xml_namespaces.vector,
                        "xml_namespaces");
        XMLArrayCursorTrace(trc, xml->xml_namespaces.cursors);
        if (IS_GC_MARKING_TRACER(trc))
            xml->xml_namespaces.trim();

        xml_trace_vector(trc,
                         (JSXML **) xml->xml_attrs.vector,
                         xml->xml_attrs.length);
        XMLArrayCursorTrace(trc, xml->xml_attrs.cursors);
        if (IS_GC_MARKING_TRACER(trc))
            xml->xml_attrs.trim();
    }
}

JSObject *
js_NewXMLObject(JSContext *cx, JSXMLClass xml_class)
{
    JSXML *xml = js_NewXML(cx, xml_class);
    if (!xml)
        return NULL;

    AutoXMLRooter root(cx, xml);
    return js_GetXMLObject(cx, xml);
}

static JSObject *
NewXMLObject(JSContext *cx, JSXML *xml)
{
    JSObject *obj = NewNonFunction<WithProto::Class>(cx, &js_XMLClass, NULL, NULL);
    if (!obj)
        return NULL;
    obj->setPrivate(xml);
    METER(xml_stats.xmlobj);
    return obj;
}

JSObject *
js_GetXMLObject(JSContext *cx, JSXML *xml)
{
    JSObject *obj;

    obj = xml->object;
    if (obj) {
        JS_ASSERT(obj->getPrivate() == xml);
        return obj;
    }

    obj = NewXMLObject(cx, xml);
    if (!obj)
        return NULL;
    xml->object = obj;
    return obj;
}

JSObject *
js_InitNamespaceClass(JSContext *cx, JSObject *obj)
{
    return js_InitClass(cx, obj, NULL, &js_NamespaceClass, Namespace, 2, JS_TypeHandlerDynamic,
                        namespace_props, namespace_methods, NULL, NULL);
}

JSObject *
js_InitQNameClass(JSContext *cx, JSObject *obj)
{
    JSObject *proto = js_InitClass(cx, obj, NULL, &js_QNameClass, QName, 2, JS_TypeHandlerDynamic,
                                   qname_props, qname_methods, NULL, NULL);
    if (!proto)
        return NULL;

    /* Properties of QName objects are not modeled by type inference. */
    TypeObject *type = proto->getNewType(cx);
    if (!type ||
        !cx->markTypeObjectUnknownProperties(type) ||
        !cx->markTypeObjectUnknownProperties(proto->getType())) {
        return NULL;
    }

    return proto;
}

JSObject *
js_InitXMLClass(JSContext *cx, JSObject *obj)
{
    JSObject *proto, *pobj;
    JSFunction *fun;
    JSXML *xml;
    JSProperty *prop;
    Shape *shape;
    jsval cval, vp[3];

    /* Define the isXMLName function. */
    if (!JS_DefineFunctionWithType(cx, obj, js_isXMLName_str, xml_isXMLName, 1, 0,
                                   JS_TypeHandlerBool, js_isXMLName_str))
        return NULL;

    /* Define the XML class constructor and prototype. */
    proto = js_InitClass(cx, obj, NULL, &js_XMLClass, XML, 1, JS_TypeHandlerDynamic,
                         NULL, xml_methods,
                         xml_static_props, xml_static_methods);
    if (!proto)
        return NULL;

    /* Properties of XML objects are not modeled by type inference. */
    TypeObject *type = proto->getNewType(cx);
    if (!type ||
        !cx->markTypeObjectUnknownProperties(type) ||
        !cx->markTypeObjectUnknownProperties(proto->getType())) {
        return NULL;
    }

    xml = js_NewXML(cx, JSXML_CLASS_TEXT);
    if (!xml)
        return NULL;
    proto->setPrivate(xml);
    xml->object = proto;
    METER(xml_stats.xmlobj);

    /*
     * Prepare to set default settings on the XML constructor we just made.
     * NB: We can't use JS_GetConstructor, because it calls
     * JSObject::getProperty, which is xml_getProperty, which creates a new
     * XMLList every time!  We must instead call js_LookupProperty directly.
     */
    if (!js_LookupProperty(cx, proto,
                           ATOM_TO_JSID(cx->runtime->atomState.constructorAtom),
                           &pobj, &prop)) {
        return NULL;
    }
    JS_ASSERT(prop);
    shape = (Shape *) prop;
    cval = Jsvalify(pobj->nativeGetSlot(shape->slot));
    JS_ASSERT(VALUE_IS_FUNCTION(cx, cval));

    /* Set default settings. */
    vp[0] = JSVAL_NULL;
    vp[1] = cval;
    vp[2] = JSVAL_VOID;
    if (!xml_setSettings(cx, 1, vp))
        return NULL;

    /* Define the XMLList function and give it the same prototype as XML. */
    fun = JS_DefineFunctionWithType(cx, obj, js_XMLList_str, XMLList, 1, JSFUN_CONSTRUCTOR,
                                    JS_TypeHandlerDynamic, js_XMLList_str);
    if (!fun)
        return NULL;
    if (!js_SetClassPrototype(cx, FUN_OBJECT(fun), proto,
                              JSPROP_READONLY | JSPROP_PERMANENT)) {
        return NULL;
    }

    return proto;
}

JSObject *
js_InitXMLClasses(JSContext *cx, JSObject *obj)
{
    if (!js_InitNamespaceClass(cx, obj))
        return NULL;
    if (!js_InitQNameClass(cx, obj))
        return NULL;
    return js_InitXMLClass(cx, obj);
}

namespace js {

bool
GlobalObject::getFunctionNamespace(JSContext *cx, Value *vp)
{
    Value &v = getSlotRef(FUNCTION_NS);
    if (v.isUndefined()) {
        JSRuntime *rt = cx->runtime;
        JSLinearString *prefix = rt->atomState.typeAtoms[JSTYPE_FUNCTION];
        JSLinearString *uri = rt->atomState.functionNamespaceURIAtom;
        JSObject *obj = NewXMLNamespace(cx, prefix, uri, JS_FALSE);
        if (!obj)
            return false;

        /*
         * Avoid entraining any in-scope Object.prototype.  The loss of
         * Namespace.prototype is not detectable, as there is no way to
         * refer to this instance in scripts.  When used to qualify method
         * names, its prefix and uri references are copied to the QName.
         * The parent remains set and links back to global.
         */
        if (!obj->clearType(cx))
            return false;

        v.setObject(*obj);
    }

    *vp = v;
    return true;
}

} // namespace js

/*
 * Note the asymmetry between js_GetDefaultXMLNamespace and js_SetDefaultXML-
 * Namespace.  Get searches fp->scopeChain for JS_DEFAULT_XML_NAMESPACE_ID,
 * while Set sets JS_DEFAULT_XML_NAMESPACE_ID in fp->varobj. There's no
 * requirement that fp->varobj lie directly on fp->scopeChain, although
 * it should be reachable using the prototype chain from a scope object (cf.
 * JSOPTION_VAROBJFIX in jsapi.h).
 *
 * If Get can't find JS_DEFAULT_XML_NAMESPACE_ID along the scope chain, it
 * creates a default namespace via 'new Namespace()'.  In contrast, Set uses
 * its v argument as the uri of a new Namespace, with "" as the prefix.  See
 * ECMA-357 12.1 and 12.1.1.  Note that if Set is called with a Namespace n,
 * the default XML namespace will be set to ("", n.uri).  So the uri string
 * is really the only usefully stored value of the default namespace.
 */
JSBool
js_GetDefaultXMLNamespace(JSContext *cx, jsval *vp)
{
    JSObject *ns, *obj, *tmp;
    jsval v;

    JSObject *scopeChain = GetScopeChain(cx);

    obj = NULL;
    for (tmp = scopeChain; tmp; tmp = tmp->getParent()) {
        Class *clasp = tmp->getClass();
        if (clasp == &js_BlockClass || clasp == &js_WithClass)
            continue;
        if (!tmp->getProperty(cx, JS_DEFAULT_XML_NAMESPACE_ID, Valueify(&v)))
            return JS_FALSE;
        if (!JSVAL_IS_PRIMITIVE(v)) {
            *vp = v;
            return JS_TRUE;
        }
        obj = tmp;
    }

    if (!cx->addTypePropertyId(obj->getType(), JS_DEFAULT_XML_NAMESPACE_ID, types::TYPE_UNKNOWN))
        return JS_FALSE;

    ns = js_ConstructObject(cx, &js_NamespaceClass, NULL, obj, 0, NULL);
    if (!ns)
        return JS_FALSE;
    v = OBJECT_TO_JSVAL(ns);
    if (!obj->defineProperty(cx, JS_DEFAULT_XML_NAMESPACE_ID, Valueify(v),
                             PropertyStub, StrictPropertyStub, JSPROP_PERMANENT)) {
        return JS_FALSE;
    }
    *vp = v;
    return JS_TRUE;
}

JSBool
js_SetDefaultXMLNamespace(JSContext *cx, const Value &v)
{
    Value argv[2];
    argv[0].setString(cx->runtime->emptyString);
    argv[1] = v;
    JSObject *ns = js_ConstructObject(cx, &js_NamespaceClass, NULL, NULL, 2, argv);
    if (!ns)
        return JS_FALSE;

<<<<<<< HEAD
    JSStackFrame *fp = js_GetTopStackFrame(cx, FRAME_EXPAND_NONE);
    JSObject &varobj = fp->varobj(cx);

    if (!cx->addTypePropertyId(varobj.getType(), JS_DEFAULT_XML_NAMESPACE_ID, types::TYPE_UNKNOWN))
        return JS_FALSE;

=======
    JSObject &varobj = cx->stack.currentVarObj();
>>>>>>> eb0b2490
    if (!varobj.defineProperty(cx, JS_DEFAULT_XML_NAMESPACE_ID, ObjectValue(*ns),
                               PropertyStub, StrictPropertyStub, JSPROP_PERMANENT)) {
        return JS_FALSE;
    }
    return JS_TRUE;
}

JSBool
js_ToAttributeName(JSContext *cx, Value *vp)
{
    JSObject *qn;

    qn = ToAttributeName(cx, Jsvalify(*vp));
    if (!qn)
        return JS_FALSE;
    vp->setObject(*qn);
    return JS_TRUE;
}

JSFlatString *
js_EscapeAttributeValue(JSContext *cx, JSString *str, JSBool quote)
{
    StringBuffer sb(cx);
    return EscapeAttributeValue(cx, sb, str, quote);
}

JSString *
js_AddAttributePart(JSContext *cx, JSBool isName, JSString *str, JSString *str2)
{
    size_t len = str->length();
    const jschar *chars = str->getChars(cx);
    if (!chars)
        return NULL;

    size_t len2 = str2->length();
    const jschar *chars2 = str2->getChars(cx);
    if (!chars2)
        return NULL;

    size_t newlen = (isName) ? len + 1 + len2 : len + 2 + len2 + 1;
    jschar *newchars = (jschar *) cx->malloc_((newlen+1) * sizeof(jschar));
    if (!newchars)
        return NULL;

    js_strncpy(newchars, chars, len);
    newchars += len;
    if (isName) {
        *newchars++ = ' ';
        js_strncpy(newchars, chars2, len2);
        newchars += len2;
    } else {
        *newchars++ = '=';
        *newchars++ = '"';
        js_strncpy(newchars, chars2, len2);
        newchars += len2;
        *newchars++ = '"';
    }
    *newchars = 0;
    return js_NewString(cx, newchars - newlen, newlen);
}

JSFlatString *
js_EscapeElementValue(JSContext *cx, JSString *str)
{
    StringBuffer sb(cx);
    return EscapeElementValue(cx, sb, str, 0);
}

JSString *
js_ValueToXMLString(JSContext *cx, const Value &v)
{
    return ToXMLString(cx, Jsvalify(v), 0);
}

JSBool
js_GetAnyName(JSContext *cx, jsid *idp)
{
    JSObject *global = cx->running() ? cx->fp()->scopeChain().getGlobal() : cx->globalObject;
    Value v = global->getReservedSlot(JSProto_AnyName);
    if (v.isUndefined()) {
        JSObject *obj = NewNonFunction<WithProto::Given>(cx, &js_AnyNameClass, NULL, global);
        if (!obj)
            return false;

        JS_ASSERT(!obj->getProto());

        JSRuntime *rt = cx->runtime;
        InitXMLQName(obj, rt->emptyString, rt->emptyString, rt->atomState.starAtom);
        METER(xml_stats.qname);

        v.setObject(*obj);
        if (!js_SetReservedSlot(cx, global, JSProto_AnyName, v))
            return false;
    }
    *idp = OBJECT_TO_JSID(&v.toObject());
    return true;
}

JSBool
js_FindXMLProperty(JSContext *cx, const Value &nameval, JSObject **objp, jsid *idp)
{
    JSObject *nameobj;
    jsval v;
    JSObject *qn;
    jsid funid;
    JSObject *obj, *target, *proto, *pobj;
    JSXML *xml;
    JSBool found;
    JSProperty *prop;

    JS_ASSERT(nameval.isObject());
    nameobj = &nameval.toObject();
    if (nameobj->getClass() == &js_AnyNameClass) {
        v = STRING_TO_JSVAL(cx->runtime->atomState.starAtom);
        nameobj = js_ConstructObject(cx, &js_QNameClass, NULL, NULL, 1,
                                     Valueify(&v));
        if (!nameobj)
            return JS_FALSE;
    } else {
        JS_ASSERT(nameobj->getClass() == &js_AttributeNameClass ||
                  nameobj->getClass() == &js_QNameClass);
    }

    qn = nameobj;
    if (!IsFunctionQName(cx, qn, &funid))
        return JS_FALSE;

    obj = &js_GetTopStackFrame(cx, FRAME_EXPAND_NONE)->scopeChain();
    do {
        /* Skip any With object that can wrap XML. */
        target = obj;
        while (target->getClass() == &js_WithClass) {
             proto = target->getProto();
             if (!proto)
                 break;
             target = proto;
        }

        if (target->isXML()) {
            if (JSID_IS_VOID(funid)) {
                xml = (JSXML *) target->getPrivate();
                found = HasNamedProperty(xml, qn);
            } else {
                if (!HasFunctionProperty(cx, target, funid, &found))
                    return JS_FALSE;
            }
            if (found) {
                *idp = OBJECT_TO_JSID(nameobj);
                *objp = target;
                return JS_TRUE;
            }
        } else if (!JSID_IS_VOID(funid)) {
            if (!target->lookupProperty(cx, funid, &pobj, &prop))
                return JS_FALSE;
            if (prop) {
                *idp = funid;
                *objp = target;
                return JS_TRUE;
            }
        }
    } while ((obj = obj->getParent()) != NULL);

    JSAutoByteString printable;
    JSString *str = ConvertQNameToString(cx, nameobj);
    if (str && js_ValueToPrintable(cx, StringValue(str), &printable)) {
        JS_ReportErrorFlagsAndNumber(cx, JSREPORT_ERROR, js_GetErrorMessage, NULL,
                                     JSMSG_UNDEFINED_XML_NAME, printable.ptr());
    }
    return JS_FALSE;
}

static JSBool
GetXMLFunction(JSContext *cx, JSObject *obj, jsid id, jsval *vp)
{
    JS_ASSERT(obj->isXML());

    /*
     * See comments before xml_lookupProperty about the need for the proto
     * chain lookup.
     */
    JSObject *target = obj;
    AutoObjectRooter tvr(cx);
    for (;;) {
        if (!js_GetProperty(cx, target, id, Valueify(vp)))
            return false;
        if (VALUE_IS_FUNCTION(cx, *vp))
            return true;
        target = target->getProto();
        if (target == NULL || !target->isNative())
            break;
        tvr.setObject(target);
    }

    JSXML *xml = (JSXML *) obj->getPrivate();
    if (!HasSimpleContent(xml))
        return true;

    /* Search in String.prototype to implement 11.2.2.1 Step 3(f). */
    if (!js_GetClassPrototype(cx, NULL, JSProto_String, tvr.addr()))
        return false;

    JS_ASSERT(tvr.object());
    return tvr.object()->getProperty(cx, id, Valueify(vp));
}

static JSXML *
GetPrivate(JSContext *cx, JSObject *obj, const char *method)
{
    if (!obj->isXML()) {
        JS_ReportErrorNumber(cx, js_GetErrorMessage, NULL,
                             JSMSG_INCOMPATIBLE_METHOD,
                             js_XML_str, method, obj->getClass()->name);
        return NULL;
    }
    return (JSXML *)obj->getPrivate();
}

JSBool
js_GetXMLDescendants(JSContext *cx, JSObject *obj, jsval id, jsval *vp)
{
    JSXML *xml, *list;

    xml = GetPrivate(cx, obj, "descendants internal method");
    if (!xml)
        return JS_FALSE;

    list = Descendants(cx, xml, id);
    if (!list)
        return JS_FALSE;
    *vp = OBJECT_TO_JSVAL(list->object);
    return JS_TRUE;
}

JSBool
js_DeleteXMLListElements(JSContext *cx, JSObject *listobj)
{
    JSXML *list;
    uint32 n;

    list = (JSXML *) listobj->getPrivate();
    for (n = list->xml_kids.length; n != 0; --n)
        DeleteListElement(cx, list, 0);

    return JS_TRUE;
}

struct JSXMLFilter
{
    JSXML               *list;
    JSXML               *result;
    JSXML               *kid;
    JSXMLArrayCursor    cursor;

    JSXMLFilter(JSXML *list, JSXMLArray *array)
      : list(list), result(NULL), kid(NULL), cursor(array) {}

    ~JSXMLFilter() {}
};

static void
xmlfilter_trace(JSTracer *trc, JSObject *obj)
{
    JSXMLFilter *filter = (JSXMLFilter *) obj->getPrivate();
    if (!filter)
        return;

    JS_ASSERT(filter->list);
    JS_CALL_TRACER(trc, filter->list, JSTRACE_XML, "list");
    if (filter->result)
        JS_CALL_TRACER(trc, filter->result, JSTRACE_XML, "result");
    if (filter->kid)
        JS_CALL_TRACER(trc, filter->kid, JSTRACE_XML, "kid");

    /*
     * We do not need to trace the cursor as that would be done when
     * tracing the filter->list.
     */
}

static void
xmlfilter_finalize(JSContext *cx, JSObject *obj)
{
    JSXMLFilter *filter = (JSXMLFilter *) obj->getPrivate();
    if (!filter)
        return;

    cx->delete_(filter);
}

Class js_XMLFilterClass = {
    "XMLFilter",
    JSCLASS_HAS_PRIVATE | JSCLASS_IS_ANONYMOUS,
    PropertyStub,         /* addProperty */
    PropertyStub,         /* delProperty */
    PropertyStub,         /* getProperty */
    StrictPropertyStub,   /* setProperty */
    EnumerateStub,
    ResolveStub,
    ConvertStub,
    xmlfilter_finalize,
    NULL,                 /* reserved0   */
    NULL,                 /* checkAccess */
    NULL,                 /* call        */
    NULL,                 /* construct   */
    NULL,                 /* xdrObject   */
    NULL,                 /* hasInstance */
    xmlfilter_trace
};

JSBool
js_StepXMLListFilter(JSContext *cx, JSBool initialized)
{
    jsval *sp;
    JSObject *obj, *filterobj, *resobj, *kidobj;
    JSXML *xml, *list;
    JSXMLFilter *filter;

    LeaveTrace(cx);
    sp = Jsvalify(cx->regs().sp);
    if (!initialized) {
        /*
         * We haven't iterated yet, so initialize the filter based on the
         * value stored in sp[-2].
         */
        if (!VALUE_IS_XML(sp[-2])) {
            js_ReportValueError(cx, JSMSG_NON_XML_FILTER, -2, Valueify(sp[-2]), NULL);
            return JS_FALSE;
        }
        obj = JSVAL_TO_OBJECT(sp[-2]);
        xml = (JSXML *) obj->getPrivate();

        if (xml->xml_class == JSXML_CLASS_LIST) {
            list = xml;
        } else {
            obj = js_NewXMLObject(cx, JSXML_CLASS_LIST);
            if (!obj)
                return JS_FALSE;

            /*
             * Root just-created obj. sp[-2] cannot be used yet for rooting
             * as it may be the only root holding xml.
             */
            sp[-1] = OBJECT_TO_JSVAL(obj);
            list = (JSXML *) obj->getPrivate();
            if (!Append(cx, list, xml))
                return JS_FALSE;
        }

        filterobj = NewNonFunction<WithProto::Given>(cx, &js_XMLFilterClass, NULL, NULL);
        if (!filterobj)
            return JS_FALSE;

        /*
         * Init all filter fields before setPrivate exposes it to
         * xmlfilter_trace or xmlfilter_finalize.
         */
        filter = cx->new_<JSXMLFilter>(list, &list->xml_kids);
        if (!filter)
            return JS_FALSE;
        filterobj->setPrivate(filter);

        /* Store filterobj to use in the later iterations. */
        sp[-2] = OBJECT_TO_JSVAL(filterobj);

        resobj = js_NewXMLObject(cx, JSXML_CLASS_LIST);
        if (!resobj)
            return JS_FALSE;

        /* This also roots resobj. */
        filter->result = (JSXML *) resobj->getPrivate();
    } else {
        /* We have iterated at least once. */
        JS_ASSERT(!JSVAL_IS_PRIMITIVE(sp[-2]));
        JS_ASSERT(JSVAL_TO_OBJECT(sp[-2])->getClass() == &js_XMLFilterClass);
        filter = (JSXMLFilter *) JSVAL_TO_OBJECT(sp[-2])->getPrivate();
        JS_ASSERT(filter->kid);

        /* Check if the filter expression wants to append the element. */
        if (js_ValueToBoolean(Valueify(sp[-1])) &&
            !Append(cx, filter->result, filter->kid)) {
            return JS_FALSE;
        }
    }

    /* Do the iteration. */
    filter->kid = (JSXML *) filter->cursor.getNext();
    if (!filter->kid) {
        /*
         * Do not defer finishing the cursor until the next GC cycle to avoid
         * accumulation of dead cursors associated with filter->list.
         */
        filter->cursor.disconnect();
        JS_ASSERT(filter->result->object);
        sp[-2] = OBJECT_TO_JSVAL(filter->result->object);
        kidobj = NULL;
    } else {
        kidobj = js_GetXMLObject(cx, filter->kid);
        if (!kidobj)
            return JS_FALSE;
    }

    /* Null as kidobj at sp[-1] signals filter termination. */
    sp[-1] = OBJECT_TO_JSVAL(kidobj);
    return JS_TRUE;
}

JSObject *
js_ValueToXMLObject(JSContext *cx, const Value &v)
{
    return ToXML(cx, Jsvalify(v));
}

JSObject *
js_ValueToXMLListObject(JSContext *cx, const Value &v)
{
    return ToXMLList(cx, Jsvalify(v));
}

JSObject *
js_NewXMLSpecialObject(JSContext *cx, JSXMLClass xml_class, JSString *name,
                       JSString *value)
{
    uintN flags;
    JSObject *obj;
    JSXML *xml;
    JSObject *qn;

    if (!GetXMLSettingFlags(cx, &flags))
        return NULL;

    if ((xml_class == JSXML_CLASS_COMMENT &&
         (flags & XSF_IGNORE_COMMENTS)) ||
        (xml_class == JSXML_CLASS_PROCESSING_INSTRUCTION &&
         (flags & XSF_IGNORE_PROCESSING_INSTRUCTIONS))) {
        return js_NewXMLObject(cx, JSXML_CLASS_TEXT);
    }

    obj = js_NewXMLObject(cx, xml_class);
    if (!obj)
        return NULL;
    xml = (JSXML *) obj->getPrivate();
    if (name) {
        JSLinearString *linearName = name->ensureLinear(cx);
        if (!linearName)
            return NULL;
        qn = NewXMLQName(cx, cx->runtime->emptyString, NULL, linearName);
        if (!qn)
            return NULL;
        xml->name = qn;
    }
    xml->xml_value = value;
    return obj;
}

JSString *
js_MakeXMLCDATAString(JSContext *cx, JSString *str)
{
    StringBuffer sb(cx);
    return MakeXMLCDATAString(cx, sb, str);
}

JSString *
js_MakeXMLCommentString(JSContext *cx, JSString *str)
{
    StringBuffer sb(cx);
    return MakeXMLCommentString(cx, sb, str);
}

JSString *
js_MakeXMLPIString(JSContext *cx, JSString *name, JSString *str)
{
    StringBuffer sb(cx);
    return MakeXMLPIString(cx, sb, name, str);
}

#endif /* JS_HAS_XML_SUPPORT */<|MERGE_RESOLUTION|>--- conflicted
+++ resolved
@@ -71,12 +71,7 @@
 #include "jsvector.h"
 
 #include "jsatominlines.h"
-<<<<<<< HEAD
-#include "jscntxtinlines.h"
 #include "jsinferinlines.h"
-#include "jsinterpinlines.h"
-=======
->>>>>>> eb0b2490
 #include "jsobjinlines.h"
 #include "jsstrinlines.h"
 
@@ -7347,16 +7342,10 @@
     if (!ns)
         return JS_FALSE;
 
-<<<<<<< HEAD
-    JSStackFrame *fp = js_GetTopStackFrame(cx, FRAME_EXPAND_NONE);
-    JSObject &varobj = fp->varobj(cx);
+    JSObject &varobj = cx->stack.currentVarObj();
 
     if (!cx->addTypePropertyId(varobj.getType(), JS_DEFAULT_XML_NAMESPACE_ID, types::TYPE_UNKNOWN))
         return JS_FALSE;
-
-=======
-    JSObject &varobj = cx->stack.currentVarObj();
->>>>>>> eb0b2490
     if (!varobj.defineProperty(cx, JS_DEFAULT_XML_NAMESPACE_ID, ObjectValue(*ns),
                                PropertyStub, StrictPropertyStub, JSPROP_PERMANENT)) {
         return JS_FALSE;
