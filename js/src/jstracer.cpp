--- conflicted
+++ resolved
@@ -2191,15 +2191,9 @@
     }
 
     /* We couldn't find a matching side exit, so create our own side exit structure. */
-<<<<<<< HEAD
     LIns* data = lir->skip(sizeof(GuardRecord) +
-                           sizeof(VMSideExit) + 
+                           sizeof(VMSideExit) +
                            (stackSlots + ngslots) * sizeof(uint8));
-=======
-    LIns* data = lir_buf_writer->skip(sizeof(GuardRecord) +
-                                      sizeof(VMSideExit) +
-                                      (stackSlots + ngslots) * sizeof(uint8));
->>>>>>> c5532d7d
     GuardRecord* rec = (GuardRecord*)data->payload();
     VMSideExit* exit = (VMSideExit*)(rec + 1);
     /* setup guard record structure */
