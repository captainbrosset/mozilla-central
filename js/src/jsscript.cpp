--- conflicted
+++ resolved
@@ -94,7 +94,7 @@
     gc::AllocKind allocKind = gc::FINALIZE_OBJECT2_BACKGROUND;
     JS_ASSERT(gc::GetGCKindSlots(allocKind) == CallObject::RESERVED_SLOTS);
     callObjShape_ = EmptyShape::getInitialShape(cx, &CallClass, NULL, cx->global(),
-                                                allocKind, BaseShape::VAROBJ);
+                                                allocKind, BaseShape::VAROBJ | BaseShape::DELEGATE);
 
 #ifdef DEBUG
     HashSet<PropertyName *> added(cx);
@@ -115,7 +115,7 @@
             return false;
 #endif
 
-        StackBaseShape base(&CallClass, cx->global(), BaseShape::VAROBJ);
+        StackBaseShape base(&CallClass, cx->global(), BaseShape::VAROBJ | BaseShape::DELEGATE);
         UnownedBaseShape *nbase = BaseShape::getUnowned(cx, base);
         if (!nbase)
             return false;
@@ -201,16 +201,9 @@
             if (!xdr->codeUint8(&u8))
                 return false;
 
-<<<<<<< HEAD
-    StackBaseShape base(&CallClass, cx->global(), BaseShape::VAROBJ | BaseShape::DELEGATE);
-    UnownedBaseShape *nbase = BaseShape::getUnowned(cx, base);
-    if (!nbase)
-        return false;
-=======
             PropertyName *name = atoms[i].toString()->asAtom().asPropertyName();
             BindingKind kind = BindingKind(u8 >> 1);
             bool aliased = bool(u8 & 1);
->>>>>>> 84419ec0
 
             bindingArray[i] = Binding(name, kind, aliased);
         }
