/* -*- Mode: C; tab-width: 8; indent-tabs-mode: nil; c-basic-offset: 4 -*-
 * vim: set ts=8 sw=4 et tw=99:
 *
 * ***** BEGIN LICENSE BLOCK *****
 * Version: MPL 1.1/GPL 2.0/LGPL 2.1
 *
 * The contents of this file are subject to the Mozilla Public License Version
 * 1.1 (the "License"); you may not use this file except in compliance with
 * the License. You may obtain a copy of the License at
 * http://www.mozilla.org/MPL/
 *
 * Software distributed under the License is distributed on an "AS IS" basis,
 * WITHOUT WARRANTY OF ANY KIND, either express or implied. See the License
 * for the specific language governing rights and limitations under the
 * License.
 *
 * The Original Code is Mozilla Communicator client code, released
 * March 31, 1998.
 *
 * The Initial Developer of the Original Code is
 * Netscape Communications Corporation.
 * Portions created by the Initial Developer are Copyright (C) 1998
 * the Initial Developer. All Rights Reserved.
 *
 * Contributor(s):
 *
 * Alternatively, the contents of this file may be used under the terms of
 * either of the GNU General Public License Version 2 or later (the "GPL"),
 * or the GNU Lesser General Public License Version 2.1 or later (the "LGPL"),
 * in which case the provisions of the GPL or the LGPL are applicable instead
 * of those above. If you wish to allow use of your version of this file only
 * under the terms of either the GPL or the LGPL, and not to allow others to
 * use your version of this file under the terms of the MPL, indicate your
 * decision by deleting the provisions above and replace them with the notice
 * and other provisions required by the GPL or the LGPL. If you do not delete
 * the provisions above, a recipient may use your version of this file under
 * the terms of any one of the MPL, the GPL or the LGPL.
 *
 * ***** END LICENSE BLOCK ***** */

#ifndef jsscope_h___
#define jsscope_h___
/*
 * JS symbol tables.
 */
#ifdef DEBUG
#include <stdio.h>
#endif

#include "jstypes.h"
#include "jscntxt.h"
#include "jslock.h"
#include "jsobj.h"
#include "jsprvtd.h"
#include "jspubtd.h"
#include "jspropertycache.h"
#include "jspropertytree.h"

#ifdef _MSC_VER
#pragma warning(push)
#pragma warning(disable:4800)
#pragma warning(push)
#pragma warning(disable:4100) /* Silence unreferenced formal parameter warnings */
#endif

/*
 * Given P independent, non-unique properties each of size S words mapped by
 * all scopes in a runtime, construct a property tree of N nodes each of size
 * S+L words (L for tree linkage).  A nominal L value is 2 for leftmost-child
 * and right-sibling links.  We hope that the N < P by enough that the space
 * overhead of L, and the overhead of scope entries pointing at property tree
 * nodes, is worth it.
 *
 * The tree construction goes as follows.  If any empty scope in the runtime
 * has a property X added to it, find or create a node under the tree root
 * labeled X, and set scope->lastProp to point at that node.  If any non-empty
 * scope whose most recently added property is labeled Y has another property
 * labeled Z added, find or create a node for Z under the node that was added
 * for Y, and set scope->lastProp to point at that node.
 *
 * A property is labeled by its members' values: id, getter, setter, slot,
 * attributes, tiny or short id, and a field telling for..in order.  Note that
 * labels are not unique in the tree, but they are unique among a node's kids
 * (barring rare and benign multi-threaded race condition outcomes, see below)
 * and along any ancestor line from the tree root to a given leaf node (except
 * for the hard case of duplicate formal parameters to a function).
 *
 * Thus the root of the tree represents all empty scopes, and the first ply
 * of the tree represents all scopes containing one property, etc.  Each node
 * in the tree can stand for any number of scopes having the same ordered set
 * of properties, where that node was the last added to the scope.  (We need
 * not store the root of the tree as a node, and do not -- all we need are
 * links to its kids.)
 *
 * Sidebar on for..in loop order: ECMA requires no particular order, but this
 * implementation has promised and delivered property definition order, and
 * compatibility is king.  We could use an order number per property, which
 * would require a sort in js_Enumerate, and an entry order generation number
 * per scope.  An order number beats a list, which should be doubly-linked for
 * O(1) delete.  An even better scheme is to use a parent link in the property
 * tree, so that the ancestor line can be iterated from scope->lastProp when
 * filling in a JSIdArray from back to front.  This parent link also helps the
 * GC to sweep properties iteratively.
 *
 * What if a property Y is deleted from a scope?  If Y is the last property in
 * the scope, we simply adjust the scope's lastProp member after we remove the
 * scope's hash-table entry pointing at that property node.  The parent link
 * mentioned in the for..in sidebar above makes this adjustment O(1).  But if
 * Y comes between X and Z in the scope, then we might have to "fork" the tree
 * at X, leaving X->Y->Z in case other scopes have those properties added in
 * that order; and to finish the fork, we'd add a node labeled Z with the path
 * X->Z, if it doesn't exist.  This could lead to lots of extra nodes, and to
 * O(n^2) growth when deleting lots of properties.
 *
 * Rather, for O(1) growth all around, we should share the path X->Y->Z among
 * scopes having those three properties added in that order, and among scopes
 * having only X->Z where Y was deleted.  All such scopes have a lastProp that
 * points to the Z child of Y.  But a scope in which Y was deleted does not
 * have a table entry for Y, and when iterating that scope by traversing the
 * ancestor line from Z, we will have to test for a table entry for each node,
 * skipping nodes that lack entries.
 *
 * What if we add Y again?  X->Y->Z->Y is wrong and we'll enumerate Y twice.
 * Therefore we must fork in such a case if not earlier, or do something else.
 * We used to fork on the theory that set after delete is rare, but the Web is
 * a harsh mistress, and we now convert the scope to a "dictionary" on first
 * delete, to avoid O(n^2) growth in the property tree.
 *
 * What about thread safety?  If the property tree operations done by requests
 * are find-node and insert-node, then the only hazard is duplicate insertion.
 * This is harmless except for minor bloat.  When all requests have ended or
 * been suspended, the GC is free to sweep the tree after marking all nodes
 * reachable from scopes, performing remove-node operations as needed.
 *
 * Is the property tree worth it compared to property storage in each table's
 * entries?  To decide, we must find the relation <> between the words used
 * with a property tree and the words required without a tree.
 *
 * Model all scopes as one super-scope of capacity T entries (T a power of 2).
 * Let alpha be the load factor of this double hash-table.  With the property
 * tree, each entry in the table is a word-sized pointer to a node that can be
 * shared by many scopes.  But all such pointers are overhead compared to the
 * situation without the property tree, where the table stores property nodes
 * directly, as entries each of size S words.  With the property tree, we need
 * L=2 extra words per node for siblings and kids pointers.  Without the tree,
 * (1-alpha)*S*T words are wasted on free or removed sentinel-entries required
 * by double hashing.
 *
 * Therefore,
 *
 *      (property tree)                 <> (no property tree)
 *      N*(S+L) + T                     <> S*T
 *      N*(S+L) + T                     <> P*S + (1-alpha)*S*T
 *      N*(S+L) + alpha*T + (1-alpha)*T <> P*S + (1-alpha)*S*T
 *
 * Note that P is alpha*T by definition, so
 *
 *      N*(S+L) + P + (1-alpha)*T <> P*S + (1-alpha)*S*T
 *      N*(S+L)                   <> P*S - P + (1-alpha)*S*T - (1-alpha)*T
 *      N*(S+L)                   <> (P + (1-alpha)*T) * (S-1)
 *      N*(S+L)                   <> (P + (1-alpha)*P/alpha) * (S-1)
 *      N*(S+L)                   <> P * (1/alpha) * (S-1)
 *
 * Let N = P*beta for a compression ratio beta, beta <= 1:
 *
 *      P*beta*(S+L) <> P * (1/alpha) * (S-1)
 *      beta*(S+L)   <> (S-1)/alpha
 *      beta         <> (S-1)/((S+L)*alpha)
 *
 * For S = 6 (32-bit architectures) and L = 2, the property tree wins iff
 *
 *      beta < 5/(8*alpha)
 *
 * We ensure that alpha <= .75, so the property tree wins if beta < .83_.  An
 * average beta from recent Mozilla browser startups was around .6.
 *
 * Can we reduce L?  Observe that the property tree degenerates into a list of
 * lists if at most one property Y follows X in all scopes.  In or near such a
 * case, we waste a word on the right-sibling link outside of the root ply of
 * the tree.  Note also that the root ply tends to be large, so O(n^2) growth
 * searching it is likely, indicating the need for hashing (but with increased
 * thread safety costs).
 *
 * If only K out of N nodes in the property tree have more than one child, we
 * could eliminate the sibling link and overlay a children list or hash-table
 * pointer on the leftmost-child link (which would then be either null or an
 * only-child link; the overlay could be tagged in the low bit of the pointer,
 * or flagged elsewhere in the property tree node, although such a flag must
 * not be considered when comparing node labels during tree search).
 *
 * For such a system, L = 1 + (K * averageChildrenTableSize) / N instead of 2.
 * If K << N, L approaches 1 and the property tree wins if beta < .95.
 *
 * We observe that fan-out below the root ply of the property tree appears to
 * have extremely low degree (see the MeterPropertyTree code that histograms
 * child-counts in jsscope.c), so instead of a hash-table we use a linked list
 * of child node pointer arrays ("kid chunks").  The details are isolated in
 * jsscope.c; others must treat JSScopeProperty.kids as opaque.  We leave it
 * strongly typed for debug-ability of the common (null or one-kid) cases.
 *
 * One final twist (can you stand it?): the mean number of entries per scope
 * in Mozilla is < 5, with a large standard deviation (~8).  Instead of always
 * allocating scope->table, we leave it null while initializing all the other
 * scope members as if it were non-null and minimal-length.  Until a property
 * is added that crosses the threshold of 6 or more entries for hashing, we use
 * linear search from scope->lastProp to find a given id, and save on the space
 * overhead of a hash table.
 *
 * See jspropertytree.{h,cpp} for the actual PropertyTree implementation. This
 * file contains object property map (historical misnomer: "scope" AKA JSScope)
 * and property tree node ("sprop", JSScopeProperty) declarations.
 */

struct JSEmptyScope;

#define SPROP_INVALID_SLOT              0xffffffff

struct JSScope : public JSObjectMap
{
#ifdef JS_THREADSAFE
    JSTitle         title;              /* lock state */
#endif
    JSObject        *object;            /* object that owns this scope */
    uint32          freeslot;           /* index of next free slot in object */
  protected:
    uint8           flags;              /* flags, see below */
  public:
    int8            hashShift;          /* multiplicative hash shift */

    uint16          spare;              /* reserved */
    uint32          entryCount;         /* number of entries in table */
    uint32          removedCount;       /* removed entry sentinels in table */
    JSScopeProperty **table;            /* table of ptrs to shared tree nodes */
    JSEmptyScope    *emptyScope;        /* cache for getEmptyScope below */

    /*
     * A little information hiding for scope->lastProp, in case it ever becomes
     * a tagged pointer again.
     */
    inline JSScopeProperty *lastProperty() const;

  private:
    JSScopeProperty *getChildProperty(JSContext *cx, JSScopeProperty *parent,
                                      JSScopeProperty &child);

    JSScopeProperty *newDictionaryProperty(JSContext *cx, const JSScopeProperty &child,
                                           JSScopeProperty **childp);

    bool toDictionaryMode(JSContext *cx, JSScopeProperty *&aprop);

    /*
     * Private pointer to the last added property and methods to manipulate the
     * list it links among properties in this scope. The {remove,insert} pair
     * for DictionaryProperties assert that the scope is in dictionary mode and
     * any reachable properties are flagged as dictionary properties.
     *
     * NB: these private methods do *not* update this scope's shape to track
     * lastProp->shape after they finish updating the linked list in the case
     * where lastProp is updated. It is up to calling code in jsscope.cpp to
     * call updateShape(cx) after updating lastProp.
     */
    JSScopeProperty *lastProp;

    /* These four inline methods are defined further below in this .h file. */
    inline void setLastProperty(JSScopeProperty *sprop);
    inline void removeLastProperty();
    inline void removeDictionaryProperty(JSScopeProperty *sprop);
    inline void insertDictionaryProperty(JSScopeProperty *sprop, JSScopeProperty **childp);

    /* Defined in jsscopeinlines.h to avoid including implementation dependencies here. */
    inline void updateShape(JSContext *cx);
    inline void updateFlags(const JSScopeProperty *sprop, bool isDefinitelyAtom = false);

  protected:
    void initMinimal(JSContext *cx, uint32 newShape);

  private:
    bool createTable(JSContext *cx, bool report);
    bool changeTable(JSContext *cx, int change);
    void reportReadOnlyScope(JSContext *cx);

    void setOwnShape()          { flags |= OWN_SHAPE; }
    void clearOwnShape()        { flags &= ~OWN_SHAPE; }
    void generateOwnShape(JSContext *cx);

    JSScopeProperty **searchTable(jsid id, bool adding);
    inline JSScopeProperty **search(jsid id, bool adding);
    inline JSEmptyScope *createEmptyScope(JSContext *cx, js::Class *clasp);

    JSScopeProperty *addPropertyHelper(JSContext *cx, jsid id,
                                       js::PropertyOp getter, js::PropertyOp setter,
                                       uint32 slot, uintN attrs,
                                       uintN flags, intN shortid,
                                       JSScopeProperty **spp);

  public:
    JSScope(const JSObjectOps *ops, JSObject *obj)
      : JSObjectMap(ops, 0), object(obj) {}

    /* Create a mutable, owned, empty scope. */
    static JSScope *create(JSContext *cx, const JSObjectOps *ops,
                           js::Class *clasp, JSObject *obj, uint32 shape);

    void destroy(JSContext *cx);

    /*
     * Return an immutable, shareable, empty scope with the same ops as this
     * and the same freeslot as this had when empty.
     *
     * If |this| is the scope of an object |proto|, the resulting scope can be
     * used as the scope of a new object whose prototype is |proto|.
     */
    inline JSEmptyScope *getEmptyScope(JSContext *cx, js::Class *clasp);

    inline bool ensureEmptyScope(JSContext *cx, js::Class *clasp);

    inline bool canProvideEmptyScope(JSObjectOps *ops, js::Class *clasp);

    JSScopeProperty *lookup(jsid id);

    inline bool hasProperty(jsid id) { return lookup(id) != NULL; }
    inline bool hasProperty(JSScopeProperty *sprop);

    /* Add a property whose id is not yet in this scope. */
    JSScopeProperty *addProperty(JSContext *cx, jsid id,
                                 js::PropertyOp getter, js::PropertyOp setter,
                                 uint32 slot, uintN attrs,
                                 uintN flags, intN shortid);

    /* Add a data property whose id is not yet in this scope. */
    JSScopeProperty *addDataProperty(JSContext *cx, jsid id, uint32 slot, uintN attrs) {
        JS_ASSERT(!(attrs & (JSPROP_GETTER | JSPROP_SETTER)));
        return addProperty(cx, id, NULL, NULL, slot, attrs, 0, 0);
    }

    /* Add or overwrite a property for id in this scope. */
    JSScopeProperty *putProperty(JSContext *cx, jsid id,
                                 js::PropertyOp getter, js::PropertyOp setter,
                                 uint32 slot, uintN attrs,
                                 uintN flags, intN shortid);

    /* Change the given property into a sibling with the same id in this scope. */
    JSScopeProperty *changeProperty(JSContext *cx, JSScopeProperty *sprop,
                                    uintN attrs, uintN mask,
                                    js::PropertyOp getter, js::PropertyOp setter);

    /* Remove id from this scope. */
    bool removeProperty(JSContext *cx, jsid id);

    /* Clear the scope, making it empty. */
    void clear(JSContext *cx);

    /* Extend this scope to have sprop as its last-added property. */
    void extend(JSContext *cx, JSScopeProperty *sprop, bool isDefinitelyAtom = false);

    /*
     * Read barrier to clone a joined function object stored as a method.
     * Defined in jsscopeinlines.h, but not declared inline per standard style
     * in order to avoid gcc warnings.
     */
    bool methodReadBarrier(JSContext *cx, JSScopeProperty *sprop, js::Value *vp);

    /*
     * Write barrier to check for a method value change. Defined inline below
     * after methodReadBarrier. Two flavors to handle JSOP_*GVAR, which deals
     * in slots not sprops, while not deoptimizing to map slot to sprop unless
     * flags show this is necessary. The methodShapeChange overload (directly
     * below) parallels this.
     */
    bool methodWriteBarrier(JSContext *cx, JSScopeProperty *sprop, const js::Value &v);
    bool methodWriteBarrier(JSContext *cx, uint32 slot, const js::Value &v);

    void trace(JSTracer *trc);

    void deletingShapeChange(JSContext *cx, JSScopeProperty *sprop);
    bool methodShapeChange(JSContext *cx, JSScopeProperty *sprop);
    bool methodShapeChange(JSContext *cx, uint32 slot);
    void protoShapeChange(JSContext *cx);
    void shadowingShapeChange(JSContext *cx, JSScopeProperty *sprop);
    bool globalObjectOwnShapeChange(JSContext *cx);

/* By definition, hashShift = JS_DHASH_BITS - log2(capacity). */
#define SCOPE_CAPACITY(scope)   JS_BIT(JS_DHASH_BITS-(scope)->hashShift)

    enum {
        DICTIONARY_MODE         = 0x0001,
        SEALED                  = 0x0002,
        BRANDED                 = 0x0004,
        INDEXED_PROPERTIES      = 0x0008,
        OWN_SHAPE               = 0x0010,
        METHOD_BARRIER          = 0x0020,

        /*
         * This flag toggles with each shape-regenerating GC cycle.
         * See JSRuntime::gcRegenShapesScopeFlag.
         */
        SHAPE_REGEN             = 0x0040,

        /* The anti-branded flag, to avoid overspecializing. */
        GENERIC                 = 0x0080
    };

    bool inDictionaryMode()     { return flags & DICTIONARY_MODE; }
    void setDictionaryMode()    { flags |= DICTIONARY_MODE; }
    void clearDictionaryMode()  { flags &= ~DICTIONARY_MODE; }

    /*
     * Don't define clearSealed, as it can't be done safely because JS_LOCK_OBJ
     * will avoid taking the lock if the object owns its scope and the scope is
     * sealed.
     */
    bool sealed()               { return flags & SEALED; }

    void seal(JSContext *cx) {
        JS_ASSERT(!isSharedEmpty());
        JS_ASSERT(!sealed());
        generateOwnShape(cx);
        flags |= SEALED;
    }

    /*
     * A branded scope's object contains plain old methods (function-valued
     * properties without magic getters and setters), and its scope->shape
     * evolves whenever a function value changes.
     */
    bool branded()              { return flags & BRANDED; }

    bool brand(JSContext *cx, uint32 slot, const js::Value &) {
        JS_ASSERT(!generic());
        JS_ASSERT(!branded());
        generateOwnShape(cx);
        if (js_IsPropertyCacheDisabled(cx))  // check for rt->shapeGen overflow
            return false;
        flags |= BRANDED;
        return true;
    }

    bool generic()              { return flags & GENERIC; }

    /*
     * Here and elsewhere "unbrand" means "make generic". We never actually
     * clear the BRANDED bit on any object. Once branded, there's no point in
     * being generic, since the shape has already evolved unpredictably. So
     * obj->unbrand() on a branded object does nothing.
     */
    void unbrand(JSContext *cx) {
        if (!branded())
            flags |= GENERIC;
    }

    bool hadIndexedProperties() { return flags & INDEXED_PROPERTIES; }
    void setIndexedProperties() { flags |= INDEXED_PROPERTIES; }

    bool hasOwnShape()          { return flags & OWN_SHAPE; }

    bool hasRegenFlag(uint8 regenFlag) { return (flags & SHAPE_REGEN) == regenFlag; }

    /*
     * A scope has a method barrier when some compiler-created "null closure"
     * function objects (functions that do not use lexical bindings above their
     * scope, only free variable names) that have a correct JSSLOT_PARENT value
     * thanks to the COMPILE_N_GO optimization are stored as newly added direct
     * property values of the scope's object.
     *
     * The de-facto standard JS language requires each evaluation of such a
     * closure to result in a unique (according to === and observable effects)
     * function object. ES3 tried to allow implementations to "join" such
     * objects to a single compiler-created object, but this makes an overt
     * mutation hazard, also an "identity hazard" against interoperation among
     * implementations that join and do not join.
     *
     * To stay compatible with the de-facto standard, we store the compiler-
     * created function object as the method value and set the METHOD_BARRIER
     * flag.
     *
     * The method value is part of the method property tree node's identity, so
     * it effectively  brands the scope with a predictable shape corresponding
     * to the method value, but without the overhead of setting the BRANDED
     * flag, which requires assigning a new shape peculiar to each branded
     * scope. Instead the shape is shared via the property tree among all the
     * scopes referencing the method property tree node.
     *
     * Then when reading from a scope for which scope->hasMethodBarrier() is
     * true, we count on the scope's qualified/guarded shape being unique and
     * add a read barrier that clones the compiler-created function object on
     * demand, reshaping the scope.
     *
     * This read barrier is bypassed when evaluating the callee sub-expression
     * of a call expression (see the JOF_CALLOP opcodes in jsopcode.tbl), since
     * such ops do not present an identity or mutation hazard. The compiler
     * performs this optimization only for null closures that do not use their
     * own name or equivalent built-in references (arguments.callee).
     *
     * The BRANDED write barrier, JSScope::methodWriteBarrer, must check for
     * METHOD_BARRIER too, and regenerate this scope's shape if the method's
     * value is in fact changing.
     */
    bool hasMethodBarrier()     { return flags & METHOD_BARRIER; }
    void setMethodBarrier()     { flags |= METHOD_BARRIER; }

    /*
     * Test whether this scope may be branded due to method calls, which means
     * any assignment to a function-valued property must regenerate shape; else
     * test whether this scope has method properties, which require a method
     * write barrier.
     */
    bool
    brandedOrHasMethodBarrier() { return flags & (BRANDED | METHOD_BARRIER); }

    bool isSharedEmpty() const  { return !object; }

    static bool initRuntimeState(JSContext *cx);
    static void finishRuntimeState(JSContext *cx);

    enum {
        EMPTY_ARGUMENTS_SHAPE   = 1,
        EMPTY_BLOCK_SHAPE       = 2,
        EMPTY_CALL_SHAPE        = 3,
        EMPTY_DECL_ENV_SHAPE    = 4,
        EMPTY_ENUMERATOR_SHAPE  = 5,
        EMPTY_WITH_SHAPE        = 6,
        LAST_RESERVED_SHAPE     = 6
    };
};

struct JSEmptyScope : public JSScope
{
    js::Class * const clasp;
    jsrefcount        nrefs;              /* count of all referencing objects */

    JSEmptyScope(JSContext *cx, const JSObjectOps *ops, js::Class *clasp);

    JSEmptyScope *hold() {
        /* The method is only called for already held objects. */
        JS_ASSERT(nrefs >= 1);
        JS_ATOMIC_INCREMENT(&nrefs);
        return this;
    }

    void drop(JSContext *cx) {
        JS_ASSERT(nrefs >= 1);
        JS_ATOMIC_DECREMENT(&nrefs);
        if (nrefs == 0)
            destroy(cx);
    }

    /*
     * Optimized version of the drop method to use from the object finalizer
     * to skip expensive JS_ATOMIC_DECREMENT.
     */
    void dropFromGC(JSContext *cx) {
#ifdef JS_THREADSAFE
        JS_ASSERT(CX_THREAD_IS_RUNNING_GC(cx));
#endif
        JS_ASSERT(nrefs >= 1);
        --nrefs;
        if (nrefs == 0)
            destroy(cx);
    }
};

inline bool
JS_IS_SCOPE_LOCKED(JSContext *cx, JSScope *scope)
{
    return JS_IS_TITLE_LOCKED(cx, &scope->title);
}

inline JSScope *
JSObject::scope() const
{
    JS_ASSERT(isNative());
    return (JSScope *) map;
}

inline uint32
JSObject::shape() const
{
    JS_ASSERT(map->shape != JSObjectMap::SHAPELESS);
    return map->shape;
}

inline const js::Value &
JSObject::lockedGetSlot(uintN slot) const
{
    OBJ_CHECK_SLOT(this, slot);
    return this->getSlot(slot);
}

inline void
JSObject::lockedSetSlot(uintN slot, const js::Value &value)
{
    OBJ_CHECK_SLOT(this, slot);
    this->setSlot(slot, value);
}

namespace js {

class PropertyTree;

} /* namespace js */

struct JSScopeProperty {
    friend struct JSScope;
    friend class js::PropertyTree;
    friend JSDHashOperator js::RemoveNodeIfDead(JSDHashTable *table, JSDHashEntryHdr *hdr,
                                                uint32 number, void *arg);
    friend void js::SweepScopeProperties(JSContext *cx);

    jsid            id;

  private:
    union {
        js::PropertyOp  rawGetter;      /* getter and setter hooks or objects */
        JSObject        *getterObj;     /* user-defined callable "get" object or
                                           null if sprop->hasGetterValue() */
        JSScopeProperty *next;          /* next node in freelist */
    };

    union {
        js::PropertyOp  rawSetter;      /* getter is JSObject* and setter is 0
                                           if sprop->isMethod() */
        JSObject        *setterObj;     /* user-defined callable "set" object or
                                           null if sprop->hasSetterValue() */
        JSScopeProperty **prevp;        /* pointer to previous node's next, or
                                           pointer to head of freelist */
    };

    void insertFree(JSScopeProperty *&list) {
        id = JSID_VOID;
        next = list;
        prevp = &list;
        if (list)
            list->prevp = &next;
        list = this;
    }

    void removeFree() {
        JS_ASSERT(JSID_IS_VOID(id));
        *prevp = next;
        if (next)
            next->prevp = prevp;
    }

  public:
    uint32          slot;               /* abstract index in object slots */
  private:
    uint8           attrs;              /* attributes, see jsapi.h JSPROP_* */
    uint8           flags;              /* flags, see below for defines */
  public:
    int16           shortid;            /* tinyid, or local arg/var index */
    JSScopeProperty *parent;            /* parent node, reverse for..in order */
    union {
        JSScopeProperty *kids;          /* null, single child, or a tagged ptr
                                           to many-kids data structure */
        JSScopeProperty **childp;       /* dictionary list starting at lastProp
                                           has a double-indirect back pointer,
                                           either to sprop->parent if not last,
                                           else to scope->lastProp */
    };
    uint32          shape;              /* property cache shape identifier */

  private:
    /*
     * Implementation-private bits stored in sprop->flags. See public: enum {}
     * flags further below, which were allocated FCFS over time, so interleave
     * with these bits.
     */
    enum {
        /* GC mark flag. */
        MARK            = 0x01,

        /*
         * Set during a shape-regenerating GC if the shape has already been
         * regenerated. Unlike JSScope::SHAPE_REGEN, this does not toggle with
         * each GC. js::SweepScopeProperties clears it.
         */
        SHAPE_REGEN     = 0x08,

        /* Property stored in per-object dictionary, not shared property tree. */
        IN_DICTIONARY   = 0x20
    };

    JSScopeProperty(jsid id, js::PropertyOp getter, js::PropertyOp setter, uint32 slot,
                    uintN attrs, uintN flags, intN shortid);

    bool marked() const { return (flags & MARK) != 0; }
    void mark() { flags |= MARK; }
    void clearMark() { flags &= ~MARK; }

    bool hasRegenFlag() const { return (flags & SHAPE_REGEN) != 0; }
    void setRegenFlag() { flags |= SHAPE_REGEN; }
    void clearRegenFlag() { flags &= ~SHAPE_REGEN; }

    bool inDictionary() const { return (flags & IN_DICTIONARY) != 0; }

  public:
    /* Public bits stored in sprop->flags. */
    enum {
        ALIAS           = 0x02,
        HAS_SHORTID     = 0x04,
        METHOD          = 0x10,
        PUBLIC_FLAGS    = ALIAS | HAS_SHORTID | METHOD
    };

    uintN getFlags() const  { return flags & PUBLIC_FLAGS; }
    bool isAlias() const    { return (flags & ALIAS) != 0; }
    bool hasShortID() const { return (flags & HAS_SHORTID) != 0; }
    bool isMethod() const   { return (flags & METHOD) != 0; }

    JSObject &methodObject() const { JS_ASSERT(isMethod()); return *getterObj; }

    js::PropertyOp getter() const { return rawGetter; }
    bool hasDefaultGetter() const  { return !rawGetter; }
    js::PropertyOp getterOp() const { JS_ASSERT(!hasGetterValue()); return rawGetter; }
    JSObject *getterObject() const { JS_ASSERT(hasGetterValue()); return getterObj; }

    // Per ES5, decode null getterObj as the undefined value, which encodes as null.
    js::ObjectOrUndefinedTag getterValue() const {
        JS_ASSERT(hasGetterValue());
        return js::ObjectOrUndefinedTag(getterObj);
    }

    js::ObjectOrUndefinedTag getterOrUndefined() const {
        return js::ObjectOrUndefinedTag(hasGetterValue() ? getterObj : NULL);
    }

    js::PropertyOp setter() const { return rawSetter; }
    bool hasDefaultSetter() const  { return !rawSetter; }
    js::PropertyOp setterOp() const { JS_ASSERT(!hasSetterValue()); return rawSetter; }
    JSObject *setterObject() const { JS_ASSERT(hasSetterValue()); return setterObj; }

    // Per ES5, decode null setterObj as the undefined value, which encodes as null.
    js::ObjectOrUndefinedTag setterValue() const {
        JS_ASSERT(hasSetterValue());
        return js::ObjectOrUndefinedTag(setterObj);
    }

    js::ObjectOrUndefinedTag setterOrUndefined() const {
        return js::ObjectOrUndefinedTag(hasSetterValue() ? setterObj : NULL);
    }

    inline JSDHashNumber hash() const;
    inline bool matches(const JSScopeProperty *p) const;
    inline bool matchesParamsAfterId(js::PropertyOp agetter, js::PropertyOp asetter,
                                     uint32 aslot, uintN aattrs, uintN aflags,
                                     intN ashortid) const;

    bool get(JSContext* cx, JSObject *obj, JSObject *pobj, js::Value* vp);
    bool set(JSContext* cx, JSObject *obj, js::Value* vp);

    inline bool isSharedPermanent() const;

    void trace(JSTracer *trc);

    bool hasSlot() const { return (attrs & JSPROP_SHARED) == 0; }

    uint8 attributes() const { return attrs; }
    bool configurable() const { return (attrs & JSPROP_PERMANENT) == 0; }
    bool enumerable() const { return (attrs & JSPROP_ENUMERATE) != 0; }
    bool writable() const {
        // JS_ASSERT(isDataDescriptor());
        return (attrs & JSPROP_READONLY) == 0;
    }
    bool hasGetterValue() const { return attrs & JSPROP_GETTER; }
    bool hasSetterValue() const { return attrs & JSPROP_SETTER; }

    bool hasDefaultGetterOrIsMethod() const {
        return hasDefaultGetter() || isMethod();
    }

    bool isDataDescriptor() const {
        return (attrs & (JSPROP_SETTER | JSPROP_GETTER)) == 0;
    }
    bool isAccessorDescriptor() const {
        return (attrs & (JSPROP_SETTER | JSPROP_GETTER)) != 0;
    }

#ifdef DEBUG
    void dump(JSContext *cx, FILE *fp);
    void dumpSubtree(JSContext *cx, int level, FILE *fp);
#endif
};

/* JSScopeProperty pointer tag bit indicating a collision. */
#define SPROP_COLLISION                 ((jsuword)1)
#define SPROP_REMOVED                   ((JSScopeProperty *) SPROP_COLLISION)

/* Macros to get and set sprop pointer values and collision flags. */
#define SPROP_IS_FREE(sprop)            ((sprop) == NULL)
#define SPROP_IS_REMOVED(sprop)         ((sprop) == SPROP_REMOVED)
#define SPROP_IS_LIVE(sprop)            ((sprop) > SPROP_REMOVED)
#define SPROP_FLAG_COLLISION(spp,sprop) (*(spp) = (JSScopeProperty *)         \
                                         ((jsuword)(sprop) | SPROP_COLLISION))
#define SPROP_HAD_COLLISION(sprop)      ((jsuword)(sprop) & SPROP_COLLISION)
#define SPROP_FETCH(spp)                SPROP_CLEAR_COLLISION(*(spp))

#define SPROP_CLEAR_COLLISION(sprop)                                          \
    ((JSScopeProperty *) ((jsuword)(sprop) & ~SPROP_COLLISION))

#define SPROP_STORE_PRESERVING_COLLISION(spp, sprop)                          \
    (*(spp) = (JSScopeProperty *) ((jsuword)(sprop)                           \
                                   | SPROP_HAD_COLLISION(*(spp))))

inline JSScopeProperty *
JSScope::lookup(jsid id)
{
    return SPROP_FETCH(search(id, false));
}

inline bool
JSScope::hasProperty(JSScopeProperty *sprop)
{
    return lookup(sprop->id) == sprop;
}

inline JSScopeProperty *
JSScope::lastProperty() const
{
    JS_ASSERT_IF(lastProp, !JSID_IS_VOID(lastProp->id));
    return lastProp;
}

/*
 * Note that sprop must not be null, as emptying a scope requires extra work
 * done only by methods in jsscope.cpp.
 */
inline void
JSScope::setLastProperty(JSScopeProperty *sprop)
{
    JS_ASSERT(!JSID_IS_VOID(sprop->id));
    JS_ASSERT_IF(lastProp, !JSID_IS_VOID(lastProp->id));

    lastProp = sprop;
}

inline void
JSScope::removeLastProperty()
{
    JS_ASSERT(!inDictionaryMode());
    JS_ASSERT_IF(lastProp->parent, !JSID_IS_VOID(lastProp->parent->id));

    lastProp = lastProp->parent;
    --entryCount;
}

inline void
JSScope::removeDictionaryProperty(JSScopeProperty *sprop)
{
    JS_ASSERT(inDictionaryMode());
    JS_ASSERT(sprop->inDictionary());
    JS_ASSERT(sprop->childp);
    JS_ASSERT(!JSID_IS_VOID(sprop->id));

    JS_ASSERT(lastProp->inDictionary());
    JS_ASSERT(lastProp->childp == &lastProp);
    JS_ASSERT_IF(lastProp != sprop, !JSID_IS_VOID(lastProp->id));
    JS_ASSERT_IF(lastProp->parent, !JSID_IS_VOID(lastProp->parent->id));

    if (sprop->parent)
        sprop->parent->childp = sprop->childp;
    *sprop->childp = sprop->parent;
    --entryCount;
    sprop->childp = NULL;
}

inline void
JSScope::insertDictionaryProperty(JSScopeProperty *sprop, JSScopeProperty **childp)
{
    /*
     * Don't assert inDictionaryMode() here because we may be called from
     * toDictionaryMode via newDictionaryProperty.
     */
    JS_ASSERT(sprop->inDictionary());
    JS_ASSERT(!sprop->childp);
    JS_ASSERT(!JSID_IS_VOID(sprop->id));

    JS_ASSERT_IF(*childp, (*childp)->inDictionary());
    JS_ASSERT_IF(lastProp, lastProp->inDictionary());
    JS_ASSERT_IF(lastProp, lastProp->childp == &lastProp);
    JS_ASSERT_IF(lastProp, !JSID_IS_VOID(lastProp->id));

    sprop->parent = *childp;
    *childp = sprop;
    if (sprop->parent)
        sprop->parent->childp = &sprop->parent;
    sprop->childp = childp;
    ++entryCount;
}

/*
 * If SHORTID is set in sprop->flags, we use sprop->shortid rather
 * than id when calling sprop's getter or setter.
 */
#define SPROP_USERID(sprop)                                                   \
    ((sprop)->hasShortID() ? INT_TO_JSID((sprop)->shortid)                    \
                           : (sprop)->id)

#define SLOT_IN_SCOPE(slot,scope)         ((slot) < (scope)->freeslot)
#define SPROP_HAS_VALID_SLOT(sprop,scope) SLOT_IN_SCOPE((sprop)->slot, scope)

#ifndef JS_THREADSAFE
# define js_GenerateShape(cx, gcLocked)    js_GenerateShape (cx)
#endif

extern uint32
js_GenerateShape(JSContext *cx, bool gcLocked);

#ifdef DEBUG
struct JSScopeStats {
    jsrefcount          searches;
    jsrefcount          hits;
    jsrefcount          misses;
    jsrefcount          hashes;
    jsrefcount          steps;
    jsrefcount          stepHits;
    jsrefcount          stepMisses;
    jsrefcount          tableAllocFails;
    jsrefcount          toDictFails;
    jsrefcount          wrapWatchFails;
    jsrefcount          adds;
    jsrefcount          addFails;
    jsrefcount          puts;
    jsrefcount          redundantPuts;
    jsrefcount          putFails;
    jsrefcount          changes;
    jsrefcount          changeFails;
    jsrefcount          compresses;
    jsrefcount          grows;
    jsrefcount          removes;
    jsrefcount          removeFrees;
    jsrefcount          uselessRemoves;
    jsrefcount          shrinks;
};

extern JS_FRIEND_DATA(JSScopeStats) js_scope_stats;

# define METER(x)       JS_ATOMIC_INCREMENT(&js_scope_stats.x)
#else
# define METER(x)       /* nothing */
#endif

inline JSScopeProperty **
JSScope::search(jsid id, bool adding)
{
    JSScopeProperty *sprop, **spp;

    METER(searches);
    if (!table) {
        /* Not enough properties to justify hashing: search from lastProp. */
        for (spp = &lastProp; (sprop = *spp); spp = &sprop->parent) {
            if (sprop->id == id) {
                METER(hits);
                return spp;
            }
        }
        METER(misses);
        return spp;
    }
    return searchTable(id, adding);
}

#undef METER

inline bool
JSScope::canProvideEmptyScope(JSObjectOps *ops, js::Class *clasp)
{
    /*
     * An empty scope cannot provide another empty scope, or wrongful two-level
     * prototype shape sharing ensues -- see bug 497789.
     */
    if (!object)
        return false;
    return this->ops == ops && (!emptyScope || emptyScope->clasp == clasp);
}

inline bool
<<<<<<< HEAD
JSScopeProperty::get(JSContext* cx, JSObject *obj, JSObject *pobj, js::Value* vp)
{
    JS_ASSERT(!JSID_IS_VOID(this->id));
    JS_ASSERT(!hasDefaultGetter());

    if (hasGetterValue()) {
        JS_ASSERT(!isMethod());
        return js::InternalGetOrSet(cx, obj, id, getterValue(), JSACC_READ, 0, 0, vp);
    }

    if (isMethod()) {
        vp->setObject(methodObject());

        JSScope *scope = pobj->scope();
        JS_ASSERT(scope->object == pobj);
        return scope->methodReadBarrier(cx, this, vp);
    }

    /*
     * |with (it) color;| ends up here, as do XML filter-expressions.
     * Avoid exposing the With object to native getters.
     */
    if (obj->getClass() == &js_WithClass)
        obj = js_UnwrapWithObject(cx, obj);
    return getterOp()(cx, obj, SPROP_USERID(this), vp);
}

inline bool
JSScopeProperty::set(JSContext* cx, JSObject *obj, js::Value* vp)
{
    JS_ASSERT_IF(hasDefaultSetter(), hasGetterValue());

    if (attrs & JSPROP_SETTER)
        return js::InternalGetOrSet(cx, obj, id, setterValue(), JSACC_WRITE, 1, vp, vp);

    if (attrs & JSPROP_GETTER)
        return !!js_ReportGetterOnlyAssignment(cx);

    /* See the comment in JSScopeProperty::get as to why we check for With. */
    if (obj->getClass() == &js_WithClass)
        obj = js_UnwrapWithObject(cx, obj);
    return setterOp()(cx, obj, SPROP_USERID(this), vp);
}

inline bool
=======
>>>>>>> 6409d786
JSScopeProperty::isSharedPermanent() const
{
    return (~attrs & (JSPROP_SHARED | JSPROP_PERMANENT)) == 0;
}

extern JSScope *
js_GetMutableScope(JSContext *cx, JSObject *obj);

#ifdef _MSC_VER
#pragma warning(pop)
#pragma warning(pop)
#endif

#endif /* jsscope_h___ */<|MERGE_RESOLUTION|>--- conflicted
+++ resolved
@@ -974,54 +974,6 @@
 }
 
 inline bool
-<<<<<<< HEAD
-JSScopeProperty::get(JSContext* cx, JSObject *obj, JSObject *pobj, js::Value* vp)
-{
-    JS_ASSERT(!JSID_IS_VOID(this->id));
-    JS_ASSERT(!hasDefaultGetter());
-
-    if (hasGetterValue()) {
-        JS_ASSERT(!isMethod());
-        return js::InternalGetOrSet(cx, obj, id, getterValue(), JSACC_READ, 0, 0, vp);
-    }
-
-    if (isMethod()) {
-        vp->setObject(methodObject());
-
-        JSScope *scope = pobj->scope();
-        JS_ASSERT(scope->object == pobj);
-        return scope->methodReadBarrier(cx, this, vp);
-    }
-
-    /*
-     * |with (it) color;| ends up here, as do XML filter-expressions.
-     * Avoid exposing the With object to native getters.
-     */
-    if (obj->getClass() == &js_WithClass)
-        obj = js_UnwrapWithObject(cx, obj);
-    return getterOp()(cx, obj, SPROP_USERID(this), vp);
-}
-
-inline bool
-JSScopeProperty::set(JSContext* cx, JSObject *obj, js::Value* vp)
-{
-    JS_ASSERT_IF(hasDefaultSetter(), hasGetterValue());
-
-    if (attrs & JSPROP_SETTER)
-        return js::InternalGetOrSet(cx, obj, id, setterValue(), JSACC_WRITE, 1, vp, vp);
-
-    if (attrs & JSPROP_GETTER)
-        return !!js_ReportGetterOnlyAssignment(cx);
-
-    /* See the comment in JSScopeProperty::get as to why we check for With. */
-    if (obj->getClass() == &js_WithClass)
-        obj = js_UnwrapWithObject(cx, obj);
-    return setterOp()(cx, obj, SPROP_USERID(this), vp);
-}
-
-inline bool
-=======
->>>>>>> 6409d786
 JSScopeProperty::isSharedPermanent() const
 {
     return (~attrs & (JSPROP_SHARED | JSPROP_PERMANENT)) == 0;
