/* -*- Mode: C++; tab-width: 8; indent-tabs-mode: nil; c-basic-offset: 4 -*-
 * vim: set ts=8 sw=4 et tw=78:
 *
 * ***** BEGIN LICENSE BLOCK *****
 * Version: MPL 1.1/GPL 2.0/LGPL 2.1
 *
 * The contents of this file are subject to the Mozilla Public License Version
 * 1.1 (the "License"); you may not use this file except in compliance with
 * the License. You may obtain a copy of the License at
 * http://www.mozilla.org/MPL/
 *
 * Software distributed under the License is distributed on an "AS IS" basis,
 * WITHOUT WARRANTY OF ANY KIND, either express or implied. See the License
 * for the specific language governing rights and limitations under the
 * License.
 *
 * The Original Code is SpiderMonkey JavaScript engine.
 *
 * The Initial Developer of the Original Code is
 * the Mozilla Foundation.
 * Portions created by the Initial Developer are Copyright (C) 2011
 * the Initial Developer. All Rights Reserved.
 *
 * Contributor(s):
 *
 * Alternatively, the contents of this file may be used under the terms of
 * either of the GNU General Public License Version 2 or later (the "GPL"),
 * or the GNU Lesser General Public License Version 2.1 or later (the "LGPL"),
 * in which case the provisions of the GPL or the LGPL are applicable instead
 * of those above. If you wish to allow use of your version of this file only
 * under the terms of either the GPL or the LGPL, and not to allow others to
 * use your version of this file under the terms of the MPL, indicate your
 * decision by deleting the provisions above and replace them with the notice
 * and other provisions required by the GPL or the LGPL. If you do not delete
 * the provisions above, a recipient may use your version of this file under
 * the terms of any one of the MPL, the GPL or the LGPL.
 *
 * ***** END LICENSE BLOCK ***** */

#ifndef jsgc_statistics_h___
#define jsgc_statistics_h___

#include <string.h>

#include "jspubtd.h"
#include "jsutil.h"

struct JSCompartment;

namespace js {
namespace gcstats {

enum Reason {
    PUBLIC_API,
    MAYBEGC,
    LASTCONTEXT,
    DESTROYCONTEXT,
    LASTDITCH,
    TOOMUCHMALLOC,
    ALLOCTRIGGER,
    CHUNK,
    SHAPE,
    REFILL
};
static const int NUM_REASONS = REFILL + 1;

static inline const char *
ExplainReason(Reason r)
{
    static const char *strs[] = {"  API", "Maybe", "LastC", "DestC", "LastD",
                                 "Mallc", "Alloc", "Chunk", "Shape", "Refil"};

    JS_ASSERT(strcmp(strs[SHAPE], "Shape") == 0 &&
              sizeof(strs) / sizeof(strs[0]) == NUM_REASONS);

    return strs[r];
}

enum Phase {
    PHASE_GC,
    PHASE_MARK,
    PHASE_SWEEP,
    PHASE_SWEEP_OBJECT,
    PHASE_SWEEP_STRING,
    PHASE_SWEEP_SCRIPT,
    PHASE_SWEEP_SHAPE,
<<<<<<< HEAD
    PHASE_SWEEP_IONCODE,
=======
    PHASE_DISCARD_CODE,
    PHASE_DISCARD_ANALYSIS,
    PHASE_XPCONNECT,
>>>>>>> 0f2639a8
    PHASE_DESTROY,

    PHASE_LIMIT
};

enum Stat {
    STAT_NEW_CHUNK,
    STAT_DESTROY_CHUNK,

    STAT_LIMIT
};

struct Statistics {
    Statistics(JSRuntime *rt);
    ~Statistics();

    void beginGC(JSCompartment *comp, Reason reason);
    void endGC();

    void beginPhase(Phase phase);
    void endPhase(Phase phase);

    void count(Stat s) {
        JS_ASSERT(s < STAT_LIMIT);
        counts[s]++;
    }

  private:
    JSRuntime *runtime;

    uint64 startupTime;

    FILE *fp;
    bool fullFormat;

    Reason triggerReason;
    JSCompartment *compartment;

    uint64 phaseStarts[PHASE_LIMIT];
    uint64 phaseEnds[PHASE_LIMIT];
    uint64 phaseTimes[PHASE_LIMIT];
    uint64 totals[PHASE_LIMIT];
    unsigned int counts[STAT_LIMIT];

    double t(Phase phase);
    double total(Phase phase);
    double beginDelay(Phase phase1, Phase phase2);
    double endDelay(Phase phase1, Phase phase2);
    void printStats();
    void statsToString(char *buffer, size_t size);

    struct ColumnInfo {
        const char *title;
        char str[12];
        char totalStr[12];
        int width;

        ColumnInfo() {}
        ColumnInfo(const char *title, double t, double total);
        ColumnInfo(const char *title, double t);
        ColumnInfo(const char *title, unsigned int data);
        ColumnInfo(const char *title, const char *data);
    };

    void makeTable(ColumnInfo *cols);
};

struct AutoGC {
    AutoGC(Statistics &stats, JSCompartment *comp, Reason reason JS_GUARD_OBJECT_NOTIFIER_PARAM)
      : stats(stats) { JS_GUARD_OBJECT_NOTIFIER_INIT; stats.beginGC(comp, reason); }
    ~AutoGC() { stats.endGC(); }

    Statistics &stats;
    JS_DECL_USE_GUARD_OBJECT_NOTIFIER
};

struct AutoPhase {
    AutoPhase(Statistics &stats, Phase phase JS_GUARD_OBJECT_NOTIFIER_PARAM)
      : stats(stats), phase(phase) { JS_GUARD_OBJECT_NOTIFIER_INIT; stats.beginPhase(phase); }
    ~AutoPhase() { stats.endPhase(phase); }

    Statistics &stats;
    Phase phase;
    JS_DECL_USE_GUARD_OBJECT_NOTIFIER
};

} /* namespace gcstats */
} /* namespace js */

#endif /* jsgc_statistics_h___ */<|MERGE_RESOLUTION|>--- conflicted
+++ resolved
@@ -84,13 +84,10 @@
     PHASE_SWEEP_STRING,
     PHASE_SWEEP_SCRIPT,
     PHASE_SWEEP_SHAPE,
-<<<<<<< HEAD
     PHASE_SWEEP_IONCODE,
-=======
     PHASE_DISCARD_CODE,
     PHASE_DISCARD_ANALYSIS,
     PHASE_XPCONNECT,
->>>>>>> 0f2639a8
     PHASE_DESTROY,
 
     PHASE_LIMIT
