--- conflicted
+++ resolved
@@ -319,12 +319,6 @@
     bool hasOutOfLineCode() { return !outOfLineCode_.empty(); }
     bool generateOutOfLineCode();
 
-<<<<<<< HEAD
-    size_t numDeferredDoubles() const { return 0; }
-    void linkDeferredDoubles() {}
-
-=======
->>>>>>> 17a2e227
   private:
     void generateInvalidateEpilogue();
 
