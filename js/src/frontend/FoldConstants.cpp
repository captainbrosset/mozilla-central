--- conflicted
+++ resolved
@@ -262,14 +262,9 @@
         return true;
 
     switch (pn->getArity()) {
-<<<<<<< HEAD
-      case PN_FUNC:
+      case PN_CODE:
         if (pn->pn_funbox->useAsmOrInsideUseAsm())
             return true;
-        if (!FoldConstants(cx, &pn->pn_body, parser, pn->pn_funbox->inGenexpLambda))
-            return false;
-=======
-      case PN_CODE:
         if (pn->getKind() == PNK_MODULE) {
             if (!FoldConstants(cx, &pn->pn_body, parser))
                 return false;
@@ -278,7 +273,6 @@
             if (!FoldConstants(cx, &pn->pn_body, parser, pn->pn_funbox->inGenexpLambda))
                 return false;
         }
->>>>>>> c850ee59
         break;
 
       case PN_LIST:
