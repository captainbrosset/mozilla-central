/* -*- Mode: C++; tab-width: 8; indent-tabs-mode: nil; c-basic-offset: 4 -*-
 * vim: set ts=8 sw=4 et tw=99:
 *
 * This Source Code Form is subject to the terms of the Mozilla Public
 * License, v. 2.0. If a copy of the MPL was not distributed with this
 * file, You can obtain one at http://mozilla.org/MPL/2.0/. */

/*
 * JS lexical scanner.
 */
#include <stdio.h>      /* first to avoid trouble on some systems */
#include <errno.h>
#include <limits.h>
#include <math.h>
#ifdef HAVE_MEMORY_H
#include <memory.h>
#endif
#include <stdarg.h>
#include <stdlib.h>
#include <string.h>
#include "jstypes.h"
#include "jsutil.h"
#include "jsprf.h"
#include "jsapi.h"
#include "jsatom.h"
#include "jscntxt.h"
#include "jsversion.h"
#include "jsexn.h"
#include "jsnum.h"
#include "jsopcode.h"
#include "jsscript.h"

#include "frontend/Parser.h"
#include "frontend/TokenStream.h"
#include "js/CharacterEncoding.h"
#include "vm/Keywords.h"
#include "vm/RegExpObject.h"
#include "vm/StringBuffer.h"

#include "jsscriptinlines.h"

using namespace js;
using namespace js::frontend;
using namespace js::unicode;

static const KeywordInfo keywords[] = {
#define KEYWORD_INFO(keyword, name, type, op, version) \
    {js_##keyword##_str, type, op, version},
    FOR_EACH_JAVASCRIPT_KEYWORD(KEYWORD_INFO)
#undef KEYWORD_INFO
};

const KeywordInfo *
frontend::FindKeyword(const jschar *s, size_t length)
{
    JS_ASSERT(length != 0);

    register size_t i;
    const struct KeywordInfo *kw;
    const char *chars;

#define JSKW_LENGTH()           length
#define JSKW_AT(column)         s[column]
#define JSKW_GOT_MATCH(index)   i = (index); goto got_match;
#define JSKW_TEST_GUESS(index)  i = (index); goto test_guess;
#define JSKW_NO_MATCH()         goto no_match;
#include "jsautokw.h"
#undef JSKW_NO_MATCH
#undef JSKW_TEST_GUESS
#undef JSKW_GOT_MATCH
#undef JSKW_AT
#undef JSKW_LENGTH

  got_match:
    return &keywords[i];

  test_guess:
    kw = &keywords[i];
    chars = kw->chars;
    do {
        if (*s++ != (unsigned char)(*chars++))
            goto no_match;
    } while (--length != 0);
    return kw;

  no_match:
    return NULL;
}

bool
frontend::IsIdentifier(JSLinearString *str)
{
    const jschar *chars = str->chars();
    size_t length = str->length();

    if (length == 0)
        return false;
    jschar c = *chars;
    if (!IsIdentifierStart(c))
        return false;
    const jschar *end = chars + length;
    while (++chars != end) {
        c = *chars;
        if (!IsIdentifierPart(c))
            return false;
    }
    return true;
}

#ifdef _MSC_VER
#pragma warning(push)
#pragma warning(disable:4351)
#endif

/* Initialize members that aren't initialized in |init|. */
TokenStream::TokenStream(JSContext *cx, const CompileOptions &options,
                         StableCharPtr base, size_t length, StrictModeGetter *smg)
  : tokens(),
    cursor(),
    lookahead(),
    lineno(options.lineno),
    flags(),
    linebase(base.get()),
    prevLinebase(NULL),
    userbuf(base.get(), length),
    filename(options.filename),
    sourceMap(NULL),
    listenerTSData(),
    tokenbuf(cx),
    version(options.version),
    cx(cx),
    originPrincipals(JSScript::normalizeOriginPrincipals(options.principals,
                                                         options.originPrincipals)),
    strictModeGetter(smg),
    tokenSkip(cx, &tokens)
{
    if (originPrincipals)
        JS_HoldPrincipals(originPrincipals);

    JSSourceHandler listener = cx->runtime->debugHooks.sourceHandler;
    void *listenerData = cx->runtime->debugHooks.sourceHandlerData;

    if (listener)
        listener(options.filename, options.lineno, base.get(), length, &listenerTSData, listenerData);

    /*
     * This table holds all the token kinds that satisfy these properties:
     * - A single char long.
     * - Cannot be a prefix of any longer token (eg. '+' is excluded because
     *   '+=' is a valid token).
     * - Doesn't need tp->t_op set (eg. this excludes '~').
     *
     * The few token kinds satisfying these properties cover roughly 35--45%
     * of the tokens seen in practice.
     *
     * Nb: oneCharTokens, maybeEOL and maybeStrSpecial could be static, but
     * initializing them this way is a bit easier.  Don't worry, the time to
     * initialize them for each TokenStream is trivial.  See bug 639420.
     */
    memset(oneCharTokens, 0, sizeof(oneCharTokens));
    oneCharTokens[unsigned(';')] = TOK_SEMI;
    oneCharTokens[unsigned(',')] = TOK_COMMA;
    oneCharTokens[unsigned('?')] = TOK_HOOK;
    oneCharTokens[unsigned('[')] = TOK_LB;
    oneCharTokens[unsigned(']')] = TOK_RB;
    oneCharTokens[unsigned('{')] = TOK_LC;
    oneCharTokens[unsigned('}')] = TOK_RC;
    oneCharTokens[unsigned('(')] = TOK_LP;
    oneCharTokens[unsigned(')')] = TOK_RP;

    /* See getChar() for an explanation of maybeEOL[]. */
    memset(maybeEOL, 0, sizeof(maybeEOL));
    maybeEOL[unsigned('\n')] = true;
    maybeEOL[unsigned('\r')] = true;
    maybeEOL[unsigned(LINE_SEPARATOR & 0xff)] = true;
    maybeEOL[unsigned(PARA_SEPARATOR & 0xff)] = true;

    /* See getTokenInternal() for an explanation of maybeStrSpecial[]. */
    memset(maybeStrSpecial, 0, sizeof(maybeStrSpecial));
    maybeStrSpecial[unsigned('"')] = true;
    maybeStrSpecial[unsigned('\'')] = true;
    maybeStrSpecial[unsigned('\\')] = true;
    maybeStrSpecial[unsigned('\n')] = true;
    maybeStrSpecial[unsigned('\r')] = true;
    maybeStrSpecial[unsigned(LINE_SEPARATOR & 0xff)] = true;
    maybeStrSpecial[unsigned(PARA_SEPARATOR & 0xff)] = true;
    maybeStrSpecial[unsigned(EOF & 0xff)] = true;

    /*
     * Set |ln| as the beginning line number of the ungot "current token", so
     * that js::Parser::statements (and potentially other such methods, in the
     * future) can create parse nodes with good source coordinates before they
     * explicitly get any tokens.
     *
     * Switching the parser/lexer so we always get the next token ahead of the
     * parser needing it (the so-called "pump-priming" model) might be a better
     * way to address the dependency from statements on the current token.
     */
    tokens[0].pos.begin.lineno = tokens[0].pos.end.lineno = options.lineno;
}

#ifdef _MSC_VER
#pragma warning(pop)
#endif

TokenStream::~TokenStream()
{
    if (flags & TSF_OWNFILENAME)
        js_free((void *) filename);
    if (sourceMap)
        js_free(sourceMap);
    if (originPrincipals)
        JS_DropPrincipals(cx->runtime, originPrincipals);
}

/* Use the fastest available getc. */
#if defined(HAVE_GETC_UNLOCKED)
# define fast_getc getc_unlocked
#elif defined(HAVE__GETC_NOLOCK)
# define fast_getc _getc_nolock
#else
# define fast_getc getc
#endif

JS_ALWAYS_INLINE void
TokenStream::updateLineInfoForEOL()
{
    prevLinebase = linebase;
    linebase = userbuf.addressOfNextRawChar();
    lineno++;
}

JS_ALWAYS_INLINE void
TokenStream::updateFlagsForEOL()
{
    flags &= ~TSF_DIRTYLINE;
    flags |= TSF_EOL;
}

/* This gets the next char, normalizing all EOL sequences to '\n' as it goes. */
int32_t
TokenStream::getChar()
{
    int32_t c;
    if (JS_LIKELY(userbuf.hasRawChars())) {
        c = userbuf.getRawChar();

        /*
         * Normalize the jschar if it was a newline.  We need to detect any of
         * these four characters:  '\n' (0x000a), '\r' (0x000d),
         * LINE_SEPARATOR (0x2028), PARA_SEPARATOR (0x2029).  Testing for each
         * one in turn is slow, so we use a single probabilistic check, and if
         * that succeeds, test for them individually.
         *
         * We use the bottom 8 bits to index into a lookup table, succeeding
         * when d&0xff is 0xa, 0xd, 0x28 or 0x29.  Among ASCII chars (which
         * are by the far the most common) this gives false positives for '('
         * (0x0028) and ')' (0x0029).  We could avoid those by incorporating
         * the 13th bit of d into the lookup, but that requires extra shifting
         * and masking and isn't worthwhile.  See TokenStream::TokenStream()
         * for the initialization of the relevant entries in the table.
         */
        if (JS_UNLIKELY(maybeEOL[c & 0xff])) {
            if (c == '\n')
                goto eol;
            if (c == '\r') {
                /* if it's a \r\n sequence: treat as a single EOL, skip over the \n */
                if (userbuf.hasRawChars())
                    userbuf.matchRawChar('\n');
                goto eol;
            }
            if (c == LINE_SEPARATOR || c == PARA_SEPARATOR)
                goto eol;
        }
        return c;
    }

    flags |= TSF_EOF;
    return EOF;

  eol:
    updateLineInfoForEOL();
    return '\n';
}

/*
 * This gets the next char. It does nothing special with EOL sequences, not
 * even updating the line counters.  It can be used safely if (a) the
 * resulting char is guaranteed to be ungotten (by ungetCharIgnoreEOL()) if
 * it's an EOL, and (b) the line-related state (lineno, linebase) is not used
 * before it's ungotten.
 */
int32_t
TokenStream::getCharIgnoreEOL()
{
    if (JS_LIKELY(userbuf.hasRawChars()))
        return userbuf.getRawChar();

    flags |= TSF_EOF;
    return EOF;
}

void
TokenStream::ungetChar(int32_t c)
{
    if (c == EOF)
        return;
    JS_ASSERT(!userbuf.atStart());
    userbuf.ungetRawChar();
    if (c == '\n') {
#ifdef DEBUG
        int32_t c2 = userbuf.peekRawChar();
        JS_ASSERT(TokenBuf::isRawEOLChar(c2));
#endif

        /* if it's a \r\n sequence, also unget the \r */
        if (!userbuf.atStart())
            userbuf.matchRawCharBackwards('\r');

        JS_ASSERT(prevLinebase);    /* we should never get more than one EOL char */
        linebase = prevLinebase;
        prevLinebase = NULL;
        lineno--;
    } else {
        JS_ASSERT(userbuf.peekRawChar() == c);
    }
}

void
TokenStream::ungetCharIgnoreEOL(int32_t c)
{
    if (c == EOF)
        return;
    JS_ASSERT(!userbuf.atStart());
    userbuf.ungetRawChar();
}

/*
 * Return true iff |n| raw characters can be read from this without reading past
 * EOF or a newline, and copy those characters into |cp| if so.  The characters
 * are not consumed: use skipChars(n) to do so after checking that the consumed
 * characters had appropriate values.
 */
bool
TokenStream::peekChars(int n, jschar *cp)
{
    int i, j;
    int32_t c;

    for (i = 0; i < n; i++) {
        c = getCharIgnoreEOL();
        if (c == EOF)
            break;
        if (c == '\n') {
            ungetCharIgnoreEOL(c);
            break;
        }
        cp[i] = (jschar)c;
    }
    for (j = i - 1; j >= 0; j--)
        ungetCharIgnoreEOL(cp[j]);
    return i == n;
}

const jschar *
TokenStream::TokenBuf::findEOLMax(const jschar *p, size_t max)
{
    JS_ASSERT(base_ <= p && p <= limit_);

    size_t n = 0;
    while (true) {
        if (p >= limit_)
            break;
        if (n >= max)
            break;
        if (TokenBuf::isRawEOLChar(*p++))
            break;
        n++;
    }
    return p;
}

void
TokenStream::tell(Position *pos)
{
    // We don't support saving and restoring state when lookahead is present.
    JS_ASSERT(lookahead == 0);
    pos->buf = userbuf.addressOfNextRawChar();
    pos->flags = flags;
    pos->lineno = lineno;
    pos->linebase = linebase;
    pos->prevLinebase = prevLinebase;
}

void
TokenStream::seek(const Position &pos)
{
    userbuf.setAddressOfNextRawChar(pos.buf);
    flags = pos.flags;
    lineno = pos.lineno;
    linebase = pos.linebase;
    prevLinebase = pos.prevLinebase;
    lookahead = 0;

    // Make the last token look like it it came from here. The parser looks at
    // the position of currentToken() to calculate line numbers.
    Token *cur = &tokens[cursor];
    cur->pos.begin.lineno = lineno;
    cur->pos.begin.index = pos.buf - linebase;

    // Poison other members.
    cur->type = TOK_ERROR;
    cur->ptr = NULL;
}

void
TokenStream::positionAfterLastFunctionKeyword(Position &pos)
{
    JS_ASSERT(lastFunctionKeyword.buf > userbuf.base());
    PodAssign(&pos, &lastFunctionKeyword);
}

bool
TokenStream::reportStrictModeErrorNumberVA(ParseNode *pn, bool strictMode, unsigned errorNumber,
                                           va_list args)
{
    /* In strict mode code, this is an error, not merely a warning. */
    unsigned flags = JSREPORT_STRICT;
    if (strictMode)
        flags |= JSREPORT_ERROR;
    else if (cx->hasStrictOption())
        flags |= JSREPORT_WARNING;
    else
        return true;
 
    return reportCompileErrorNumberVA(pn, flags, errorNumber, args);
}

void
CompileError::throwError()
{
    /*
     * If there's a runtime exception type associated with this error
     * number, set that as the pending exception.  For errors occuring at
     * compile time, this is very likely to be a JSEXN_SYNTAXERR.
     *
     * If an exception is thrown but not caught, the JSREPORT_EXCEPTION
     * flag will be set in report.flags.  Proper behavior for an error
     * reporter is to ignore a report with this flag for all but top-level
     * compilation errors.  The exception will remain pending, and so long
     * as the non-top-level "load", "eval", or "compile" native function
     * returns false, the top-level reporter will eventually receive the
     * uncaught exception report.
     */
    if (!js_ErrorToException(cx, message, &report, NULL, NULL)) {
        /*
         * If debugErrorHook is present then we give it a chance to veto
         * sending the error on to the regular error reporter.
         */
        bool reportError = true;
        if (JSDebugErrorHook hook = cx->runtime->debugHooks.debugErrorHook) {
            reportError = hook(cx, message, &report, cx->runtime->debugHooks.debugErrorHookData);
        }

        /* Report the error */
        if (reportError && cx->errorReporter)
            cx->errorReporter(cx, message, &report);
    }
}

CompileError::~CompileError()
{
    js_free((void*)report.uclinebuf);
    js_free((void*)report.linebuf);
    js_free((void*)report.ucmessage);
    js_free(message);
    message = NULL;

    if (report.messageArgs) {
        if (argumentsType == ArgumentsAreASCII) {
            unsigned i = 0;
            while (report.messageArgs[i])
                js_free((void*)report.messageArgs[i++]);
        }
        js_free(report.messageArgs);
    }

    PodZero(&report);
}

bool
TokenStream::reportCompileErrorNumberVA(ParseNode *pn, unsigned flags, unsigned errorNumber,
                                        va_list args)
{
    bool warning = JSREPORT_IS_WARNING(flags);

    if (warning && cx->hasWErrorOption()) {
        flags &= ~JSREPORT_WARNING;
        warning = false;
    }

    CompileError err(cx);

    const TokenPos *const tp = pn ? &pn->pn_pos : &currentToken().pos;

    err.report.flags = flags;
    err.report.errorNumber = errorNumber;
    err.report.filename = filename;
    err.report.originPrincipals = originPrincipals;
    err.report.lineno = tp->begin.lineno;

    err.argumentsType = (flags & JSREPORT_UC) ? ArgumentsAreUnicode : ArgumentsAreASCII;

    if (!js_ExpandErrorArguments(cx, js_GetErrorMessage, NULL, errorNumber, &err.message,
                                 &err.report, err.argumentsType, args))
    {
        return false;
    }

    /*
     * Given a token, T, that we want to complain about: if T's (starting)
     * lineno doesn't match TokenStream's lineno, that means we've scanned past
     * the line that T starts on, which makes it hard to print some or all of
     * T's (starting) line for context.
     *
     * So we don't even try, leaving report.linebuf and friends zeroed.  This
     * means that any error involving a multi-line token (eg. an unterminated
     * multi-line string literal) won't have a context printed.
     */
    if (err.report.lineno == lineno) {
        const jschar *tokptr = linebase + tp->begin.index;

        // We show only a portion (a "window") of the line around the erroneous
        // token -- the first char in the token, plus |windowRadius| chars
        // before it and |windowRadius - 1| chars after it.  This is because
        // lines can be very long and printing the whole line is (a) not that
        // helpful, and (b) can waste a lot of memory.  See bug 634444.
        static const size_t windowRadius = 60;

        // Truncate at the front if necessary.
        const jschar *windowBase = (linebase + windowRadius < tokptr)
                                 ? tokptr - windowRadius
                                 : linebase;
        size_t nTrunc = windowBase - linebase;
        uint32_t windowIndex = tp->begin.index - nTrunc;

        // Find EOL, or truncate at the back if necessary.
        const jschar *windowLimit = userbuf.findEOLMax(tokptr, windowRadius);
        size_t windowLength = windowLimit - windowBase;
        JS_ASSERT(windowLength <= windowRadius * 2);

        // Create the windowed strings.
        StringBuffer windowBuf(cx);
        if (!windowBuf.append(windowBase, windowLength) || !windowBuf.append((jschar)0))
            return false;

        // Unicode and char versions of the window into the offending source
        // line, without final \n.
        err.report.uclinebuf = windowBuf.extractWellSized();
        if (!err.report.uclinebuf)
            return false;
        TwoByteChars tbchars(err.report.uclinebuf, windowLength);
        err.report.linebuf = LossyTwoByteCharsToNewLatin1CharsZ(cx, tbchars).c_str();
        if (!err.report.linebuf)
            return false;

        // The lineno check above means we should only see single-line tokens here.
        JS_ASSERT(tp->begin.lineno == tp->end.lineno);
        err.report.tokenptr = err.report.linebuf + windowIndex;
        err.report.uctokenptr = err.report.uclinebuf + windowIndex;
    }

    err.throwError();

    return warning;
}

bool
TokenStream::reportStrictModeError(unsigned errorNumber, ...)
{
    va_list args;
    va_start(args, errorNumber);
    bool result = reportStrictModeErrorNumberVA(NULL, strictMode(), errorNumber, args);
    va_end(args);
    return result;
}

bool
TokenStream::reportError(unsigned errorNumber, ...)
{
    va_list args;
    va_start(args, errorNumber);
    bool result = reportCompileErrorNumberVA(NULL, JSREPORT_ERROR, errorNumber, args);
    va_end(args);
    return result;
}

bool
TokenStream::reportWarning(unsigned errorNumber, ...)
{
    va_list args;
    va_start(args, errorNumber);
    bool result = reportCompileErrorNumberVA(NULL, JSREPORT_WARNING, errorNumber, args);
    va_end(args);
    return result;
}

bool
TokenStream::reportStrictWarningErrorNumberVA(ParseNode *pn, unsigned errorNumber, va_list args)
{
    if (!cx->hasStrictOption())
        return true;

    return reportCompileErrorNumberVA(NULL, JSREPORT_STRICT | JSREPORT_WARNING, errorNumber, args);
}

<<<<<<< HEAD
void
TokenStream::reportAsmError(ParseNode *pn, unsigned errorNumber, ...)
{
    va_list args;
    va_start(args, errorNumber);
    reportCompileErrorNumberVA(pn, JSREPORT_WARNING, errorNumber, args);
    va_end(args);
}

#if JS_HAS_XML_SUPPORT

bool
TokenStream::getXMLEntity()
{
    ptrdiff_t offset, length, i;
    int c, d;
    bool ispair;
    jschar *bp, digit;
    char *bytes;
    JSErrNum msg;

    CharBuffer &tb = tokenbuf;

    /* Put the entity, including the '&' already scanned, in tokenbuf. */
    offset = tb.length();
    if (!tb.append('&'))
        return false;
    while ((c = getChar()) != ';') {
        if (c == EOF || c == '\n') {
            reportError(JSMSG_END_OF_XML_ENTITY);
            return false;
        }
        if (!tb.append(c))
            return false;
    }

    /* Let length be the number of jschars after the '&', including the ';'. */
    length = tb.length() - offset;
    bp = tb.begin() + offset;
    c = d = 0;
    ispair = false;
    if (length > 2 && bp[1] == '#') {
        /* Match a well-formed XML Character Reference. */
        i = 2;
        if (length > 3 && (bp[i] == 'x' || bp[i] == 'X')) {
            if (length > 9)     /* at most 6 hex digits allowed */
                goto badncr;
            while (++i < length) {
                digit = bp[i];
                if (!JS7_ISHEX(digit))
                    goto badncr;
                c = (c << 4) + JS7_UNHEX(digit);
            }
        } else {
            while (i < length) {
                digit = bp[i++];
                if (!JS7_ISDEC(digit))
                    goto badncr;
                c = (c * 10) + JS7_UNDEC(digit);
                if (c < 0)
                    goto badncr;
            }
        }

        if (0x10000 <= c && c <= 0x10FFFF) {
            /* Form a surrogate pair (c, d) -- c is the high surrogate. */
            d = 0xDC00 + (c & 0x3FF);
            c = 0xD7C0 + (c >> 10);
            ispair = true;
        } else {
            /* Enforce the http://www.w3.org/TR/REC-xml/#wf-Legalchar WFC. */
            if (c != 0x9 && c != 0xA && c != 0xD &&
                !(0x20 <= c && c <= 0xD7FF) &&
                !(0xE000 <= c && c <= 0xFFFD)) {
                goto badncr;
            }
        }
    } else {
        /* Try to match one of the five XML 1.0 predefined entities. */
        switch (length) {
          case 3:
            if (bp[2] == 't') {
                if (bp[1] == 'l')
                    c = '<';
                else if (bp[1] == 'g')
                    c = '>';
            }
            break;
          case 4:
            if (bp[1] == 'a' && bp[2] == 'm' && bp[3] == 'p')
                c = '&';
            break;
          case 5:
            if (bp[3] == 'o') {
                if (bp[1] == 'a' && bp[2] == 'p' && bp[4] == 's')
                    c = '\'';
                else if (bp[1] == 'q' && bp[2] == 'u' && bp[4] == 't')
                    c = '"';
            }
            break;
        }
        if (c == 0) {
            msg = JSMSG_UNKNOWN_XML_ENTITY;
            goto bad;
        }
    }

    /* If we matched, retract tokenbuf and store the entity's value. */
    *bp++ = (jschar) c;
    if (ispair)
        *bp++ = (jschar) d;
    tb.shrinkBy(tb.end() - bp);
    return true;

  badncr:
    msg = JSMSG_BAD_XML_NCR;
  bad:
    /* No match: throw a TypeError per ECMA-357 10.3.2.1 step 8(a). */
    JS_ASSERT((tb.end() - bp) >= 1);
    TwoByteChars tbchars(bp + 1, (tb.end() - bp) - 1);
    bytes = LossyTwoByteCharsToNewLatin1CharsZ(cx, tbchars).c_str();
    if (bytes) {
        reportError(msg, bytes);
        js_free(bytes);
    }
    return false;
}

bool
TokenStream::getXMLTextOrTag(TokenKind *ttp, Token **tpp)
{
    TokenKind tt;
    int c, qc;
    Token *tp;
    JSAtom *atom;

    /*
     * Look for XML text.
     */
    if (flags & TSF_XMLTEXTMODE) {
        tt = TOK_XMLSPACE;      /* veto if non-space, return TOK_XMLTEXT */
        tp = newToken(0);
        tokenbuf.clear();
        qc = (flags & TSF_XMLONLYMODE) ? '<' : '{';

        while ((c = getChar()) != qc && c != '<' && c != EOF) {
            if (c == '&' && qc == '<') {
                if (!getXMLEntity())
                    goto error;
                tt = TOK_XMLTEXT;
                continue;
            }

            if (!IsXMLSpace(c))
                tt = TOK_XMLTEXT;
            if (!tokenbuf.append(c))
                goto error;
        }
        ungetChar(c);

        if (tokenbuf.empty()) {
            atom = NULL;
        } else {
            atom = atomize(cx, tokenbuf);
            if (!atom)
                goto error;
        }
        tp->pos.end.lineno = lineno;
        tp->setAtom(JSOP_STRING, atom);
        goto out;
    }

    /*
     * XML tags.
     */
    else {
        JS_ASSERT(flags & TSF_XMLTAGMODE);
        tp = newToken(0);
        c = getChar();
        if (c != EOF && IsXMLSpace(c)) {
            do {
                c = getChar();
                if (c == EOF)
                    break;
            } while (IsXMLSpace(c));
            ungetChar(c);
            tp->pos.end.lineno = lineno;
            tt = TOK_XMLSPACE;
            goto out;
        }

        if (c == EOF) {
            tt = TOK_EOF;
            goto out;
        }

        tokenbuf.clear();
        if (IsXMLNamespaceStart(c)) {
            bool sawColon = false;

            if (!tokenbuf.append(c))
                goto error;
            while ((c = getChar()) != EOF && IsXMLNamePart(c)) {
                if (c == ':') {
                    int nextc;

                    if (sawColon ||
                        (nextc = peekChar(),
                         ((flags & TSF_XMLONLYMODE) || nextc != '{') &&
                         !IsXMLNamePart(nextc))) {
                        reportError(JSMSG_BAD_XML_QNAME);
                        goto error;
                    }
                    sawColon = true;
                }

                if (!tokenbuf.append(c))
                    goto error;
            }

            ungetChar(c);
            atom = atomize(cx, tokenbuf);
            if (!atom)
                goto error;
            tp->setAtom(JSOP_STRING, atom);
            tt = TOK_XMLNAME;
            goto out;
        }

        switch (c) {
          case '{':
            if (flags & TSF_XMLONLYMODE)
                goto bad_xml_char;
            tt = TOK_LC;
            goto out;

          case '=':
            tt = TOK_ASSIGN;
            goto out;

          case '"':
          case '\'':
            qc = c;
            while ((c = getChar()) != qc) {
                if (c == EOF) {
                    reportError(JSMSG_UNTERMINATED_STRING);
                    goto error;
                }

                /*
                 * XML attribute values are double-quoted when pretty-printed,
                 * so escape " if it is expressed directly in a single-quoted
                 * attribute value.
                 */
                if (c == '"' && !(flags & TSF_XMLONLYMODE)) {
                    JS_ASSERT(qc == '\'');
                    if (!tokenbuf.append(js_quot_entity_str,
                                     strlen(js_quot_entity_str)))
                        goto error;
                    continue;
                }

                if (c == '&' && (flags & TSF_XMLONLYMODE)) {
                    if (!getXMLEntity())
                        goto error;
                    continue;
                }

                if (!tokenbuf.append(c))
                    goto error;
            }
            atom = atomize(cx, tokenbuf);
            if (!atom)
                goto error;
            tp->pos.end.lineno = lineno;
            tp->setAtom(JSOP_STRING, atom);
            tt = TOK_XMLATTR;
            goto out;

          case '>':
            tt = TOK_XMLTAGC;
            goto out;

          case '/':
            if (matchChar('>')) {
                tt = TOK_XMLPTAGC;
                goto out;
            }
            /* FALL THROUGH */

          bad_xml_char:
          default:
            reportError(JSMSG_BAD_XML_CHARACTER);
            goto error;
        }
        JS_NOT_REACHED("getXMLTextOrTag 1");
    }
    JS_NOT_REACHED("getXMLTextOrTag 2");

  out:
    *ttp = tt;
    *tpp = tp;
    return true;

  error:
    *ttp = TOK_ERROR;
    *tpp = tp;
    return false;
}

/*
 * After much testing, it's clear that Postel's advice to protocol designers
 * ("be liberal in what you accept, and conservative in what you send") invites
 * a natural-law repercussion for JS as "protocol":
 *
 * "If you are liberal in what you accept, others will utterly fail to be
 *  conservative in what they send."
 *
 * Which means you will get <!-- comments to end of line in the middle of .js
 * files, and after if conditions whose then statements are on the next line,
 * and other wonders.  See at least the following bugs:
 * - https://bugzilla.mozilla.org/show_bug.cgi?id=309242
 * - https://bugzilla.mozilla.org/show_bug.cgi?id=309712
 * - https://bugzilla.mozilla.org/show_bug.cgi?id=310993
 *
 * So without JSOPTION_MOAR_XML, we changed around Firefox 1.5 never to scan an
 * XML comment or CDATA literal.  Instead, we always scan <! as the start of an
 * HTML comment hack to end of line, used since Netscape 2 to hide script tag
 * content from script-unaware browsers.
 *
 * But this still leaves XML resources with certain internal structure
 * vulnerable to being loaded as script cross-origin, and some internal data
 * stolen, so for Firefox 3.5 and beyond, we reject programs whose source
 * consists only of XML literals. See:
 *
 * https://bugzilla.mozilla.org/show_bug.cgi?id=336551
 *
 * The check for this is in js::frontend::CompileScript.
 */
bool
TokenStream::getXMLMarkup(TokenKind *ttp, Token **tpp)
{
    TokenKind tt;
    int c;
    Token *tp = *tpp;

    /* Check for XML comment or CDATA section. */
    if (matchChar('!')) {
        tokenbuf.clear();

        /* Scan XML comment. */
        if (matchChar('-')) {
            if (!matchChar('-'))
                goto bad_xml_markup;
            while ((c = getChar()) != '-' || !matchChar('-')) {
                if (c == EOF)
                    goto bad_xml_markup;
                if (!tokenbuf.append(c))
                    goto error;
            }
            if (!matchChar('>'))
                goto bad_xml_markup;

            JSAtom *commentText = atomize(cx, tokenbuf);
            if (!commentText)
                goto error;
            tp->setAtom(JSOP_XMLCOMMENT, commentText);
            tp->pos.end.lineno = lineno;
            tt = TOK_XMLCOMMENT;
            goto out;
        }

        /* Scan CDATA section. */
        if (matchChar('[')) {
            jschar cp[6];
            if (peekChars(6, cp) &&
                cp[0] == 'C' &&
                cp[1] == 'D' &&
                cp[2] == 'A' &&
                cp[3] == 'T' &&
                cp[4] == 'A' &&
                cp[5] == '[') {
                skipChars(6);
                while ((c = getChar()) != ']' ||
                       !peekChars(2, cp) ||
                       cp[0] != ']' ||
                       cp[1] != '>') {
                    if (c == EOF)
                        goto bad_xml_markup;
                    if (!tokenbuf.append(c))
                        goto error;
                }
                consumeKnownChar(']');
                consumeKnownChar('>');

                JSAtom *cdataContent = atomize(cx, tokenbuf);
                if (!cdataContent)
                    goto error;

                tp->setAtom(JSOP_XMLCDATA, cdataContent);
                tp->pos.end.lineno = lineno;
                tt = TOK_XMLCDATA;
                goto out;
            }
            goto bad_xml_markup;
        }
    }

    /* Check for processing instruction. */
    if (matchChar('?')) {
        bool inTarget = true;
        size_t targetLength = 0;
        ptrdiff_t contentIndex = -1;

        tokenbuf.clear();
        while ((c = getChar()) != '?' || peekChar() != '>') {
            if (c == EOF)
                goto bad_xml_markup;
            if (inTarget) {
                if (IsXMLSpace(c)) {
                    if (tokenbuf.empty())
                        goto bad_xml_markup;
                    inTarget = false;
                } else {
                    if (!(tokenbuf.empty()
                          ? IsXMLNamespaceStart(c)
                          : IsXMLNamespacePart(c))) {
                        goto bad_xml_markup;
                    }
                    ++targetLength;
                }
            } else {
                if (contentIndex < 0 && !IsXMLSpace(c))
                    contentIndex = tokenbuf.length();
            }
            if (!tokenbuf.append(c))
                goto error;
        }
        if (targetLength == 0)
            goto bad_xml_markup;

        JSAtom *data;
        if (contentIndex < 0) {
            data = cx->names().empty;
        } else {
            data = AtomizeChars<CanGC>(cx, tokenbuf.begin() + contentIndex,
                                       tokenbuf.length() - contentIndex);
            if (!data)
                goto error;
        }
        tokenbuf.shrinkBy(tokenbuf.length() - targetLength);
        consumeKnownChar('>');
        JSAtom *target = atomize(cx, tokenbuf);
        if (!target)
            goto error;
        tp->setProcessingInstruction(target->asPropertyName(), data);
        tp->pos.end.lineno = lineno;
        tt = TOK_XMLPI;
        goto out;
    }

    /* An XML start-of-tag character. */
    tt = matchChar('/') ? TOK_XMLETAGO : TOK_XMLSTAGO;

  out:
    *ttp = tt;
    *tpp = tp;
    return true;

  bad_xml_markup:
    reportError(JSMSG_BAD_XML_MARKUP);
  error:
    *ttp = TOK_ERROR;
    *tpp = tp;
    return false;
}
#endif /* JS_HAS_XML_SUPPORT */

=======
>>>>>>> 5d0a2338
/*
 * We have encountered a '\': check for a Unicode escape sequence after it.
 * Return 'true' and the character code value (by value) if we found a
 * Unicode escape sequence.  Otherwise, return 'false'.  In both cases, do not
 * advance along the buffer.
 */
bool
TokenStream::peekUnicodeEscape(int *result)
{
    jschar cp[5];

    if (peekChars(5, cp) && cp[0] == 'u' &&
        JS7_ISHEX(cp[1]) && JS7_ISHEX(cp[2]) &&
        JS7_ISHEX(cp[3]) && JS7_ISHEX(cp[4]))
    {
        *result = (((((JS7_UNHEX(cp[1]) << 4)
                + JS7_UNHEX(cp[2])) << 4)
              + JS7_UNHEX(cp[3])) << 4)
            + JS7_UNHEX(cp[4]);
        return true;
    }
    return false;
}

bool
TokenStream::matchUnicodeEscapeIdStart(int32_t *cp)
{
    if (peekUnicodeEscape(cp) && IsIdentifierStart(*cp)) {
        skipChars(5);
        return true;
    }
    return false;
}

bool
TokenStream::matchUnicodeEscapeIdent(int32_t *cp)
{
    if (peekUnicodeEscape(cp) && IsIdentifierPart(*cp)) {
        skipChars(5);
        return true;
    }
    return false;
}

size_t
TokenStream::endOffset(const Token &tok)
{
    uint32_t lineno = tok.pos.begin.lineno;
    JS_ASSERT(lineno <= tok.pos.end.lineno);
    const jschar *end;
    if (lineno < tok.pos.end.lineno) {
        TokenBuf buf(tok.ptr, userbuf.addressOfNextRawChar() - userbuf.base());
        for (; lineno < tok.pos.end.lineno; lineno++) {
            jschar c;
            do {
                JS_ASSERT(buf.hasRawChars());
                c = buf.getRawChar();
            } while (!TokenBuf::isRawEOLChar(c));
            if (c == '\r' && buf.hasRawChars())
                buf.matchRawChar('\n');
        }
        end = buf.addressOfNextRawChar() + tok.pos.end.index;
    } else {
        end = tok.ptr + (tok.pos.end.index - tok.pos.begin.index);
    }
    JS_ASSERT(end <= userbuf.addressOfNextRawChar());
    return end - userbuf.base();
}

/*
 * Helper function which returns true if the first length(q) characters in p are
 * the same as the characters in q.
 */
static bool
CharsMatch(const jschar *p, const char *q) {
    while (*q) {
        if (*p++ != *q++)
            return false;
    }
    return true;
}

bool
TokenStream::getAtLine()
{
    int c;
    jschar cp[5];
    unsigned i, line, temp;
    char filenameBuf[1024];

    /*
     * Hack for source filters such as the Mozilla XUL preprocessor:
     * "//@line 123\n" sets the number of the *next* line after the
     * comment to 123.  If we reach here, we've already seen "//".
     */
    if (peekChars(5, cp) && CharsMatch(cp, "@line")) {
        skipChars(5);
        while ((c = getChar()) != '\n' && c != EOF && IsSpaceOrBOM2(c))
            continue;
        if (JS7_ISDEC(c)) {
            line = JS7_UNDEC(c);
            while ((c = getChar()) != EOF && JS7_ISDEC(c)) {
                temp = 10 * line + JS7_UNDEC(c);
                if (temp < line) {
                    /* Ignore overlarge line numbers. */
                    return true;
                }
                line = temp;
            }
            while (c != '\n' && c != EOF && IsSpaceOrBOM2(c))
                c = getChar();
            i = 0;
            if (c == '"') {
                while ((c = getChar()) != EOF && c != '"') {
                    if (c == '\n') {
                        ungetChar(c);
                        return true;
                    }
                    if ((c >> 8) != 0 || i >= sizeof filenameBuf - 1)
                        return true;
                    filenameBuf[i++] = (char) c;
                }
                if (c == '"') {
                    while ((c = getChar()) != '\n' && c != EOF && IsSpaceOrBOM2(c))
                        continue;
                }
            }
            filenameBuf[i] = '\0';
            if (c == EOF || c == '\n') {
                if (i > 0) {
                    if (flags & TSF_OWNFILENAME)
                        js_free((void *) filename);
                    filename = JS_strdup(cx, filenameBuf);
                    if (!filename)
                        return false;
                    flags |= TSF_OWNFILENAME;
                }
                lineno = line;
            }
        }
        ungetChar(c);
    }
    return true;
}

bool
TokenStream::getAtSourceMappingURL()
{
    /* Match comments of the form "//@ sourceMappingURL=<url>" */

    jschar peeked[19];
    int32_t c;

    if (peekChars(19, peeked) && CharsMatch(peeked, "@ sourceMappingURL=")) {
        skipChars(19);
        tokenbuf.clear();

        while ((c = peekChar()) && c != EOF && !IsSpaceOrBOM2(c)) {
            getChar();
            tokenbuf.append(c);
        }

        if (tokenbuf.empty())
            /* The source map's URL was missing, but not quite an exception that
             * we should stop and drop everything for, though. */
            return true;

        size_t sourceMapLength = tokenbuf.length();

        if (sourceMap)
            js_free(sourceMap);
        sourceMap = cx->pod_malloc<jschar>(sourceMapLength + 1);
        if (!sourceMap)
            return false;

        PodCopy(sourceMap, tokenbuf.begin(), sourceMapLength);
        sourceMap[sourceMapLength] = '\0';
    }
    return true;
}

Token *
TokenStream::newToken(ptrdiff_t adjust)
{
    cursor = (cursor + 1) & ntokensMask;
    Token *tp = &tokens[cursor];
    tp->ptr = userbuf.addressOfNextRawChar() + adjust;
    tp->pos.begin.index = tp->ptr - linebase;
    tp->pos.begin.lineno = tp->pos.end.lineno = lineno;
    return tp;
}

JS_ALWAYS_INLINE JSAtom *
TokenStream::atomize(JSContext *cx, CharBuffer &cb)
{
    return AtomizeChars<CanGC>(cx, cb.begin(), cb.length());
}

#ifdef DEBUG
bool
IsTokenSane(Token *tp)
{
    /*
     * Nb: TOK_EOL should never be used in an actual Token;  it should only be
     * returned as a TokenKind from peekTokenSameLine().
     */
    if (tp->type < TOK_ERROR || tp->type >= TOK_LIMIT || tp->type == TOK_EOL)
        return false;

    if (tp->pos.begin.lineno == tp->pos.end.lineno) {
        if (tp->pos.begin.index > tp->pos.end.index)
            return false;
    } else {
        /* Only string tokens can be multi-line. */
        if (tp->type != TOK_STRING)
            return false;
    }
    return true;
}
#endif

bool
TokenStream::putIdentInTokenbuf(const jschar *identStart)
{
    int32_t c, qc;
    const jschar *tmp = userbuf.addressOfNextRawChar();
    userbuf.setAddressOfNextRawChar(identStart);

    tokenbuf.clear();
    for (;;) {
        c = getCharIgnoreEOL();
        if (!IsIdentifierPart(c)) {
            if (c != '\\' || !matchUnicodeEscapeIdent(&qc))
                break;
            c = qc;
        }
        if (!tokenbuf.append(c)) {
            userbuf.setAddressOfNextRawChar(tmp);
            return false;
        }
    }
    userbuf.setAddressOfNextRawChar(tmp);
    return true;
}

bool
TokenStream::checkForKeyword(const jschar *s, size_t length, TokenKind *ttp, JSOp *topp)
{
    JS_ASSERT(!ttp == !topp);

    const KeywordInfo *kw = FindKeyword(s, length);
    if (!kw)
        return true;

    if (kw->tokentype == TOK_RESERVED)
        return reportError(JSMSG_RESERVED_ID, kw->chars);

    if (kw->tokentype != TOK_STRICT_RESERVED) {
        if (kw->version <= versionNumber()) {
            /* Working keyword. */
            if (ttp) {
                *ttp = kw->tokentype;
                *topp = (JSOp) kw->op;
                return true;
            }
            return reportError(JSMSG_RESERVED_ID, kw->chars);
        }

        /*
         * The keyword is not in this version. Treat it as an identifier,
         * unless it is let or yield which we treat as TOK_STRICT_RESERVED by
         * falling through to the code below (ES5 forbids them in strict mode).
         */
        if (kw->tokentype != TOK_LET && kw->tokentype != TOK_YIELD)
            return true;
    }

    /* Strict reserved word. */
    return reportStrictModeError(JSMSG_RESERVED_ID, kw->chars);
}

enum FirstCharKind {
    Other,
    OneChar,
    Ident,
    Dot,
    Equals,
    String,
    Dec,
    Colon,
    Plus,
    HexOct,

    /* These two must be last, so that |c >= Space| matches both. */
    Space,
    EOL
};

#define _______ Other

/*
 * OneChar: 40, 41, 44, 59, 63, 91, 93, 123, 125: '(', ')', ',', ';', '?', '[', ']', '{', '}'
 * Ident:   36, 65..90, 95, 97..122: '$', 'A'..'Z', '_', 'a'..'z'
 * Dot:     46: '.'
 * Equals:  61: '='
 * String:  34, 39: '"', '\''
 * Dec:     49..57: '1'..'9'
 * Colon:   58: ':'
 * Plus:    43: '+'
 * HexOct:  48: '0'
 * Space:   9, 11, 12: '\t', '\v', '\f'
 * EOL:     10, 13: '\n', '\r'
 */
static const uint8_t firstCharKinds[] = {
/*         0        1        2        3        4        5        6        7        8        9    */
/*   0+ */ _______, _______, _______, _______, _______, _______, _______, _______, _______,   Space,
/*  10+ */     EOL,   Space,   Space,     EOL, _______, _______, _______, _______, _______, _______,
/*  20+ */ _______, _______, _______, _______, _______, _______, _______, _______, _______, _______,
/*  30+ */ _______, _______,   Space, _______,  String, _______,   Ident, _______, _______,  String,
/*  40+ */ OneChar, OneChar, _______,    Plus, OneChar, _______,     Dot, _______,  HexOct,     Dec,
/*  50+ */     Dec,     Dec,     Dec,     Dec,     Dec,     Dec,     Dec,     Dec,   Colon, OneChar,
/*  60+ */ _______,  Equals, _______, OneChar, _______,   Ident,   Ident,   Ident,   Ident,   Ident,
/*  70+ */   Ident,   Ident,   Ident,   Ident,   Ident,   Ident,   Ident,   Ident,   Ident,   Ident,
/*  80+ */   Ident,   Ident,   Ident,   Ident,   Ident,   Ident,   Ident,   Ident,   Ident,   Ident,
/*  90+ */   Ident, OneChar, _______, OneChar, _______,   Ident, _______,   Ident,   Ident,   Ident,
/* 100+ */   Ident,   Ident,   Ident,   Ident,   Ident,   Ident,   Ident,   Ident,   Ident,   Ident,
/* 110+ */   Ident,   Ident,   Ident,   Ident,   Ident,   Ident,   Ident,   Ident,   Ident,   Ident,
/* 120+ */   Ident,   Ident,   Ident, OneChar, _______, OneChar, _______, _______
};

#undef _______

TokenKind
TokenStream::getTokenInternal()
{
    TokenKind tt;
    int c, qc;
    Token *tp;
    FirstCharKind c1kind;
    const jschar *numStart;
    bool hasExp;
    DecimalPoint decimalPoint;
    const jschar *identStart;
    bool hadUnicodeEscape;

  retry:
    if (JS_UNLIKELY(!userbuf.hasRawChars())) {
        tp = newToken(0);
        tt = TOK_EOF;
        flags |= TSF_EOF;
        goto out;
    }

    c = userbuf.getRawChar();
    JS_ASSERT(c != EOF);

    /*
     * Chars not in the range 0..127 are rare.  Getting them out of the way
     * early allows subsequent checking to be faster.
     */
    if (JS_UNLIKELY(c >= 128)) {
        if (IsSpaceOrBOM2(c)) {
            if (c == LINE_SEPARATOR || c == PARA_SEPARATOR) {
                updateLineInfoForEOL();
                updateFlagsForEOL();
            }

            goto retry;
        }

        tp = newToken(-1);

        /* '$' and '_' don't pass IsLetter, but they're < 128 so never appear here. */
        JS_STATIC_ASSERT('$' < 128 && '_' < 128);
        if (IsLetter(c)) {
            identStart = userbuf.addressOfNextRawChar() - 1;
            hadUnicodeEscape = false;
            goto identifier;
        }

        goto badchar;
    }

    /*
     * Get the token kind, based on the first char.  The ordering of c1kind
     * comparison is based on the frequency of tokens in real code.  Minified
     * and non-minified code have different characteristics, mostly in that
     * whitespace occurs much less in minified code.  Token kinds that fall in
     * the 'Other' category typically account for less than 2% of all tokens,
     * so their order doesn't matter much.
     */
    c1kind = FirstCharKind(firstCharKinds[c]);

    /*
     * Skip over whitespace chars;  update line state on EOLs.  Even though
     * whitespace isn't very common in minified code we have to handle it first
     * (and jump back to 'retry') before calling newToken().
     */
    if (c1kind >= Space) {
        if (c1kind == EOL) {
            /* If it's a \r\n sequence: treat as a single EOL, skip over the \n. */
            if (c == '\r' && userbuf.hasRawChars())
                userbuf.matchRawChar('\n');
            updateLineInfoForEOL();
            updateFlagsForEOL();
        }
        goto retry;
    }

    tp = newToken(-1);

    /*
     * Look for an unambiguous single-char token.
     */
    if (c1kind == OneChar) {
        tt = (TokenKind)oneCharTokens[c];
        goto out;
    }

    /*
     * Look for an identifier.
     */
    if (c1kind == Ident) {
        identStart = userbuf.addressOfNextRawChar() - 1;
        hadUnicodeEscape = false;

      identifier:
        for (;;) {
            c = getCharIgnoreEOL();
            if (c == EOF)
                break;
            if (!IsIdentifierPart(c)) {
                if (c != '\\' || !matchUnicodeEscapeIdent(&qc))
                    break;
                hadUnicodeEscape = true;
            }
        }
        ungetCharIgnoreEOL(c);

        /* Convert the escapes by putting into tokenbuf. */
        if (hadUnicodeEscape && !putIdentInTokenbuf(identStart))
            goto error;

        /* Check for keywords unless parser asks us to ignore keywords. */
        if (!(flags & TSF_KEYWORD_IS_NAME)) {
            const jschar *chars;
            size_t length;
            if (hadUnicodeEscape) {
                chars = tokenbuf.begin();
                length = tokenbuf.length();
            } else {
                chars = identStart;
                length = userbuf.addressOfNextRawChar() - identStart;
            }
            tt = TOK_NAME;
            if (!checkForKeyword(chars, length, &tt, &tp->t_op))
                goto error;
            if (tt != TOK_NAME) {
                if (tt == TOK_FUNCTION)
                    tell(&lastFunctionKeyword);
                goto out;
            }
        }

        /*
         * Identifiers containing no Unicode escapes can be atomized directly
         * from userbuf.  The rest must use the escapes converted via
         * tokenbuf before atomizing.
         */
        JSAtom *atom;
        if (!hadUnicodeEscape)
            atom = AtomizeChars<CanGC>(cx, identStart, userbuf.addressOfNextRawChar() - identStart);
        else
            atom = atomize(cx, tokenbuf);
        if (!atom)
            goto error;
        tp->setName(JSOP_NAME, atom->asPropertyName());
        tt = TOK_NAME;
        goto out;
    }

    if (c1kind == Dot) {
        c = getCharIgnoreEOL();
        if (JS7_ISDEC(c)) {
            numStart = userbuf.addressOfNextRawChar() - 2;
            decimalPoint = HasDecimal;
            hasExp = false;
            goto decimal_dot;
        }
        if (c == '.') {
            qc = getCharIgnoreEOL();
            if (qc == '.') {
                tt = TOK_TRIPLEDOT;
                goto out;
            }
            ungetCharIgnoreEOL(qc);
        }
        ungetCharIgnoreEOL(c);
        tt = TOK_DOT;
        goto out;
    }

    if (c1kind == Equals) {
        if (matchChar('=')) {
            if (matchChar('=')) {
                tp->t_op = JSOP_STRICTEQ;
                tt = TOK_STRICTEQ;
            } else {
                tp->t_op = JSOP_EQ;
                tt = TOK_EQ;
            }
        } else {
            tp->t_op = JSOP_NOP;
            tt = TOK_ASSIGN;
        }
        goto out;
    }

    /*
     * Look for a string.
     */
    if (c1kind == String) {
        qc = c;
        tokenbuf.clear();
        while (true) {
            /*
             * We need to detect any of these chars:  " or ', \n (or its
             * equivalents), \\, EOF.  We use maybeStrSpecial[] in a manner
             * similar to maybeEOL[], see above.  Because we detect EOL
             * sequences here and put them back immediately, we can use
             * getCharIgnoreEOL().
             */
            c = getCharIgnoreEOL();
            if (maybeStrSpecial[c & 0xff]) {
                if (c == qc)
                    break;
                if (c == '\\') {
                    switch (c = getChar()) {
                      case 'b': c = '\b'; break;
                      case 'f': c = '\f'; break;
                      case 'n': c = '\n'; break;
                      case 'r': c = '\r'; break;
                      case 't': c = '\t'; break;
                      case 'v': c = '\v'; break;

                      default:
                        if ('0' <= c && c < '8') {
                            int32_t val = JS7_UNDEC(c);

                            c = peekChar();
                            /* Strict mode code allows only \0, then a non-digit. */
                            if (val != 0 || JS7_ISDEC(c)) {
                                if (!reportStrictModeError(JSMSG_DEPRECATED_OCTAL))
                                    goto error;
                                flags |= TSF_OCTAL_CHAR;
                            }
                            if ('0' <= c && c < '8') {
                                val = 8 * val + JS7_UNDEC(c);
                                getChar();
                                c = peekChar();
                                if ('0' <= c && c < '8') {
                                    int32_t save = val;
                                    val = 8 * val + JS7_UNDEC(c);
                                    if (val <= 0377)
                                        getChar();
                                    else
                                        val = save;
                                }
                            }

                            c = (jschar)val;
                        } else if (c == 'u') {
                            jschar cp[4];
                            if (peekChars(4, cp) &&
                                JS7_ISHEX(cp[0]) && JS7_ISHEX(cp[1]) &&
                                JS7_ISHEX(cp[2]) && JS7_ISHEX(cp[3])) {
                                c = (((((JS7_UNHEX(cp[0]) << 4)
                                        + JS7_UNHEX(cp[1])) << 4)
                                      + JS7_UNHEX(cp[2])) << 4)
                                    + JS7_UNHEX(cp[3]);
                                skipChars(4);
                            } else {
                                reportError(JSMSG_MALFORMED_ESCAPE, "Unicode");
                                goto error;
                            }
                        } else if (c == 'x') {
                            jschar cp[2];
                            if (peekChars(2, cp) &&
                                JS7_ISHEX(cp[0]) && JS7_ISHEX(cp[1])) {
                                c = (JS7_UNHEX(cp[0]) << 4) + JS7_UNHEX(cp[1]);
                                skipChars(2);
                            } else {
                                reportError(JSMSG_MALFORMED_ESCAPE, "hexadecimal");
                                goto error;
                            }
                        } else if (c == '\n') {
                            /*
                             * ES5 7.8.4: an escaped line terminator represents
                             * no character.
                             */
                            continue;
                        }
                        break;
                    }
                } else if (TokenBuf::isRawEOLChar(c) || c == EOF) {
                    ungetCharIgnoreEOL(c);
                    reportError(JSMSG_UNTERMINATED_STRING);
                    goto error;
                }
            }
            if (!tokenbuf.append(c))
                goto error;
        }
        JSAtom *atom = atomize(cx, tokenbuf);
        if (!atom)
            goto error;
        tp->pos.end.lineno = lineno;
        tp->setAtom(JSOP_STRING, atom);
        tt = TOK_STRING;
        goto out;
    }

    /*
     * Look for a decimal number.
     */
    if (c1kind == Dec) {
        numStart = userbuf.addressOfNextRawChar() - 1;

      decimal:
        decimalPoint = NoDecimal;
        hasExp = false;
        while (JS7_ISDEC(c))
            c = getCharIgnoreEOL();

        if (c == '.') {
            decimalPoint = HasDecimal;
          decimal_dot:
            do {
                c = getCharIgnoreEOL();
            } while (JS7_ISDEC(c));
        }
        if (c == 'e' || c == 'E') {
            hasExp = true;
            c = getCharIgnoreEOL();
            if (c == '+' || c == '-')
                c = getCharIgnoreEOL();
            if (!JS7_ISDEC(c)) {
                ungetCharIgnoreEOL(c);
                reportError(JSMSG_MISSING_EXPONENT);
                goto error;
            }
            do {
                c = getCharIgnoreEOL();
            } while (JS7_ISDEC(c));
        }
        ungetCharIgnoreEOL(c);

        if (c != EOF && IsIdentifierStart(c)) {
            reportError(JSMSG_IDSTART_AFTER_NUMBER);
            goto error;
        }

        /*
         * Unlike identifiers and strings, numbers cannot contain escaped
         * chars, so we don't need to use tokenbuf.  Instead we can just
         * convert the jschars in userbuf directly to the numeric value.
         */
        double dval;
        const jschar *dummy;
        if (!((decimalPoint == HasDecimal) || hasExp)) {
            if (!GetPrefixInteger(cx, numStart, userbuf.addressOfNextRawChar(), 10, &dummy, &dval))
                goto error;
        } else {
            if (!js_strtod(cx, numStart, userbuf.addressOfNextRawChar(), &dummy, &dval))
                goto error;
        }
        tp->setNumber(dval, decimalPoint);
        tt = TOK_NUMBER;
        goto out;
    }

    if (c1kind == Colon) {
        tp->t_op = JSOP_NOP;
        tt = TOK_COLON;
        goto out;
    }

    if (c1kind == Plus) {
        if (matchChar('=')) {
            tp->t_op = JSOP_ADD;
            tt = TOK_ADDASSIGN;
        } else if (matchChar('+')) {
            tt = TOK_INC;
        } else {
            tp->t_op = JSOP_POS;
            tt = TOK_PLUS;
        }
        goto out;
    }

    /*
     * Look for a hexadecimal or octal number.
     */
    if (c1kind == HexOct) {
        int radix;
        c = getCharIgnoreEOL();
        if (c == 'x' || c == 'X') {
            radix = 16;
            c = getCharIgnoreEOL();
            if (!JS7_ISHEX(c)) {
                ungetCharIgnoreEOL(c);
                reportError(JSMSG_MISSING_HEXDIGITS);
                goto error;
            }
            numStart = userbuf.addressOfNextRawChar() - 1;  /* one past the '0x' */
            while (JS7_ISHEX(c))
                c = getCharIgnoreEOL();
        } else if (JS7_ISDEC(c)) {
            radix = 8;
            numStart = userbuf.addressOfNextRawChar() - 1;  /* one past the '0' */
            while (JS7_ISDEC(c)) {
                /* Octal integer literals are not permitted in strict mode code. */
                if (!reportStrictModeError(JSMSG_DEPRECATED_OCTAL))
                    goto error;

                /*
                 * Outside strict mode, we permit 08 and 09 as decimal numbers,
                 * which makes our behaviour a superset of the ECMA numeric
                 * grammar. We might not always be so permissive, so we warn
                 * about it.
                 */
                if (c >= '8') {
                    if (!reportWarning(JSMSG_BAD_OCTAL, c == '8' ? "08" : "09")) {
                        goto error;
                    }
                    goto decimal;   /* use the decimal scanner for the rest of the number */
                }
                c = getCharIgnoreEOL();
            }
        } else {
            /* '0' not followed by 'x', 'X' or a digit;  scan as a decimal number. */
            numStart = userbuf.addressOfNextRawChar() - 1;
            goto decimal;
        }
        ungetCharIgnoreEOL(c);

        if (c != EOF && IsIdentifierStart(c)) {
            reportError(JSMSG_IDSTART_AFTER_NUMBER);
            goto error;
        }

        double dval;
        const jschar *dummy;
        if (!GetPrefixInteger(cx, numStart, userbuf.addressOfNextRawChar(), radix, &dummy, &dval))
            goto error;
        tp->setNumber(dval, NoDecimal);
        tt = TOK_NUMBER;
        goto out;
    }

    /*
     * This handles everything else.
     */
    JS_ASSERT(c1kind == Other);
    switch (c) {
      case '\\':
        hadUnicodeEscape = matchUnicodeEscapeIdStart(&qc);
        if (hadUnicodeEscape) {
            identStart = userbuf.addressOfNextRawChar() - 6;
            goto identifier;
        }
        goto badchar;

      case '|':
        if (matchChar(c)) {
            tt = TOK_OR;
        } else if (matchChar('=')) {
            tp->t_op = JSOP_BITOR;
            tt = TOK_BITORASSIGN;
        } else {
            tt = TOK_BITOR;
        }
        break;

      case '^':
        if (matchChar('=')) {
            tp->t_op = JSOP_BITXOR;
            tt = TOK_BITXORASSIGN;
        } else {
            tt = TOK_BITXOR;
        }
        break;

      case '&':
        if (matchChar('&')) {
            tt = TOK_AND;
        } else if (matchChar('=')) {
            tp->t_op = JSOP_BITAND;
            tt = TOK_BITANDASSIGN;
        } else {
            tt = TOK_BITAND;
        }
        break;

      case '!':
        if (matchChar('=')) {
            if (matchChar('=')) {
                tp->t_op = JSOP_STRICTNE;
                tt = TOK_STRICTNE;
            } else {
                tp->t_op = JSOP_NE;
                tt = TOK_NE;
            }
        } else {
            tp->t_op = JSOP_NOT;
            tt = TOK_NOT;
        }
        break;

      case '<':
        /* NB: treat HTML begin-comment as comment-till-end-of-line */
        if (matchChar('!')) {
            if (matchChar('-')) {
                if (matchChar('-')) {
                    flags |= TSF_IN_HTML_COMMENT;
                    goto skipline;
                }
                ungetChar('-');
            }
            ungetChar('!');
        }
        if (matchChar('<')) {
            tp->t_op = JSOP_LSH;
            tt = matchChar('=') ? TOK_LSHASSIGN : TOK_LSH;
        } else {
            if (matchChar('=')) {
                tp->t_op = JSOP_LE;
                tt = TOK_LE;
            } else {
                tp->t_op = JSOP_LT;
                tt = TOK_LT;
            }
        }
        break;

      case '>':
        if (matchChar('>')) {
            if (matchChar('>')) {
                tp->t_op = JSOP_URSH;
                tt = matchChar('=') ? TOK_URSHASSIGN : TOK_URSH;
            } else {
                tp->t_op = JSOP_RSH;
                tt = matchChar('=') ? TOK_RSHASSIGN : TOK_RSH;
            }
        } else {
            if (matchChar('=')) {
                tp->t_op = JSOP_GE;
                tt = TOK_GE;
            } else {
                tp->t_op = JSOP_GT;
                tt = TOK_GT;
            }
        }
        break;

      case '*':
        tp->t_op = JSOP_MUL;
        tt = matchChar('=') ? TOK_MULASSIGN : TOK_STAR;
        break;

      case '/':
        /*
         * Look for a single-line comment.
         */
        if (matchChar('/')) {
            if (cx->hasAtLineOption() && !getAtLine())
                goto error;

            if (!getAtSourceMappingURL())
                goto error;

  skipline:
            /* Optimize line skipping if we are not in an HTML comment. */
            if (flags & TSF_IN_HTML_COMMENT) {
                while ((c = getChar()) != EOF && c != '\n') {
                    if (c == '-' && matchChar('-') && matchChar('>'))
                        flags &= ~TSF_IN_HTML_COMMENT;
                }
            } else {
                while ((c = getChar()) != EOF && c != '\n')
                    continue;
            }
            ungetChar(c);
            cursor = (cursor - 1) & ntokensMask;
            goto retry;
        }

        /*
         * Look for a multi-line comment.
         */
        if (matchChar('*')) {
            unsigned linenoBefore = lineno;
            while ((c = getChar()) != EOF &&
                   !(c == '*' && matchChar('/'))) {
                /* Ignore all characters until comment close. */
            }
            if (c == EOF) {
                reportError(JSMSG_UNTERMINATED_COMMENT);
                goto error;
            }
            if (linenoBefore != lineno)
                updateFlagsForEOL();
            cursor = (cursor - 1) & ntokensMask;
            goto retry;
        }

        /*
         * Look for a regexp.
         */
        if (flags & TSF_OPERAND) {
            tokenbuf.clear();

            bool inCharClass = false;
            for (;;) {
                c = getChar();
                if (c == '\\') {
                    if (!tokenbuf.append(c))
                        goto error;
                    c = getChar();
                } else if (c == '[') {
                    inCharClass = true;
                } else if (c == ']') {
                    inCharClass = false;
                } else if (c == '/' && !inCharClass) {
                    /* For compat with IE, allow unescaped / in char classes. */
                    break;
                }
                if (c == '\n' || c == EOF) {
                    ungetChar(c);
                    reportError(JSMSG_UNTERMINATED_REGEXP);
                    goto error;
                }
                if (!tokenbuf.append(c))
                    goto error;
            }

            RegExpFlag reflags = NoFlags;
            unsigned length = tokenbuf.length() + 1;
            while (true) {
                c = peekChar();
                if (c == 'g' && !(reflags & GlobalFlag))
                    reflags = RegExpFlag(reflags | GlobalFlag);
                else if (c == 'i' && !(reflags & IgnoreCaseFlag))
                    reflags = RegExpFlag(reflags | IgnoreCaseFlag);
                else if (c == 'm' && !(reflags & MultilineFlag))
                    reflags = RegExpFlag(reflags | MultilineFlag);
                else if (c == 'y' && !(reflags & StickyFlag))
                    reflags = RegExpFlag(reflags | StickyFlag);
                else
                    break;
                getChar();
                length++;
            }

            c = peekChar();
            if (JS7_ISLET(c)) {
                char buf[2] = { '\0', '\0' };
                tp->pos.begin.index += length + 1;
                buf[0] = char(c);
                reportError(JSMSG_BAD_REGEXP_FLAG, buf);
                (void) getChar();
                goto error;
            }
            tp->setRegExpFlags(reflags);
            tt = TOK_REGEXP;
            break;
        }

        tp->t_op = JSOP_DIV;
        tt = matchChar('=') ? TOK_DIVASSIGN : TOK_DIV;
        break;

      case '%':
        tp->t_op = JSOP_MOD;
        tt = matchChar('=') ? TOK_MODASSIGN : TOK_MOD;
        break;

      case '~':
        tp->t_op = JSOP_BITNOT;
        tt = TOK_BITNOT;
        break;

      case '-':
        if (matchChar('=')) {
            tp->t_op = JSOP_SUB;
            tt = TOK_SUBASSIGN;
        } else if (matchChar(c)) {
            if (peekChar() == '>' && !(flags & TSF_DIRTYLINE)) {
                flags &= ~TSF_IN_HTML_COMMENT;
                goto skipline;
            }
            tt = TOK_DEC;
        } else {
            tp->t_op = JSOP_NEG;
            tt = TOK_MINUS;
        }
        break;

      badchar:
      default:
        reportError(JSMSG_ILLEGAL_CHARACTER);
        goto error;
    }

  out:
    flags |= TSF_DIRTYLINE;
    tp->pos.end.index = userbuf.addressOfNextRawChar() - linebase;
    tp->type = tt;
    JS_ASSERT(IsTokenSane(tp));
    return tt;

  error:
    /*
     * For erroneous multi-line tokens we won't have changed end.lineno (it'll
     * still be equal to begin.lineno) so we revert end.index to be equal to
     * begin.index + 1 (as if it's a 1-char token) to avoid having inconsistent
     * begin/end positions.  end.index isn't used in error messages anyway.
     */
    flags |= TSF_DIRTYLINE;
    tp->pos.end.index = tp->pos.begin.index + 1;
    tp->type = TOK_ERROR;
    JS_ASSERT(IsTokenSane(tp));
    onError();
    return TOK_ERROR;
}

void
TokenStream::onError()
{
    flags |= TSF_HAD_ERROR;
#ifdef DEBUG
    /*
     * Poisoning userbuf on error establishes an invariant: once an erroneous
     * token has been seen, userbuf will not be consulted again.  This is true
     * because the parser will either (a) deal with the TOK_ERROR token by
     * aborting parsing immediately; or (b) if the TOK_ERROR token doesn't
     * match what it expected, it will unget the token, and the next getToken()
     * call will immediately return the just-gotten TOK_ERROR token again
     * without consulting userbuf, thanks to the lookahead buffer.
     */
    userbuf.poison();
#endif
}

JS_FRIEND_API(int)
js_fgets(char *buf, int size, FILE *file)
{
    int n, i, c;
    bool crflag;

    n = size - 1;
    if (n < 0)
        return -1;

    crflag = false;
    for (i = 0; i < n && (c = fast_getc(file)) != EOF; i++) {
        buf[i] = c;
        if (c == '\n') {        /* any \n ends a line */
            i++;                /* keep the \n; we know there is room for \0 */
            break;
        }
        if (crflag) {           /* \r not followed by \n ends line at the \r */
            ungetc(c, file);
            break;              /* and overwrite c in buf with \0 */
        }
        crflag = (c == '\r');
    }

    buf[i] = '\0';
    return i;
}

#ifdef DEBUG
const char *
TokenKindToString(TokenKind tt)
{
    switch (tt) {
      case TOK_ERROR:           return "TOK_ERROR";
      case TOK_EOF:             return "TOK_EOF";
      case TOK_EOL:             return "TOK_EOL";
      case TOK_SEMI:            return "TOK_SEMI";
      case TOK_COMMA:           return "TOK_COMMA";
      case TOK_HOOK:            return "TOK_HOOK";
      case TOK_COLON:           return "TOK_COLON";
      case TOK_OR:              return "TOK_OR";
      case TOK_AND:             return "TOK_AND";
      case TOK_BITOR:           return "TOK_BITOR";
      case TOK_BITXOR:          return "TOK_BITXOR";
      case TOK_BITAND:          return "TOK_BITAND";
      case TOK_PLUS:            return "TOK_PLUS";
      case TOK_MINUS:           return "TOK_MINUS";
      case TOK_STAR:            return "TOK_STAR";
      case TOK_DIV:             return "TOK_DIV";
      case TOK_MOD:             return "TOK_MOD";
      case TOK_INC:             return "TOK_INC";
      case TOK_DEC:             return "TOK_DEC";
      case TOK_DOT:             return "TOK_DOT";
      case TOK_TRIPLEDOT:       return "TOK_TRIPLEDOT";
      case TOK_LB:              return "TOK_LB";
      case TOK_RB:              return "TOK_RB";
      case TOK_LC:              return "TOK_LC";
      case TOK_RC:              return "TOK_RC";
      case TOK_LP:              return "TOK_LP";
      case TOK_RP:              return "TOK_RP";
      case TOK_NAME:            return "TOK_NAME";
      case TOK_NUMBER:          return "TOK_NUMBER";
      case TOK_STRING:          return "TOK_STRING";
      case TOK_REGEXP:          return "TOK_REGEXP";
      case TOK_TRUE:            return "TOK_TRUE";
      case TOK_FALSE:           return "TOK_FALSE";
      case TOK_NULL:            return "TOK_NULL";
      case TOK_THIS:            return "TOK_THIS";
      case TOK_FUNCTION:        return "TOK_FUNCTION";
      case TOK_IF:              return "TOK_IF";
      case TOK_ELSE:            return "TOK_ELSE";
      case TOK_SWITCH:          return "TOK_SWITCH";
      case TOK_CASE:            return "TOK_CASE";
      case TOK_DEFAULT:         return "TOK_DEFAULT";
      case TOK_WHILE:           return "TOK_WHILE";
      case TOK_DO:              return "TOK_DO";
      case TOK_FOR:             return "TOK_FOR";
      case TOK_BREAK:           return "TOK_BREAK";
      case TOK_CONTINUE:        return "TOK_CONTINUE";
      case TOK_IN:              return "TOK_IN";
      case TOK_VAR:             return "TOK_VAR";
      case TOK_CONST:           return "TOK_CONST";
      case TOK_WITH:            return "TOK_WITH";
      case TOK_RETURN:          return "TOK_RETURN";
      case TOK_NEW:             return "TOK_NEW";
      case TOK_DELETE:          return "TOK_DELETE";
      case TOK_TRY:             return "TOK_TRY";
      case TOK_CATCH:           return "TOK_CATCH";
      case TOK_FINALLY:         return "TOK_FINALLY";
      case TOK_THROW:           return "TOK_THROW";
      case TOK_INSTANCEOF:      return "TOK_INSTANCEOF";
      case TOK_DEBUGGER:        return "TOK_DEBUGGER";
      case TOK_YIELD:           return "TOK_YIELD";
      case TOK_LEXICALSCOPE:    return "TOK_LEXICALSCOPE";
      case TOK_LET:             return "TOK_LET";
      case TOK_RESERVED:        return "TOK_RESERVED";
      case TOK_STRICT_RESERVED: return "TOK_STRICT_RESERVED";
      case TOK_STRICTEQ:        return "TOK_STRICTEQ";
      case TOK_EQ:              return "TOK_EQ";
      case TOK_STRICTNE:        return "TOK_STRICTNE";
      case TOK_NE:              return "TOK_NE";
      case TOK_TYPEOF:          return "TOK_TYPEOF";
      case TOK_VOID:            return "TOK_VOID";
      case TOK_NOT:             return "TOK_NOT";
      case TOK_BITNOT:          return "TOK_BITNOT";
      case TOK_LT:              return "TOK_LT";
      case TOK_LE:              return "TOK_LE";
      case TOK_GT:              return "TOK_GT";
      case TOK_GE:              return "TOK_GE";
      case TOK_LSH:             return "TOK_LSH";
      case TOK_RSH:             return "TOK_RSH";
      case TOK_URSH:            return "TOK_URSH";
      case TOK_ASSIGN:          return "TOK_ASSIGN";
      case TOK_ADDASSIGN:       return "TOK_ADDASSIGN";
      case TOK_SUBASSIGN:       return "TOK_SUBASSIGN";
      case TOK_BITORASSIGN:     return "TOK_BITORASSIGN";
      case TOK_BITXORASSIGN:    return "TOK_BITXORASSIGN";
      case TOK_BITANDASSIGN:    return "TOK_BITANDASSIGN";
      case TOK_LSHASSIGN:       return "TOK_LSHASSIGN";
      case TOK_RSHASSIGN:       return "TOK_RSHASSIGN";
      case TOK_URSHASSIGN:      return "TOK_URSHASSIGN";
      case TOK_MULASSIGN:       return "TOK_MULASSIGN";
      case TOK_DIVASSIGN:       return "TOK_DIVASSIGN";
      case TOK_MODASSIGN:       return "TOK_MODASSIGN";
      case TOK_EXPORT:          return "TOK_EXPORT";
      case TOK_IMPORT:          return "TOK_IMPORT";
      case TOK_LIMIT:           break;
    }

    return "<bad TokenKind>";
}
#endif<|MERGE_RESOLUTION|>--- conflicted
+++ resolved
@@ -614,7 +614,6 @@
     return reportCompileErrorNumberVA(NULL, JSREPORT_STRICT | JSREPORT_WARNING, errorNumber, args);
 }
 
-<<<<<<< HEAD
 void
 TokenStream::reportAsmError(ParseNode *pn, unsigned errorNumber, ...)
 {
@@ -624,477 +623,6 @@
     va_end(args);
 }
 
-#if JS_HAS_XML_SUPPORT
-
-bool
-TokenStream::getXMLEntity()
-{
-    ptrdiff_t offset, length, i;
-    int c, d;
-    bool ispair;
-    jschar *bp, digit;
-    char *bytes;
-    JSErrNum msg;
-
-    CharBuffer &tb = tokenbuf;
-
-    /* Put the entity, including the '&' already scanned, in tokenbuf. */
-    offset = tb.length();
-    if (!tb.append('&'))
-        return false;
-    while ((c = getChar()) != ';') {
-        if (c == EOF || c == '\n') {
-            reportError(JSMSG_END_OF_XML_ENTITY);
-            return false;
-        }
-        if (!tb.append(c))
-            return false;
-    }
-
-    /* Let length be the number of jschars after the '&', including the ';'. */
-    length = tb.length() - offset;
-    bp = tb.begin() + offset;
-    c = d = 0;
-    ispair = false;
-    if (length > 2 && bp[1] == '#') {
-        /* Match a well-formed XML Character Reference. */
-        i = 2;
-        if (length > 3 && (bp[i] == 'x' || bp[i] == 'X')) {
-            if (length > 9)     /* at most 6 hex digits allowed */
-                goto badncr;
-            while (++i < length) {
-                digit = bp[i];
-                if (!JS7_ISHEX(digit))
-                    goto badncr;
-                c = (c << 4) + JS7_UNHEX(digit);
-            }
-        } else {
-            while (i < length) {
-                digit = bp[i++];
-                if (!JS7_ISDEC(digit))
-                    goto badncr;
-                c = (c * 10) + JS7_UNDEC(digit);
-                if (c < 0)
-                    goto badncr;
-            }
-        }
-
-        if (0x10000 <= c && c <= 0x10FFFF) {
-            /* Form a surrogate pair (c, d) -- c is the high surrogate. */
-            d = 0xDC00 + (c & 0x3FF);
-            c = 0xD7C0 + (c >> 10);
-            ispair = true;
-        } else {
-            /* Enforce the http://www.w3.org/TR/REC-xml/#wf-Legalchar WFC. */
-            if (c != 0x9 && c != 0xA && c != 0xD &&
-                !(0x20 <= c && c <= 0xD7FF) &&
-                !(0xE000 <= c && c <= 0xFFFD)) {
-                goto badncr;
-            }
-        }
-    } else {
-        /* Try to match one of the five XML 1.0 predefined entities. */
-        switch (length) {
-          case 3:
-            if (bp[2] == 't') {
-                if (bp[1] == 'l')
-                    c = '<';
-                else if (bp[1] == 'g')
-                    c = '>';
-            }
-            break;
-          case 4:
-            if (bp[1] == 'a' && bp[2] == 'm' && bp[3] == 'p')
-                c = '&';
-            break;
-          case 5:
-            if (bp[3] == 'o') {
-                if (bp[1] == 'a' && bp[2] == 'p' && bp[4] == 's')
-                    c = '\'';
-                else if (bp[1] == 'q' && bp[2] == 'u' && bp[4] == 't')
-                    c = '"';
-            }
-            break;
-        }
-        if (c == 0) {
-            msg = JSMSG_UNKNOWN_XML_ENTITY;
-            goto bad;
-        }
-    }
-
-    /* If we matched, retract tokenbuf and store the entity's value. */
-    *bp++ = (jschar) c;
-    if (ispair)
-        *bp++ = (jschar) d;
-    tb.shrinkBy(tb.end() - bp);
-    return true;
-
-  badncr:
-    msg = JSMSG_BAD_XML_NCR;
-  bad:
-    /* No match: throw a TypeError per ECMA-357 10.3.2.1 step 8(a). */
-    JS_ASSERT((tb.end() - bp) >= 1);
-    TwoByteChars tbchars(bp + 1, (tb.end() - bp) - 1);
-    bytes = LossyTwoByteCharsToNewLatin1CharsZ(cx, tbchars).c_str();
-    if (bytes) {
-        reportError(msg, bytes);
-        js_free(bytes);
-    }
-    return false;
-}
-
-bool
-TokenStream::getXMLTextOrTag(TokenKind *ttp, Token **tpp)
-{
-    TokenKind tt;
-    int c, qc;
-    Token *tp;
-    JSAtom *atom;
-
-    /*
-     * Look for XML text.
-     */
-    if (flags & TSF_XMLTEXTMODE) {
-        tt = TOK_XMLSPACE;      /* veto if non-space, return TOK_XMLTEXT */
-        tp = newToken(0);
-        tokenbuf.clear();
-        qc = (flags & TSF_XMLONLYMODE) ? '<' : '{';
-
-        while ((c = getChar()) != qc && c != '<' && c != EOF) {
-            if (c == '&' && qc == '<') {
-                if (!getXMLEntity())
-                    goto error;
-                tt = TOK_XMLTEXT;
-                continue;
-            }
-
-            if (!IsXMLSpace(c))
-                tt = TOK_XMLTEXT;
-            if (!tokenbuf.append(c))
-                goto error;
-        }
-        ungetChar(c);
-
-        if (tokenbuf.empty()) {
-            atom = NULL;
-        } else {
-            atom = atomize(cx, tokenbuf);
-            if (!atom)
-                goto error;
-        }
-        tp->pos.end.lineno = lineno;
-        tp->setAtom(JSOP_STRING, atom);
-        goto out;
-    }
-
-    /*
-     * XML tags.
-     */
-    else {
-        JS_ASSERT(flags & TSF_XMLTAGMODE);
-        tp = newToken(0);
-        c = getChar();
-        if (c != EOF && IsXMLSpace(c)) {
-            do {
-                c = getChar();
-                if (c == EOF)
-                    break;
-            } while (IsXMLSpace(c));
-            ungetChar(c);
-            tp->pos.end.lineno = lineno;
-            tt = TOK_XMLSPACE;
-            goto out;
-        }
-
-        if (c == EOF) {
-            tt = TOK_EOF;
-            goto out;
-        }
-
-        tokenbuf.clear();
-        if (IsXMLNamespaceStart(c)) {
-            bool sawColon = false;
-
-            if (!tokenbuf.append(c))
-                goto error;
-            while ((c = getChar()) != EOF && IsXMLNamePart(c)) {
-                if (c == ':') {
-                    int nextc;
-
-                    if (sawColon ||
-                        (nextc = peekChar(),
-                         ((flags & TSF_XMLONLYMODE) || nextc != '{') &&
-                         !IsXMLNamePart(nextc))) {
-                        reportError(JSMSG_BAD_XML_QNAME);
-                        goto error;
-                    }
-                    sawColon = true;
-                }
-
-                if (!tokenbuf.append(c))
-                    goto error;
-            }
-
-            ungetChar(c);
-            atom = atomize(cx, tokenbuf);
-            if (!atom)
-                goto error;
-            tp->setAtom(JSOP_STRING, atom);
-            tt = TOK_XMLNAME;
-            goto out;
-        }
-
-        switch (c) {
-          case '{':
-            if (flags & TSF_XMLONLYMODE)
-                goto bad_xml_char;
-            tt = TOK_LC;
-            goto out;
-
-          case '=':
-            tt = TOK_ASSIGN;
-            goto out;
-
-          case '"':
-          case '\'':
-            qc = c;
-            while ((c = getChar()) != qc) {
-                if (c == EOF) {
-                    reportError(JSMSG_UNTERMINATED_STRING);
-                    goto error;
-                }
-
-                /*
-                 * XML attribute values are double-quoted when pretty-printed,
-                 * so escape " if it is expressed directly in a single-quoted
-                 * attribute value.
-                 */
-                if (c == '"' && !(flags & TSF_XMLONLYMODE)) {
-                    JS_ASSERT(qc == '\'');
-                    if (!tokenbuf.append(js_quot_entity_str,
-                                     strlen(js_quot_entity_str)))
-                        goto error;
-                    continue;
-                }
-
-                if (c == '&' && (flags & TSF_XMLONLYMODE)) {
-                    if (!getXMLEntity())
-                        goto error;
-                    continue;
-                }
-
-                if (!tokenbuf.append(c))
-                    goto error;
-            }
-            atom = atomize(cx, tokenbuf);
-            if (!atom)
-                goto error;
-            tp->pos.end.lineno = lineno;
-            tp->setAtom(JSOP_STRING, atom);
-            tt = TOK_XMLATTR;
-            goto out;
-
-          case '>':
-            tt = TOK_XMLTAGC;
-            goto out;
-
-          case '/':
-            if (matchChar('>')) {
-                tt = TOK_XMLPTAGC;
-                goto out;
-            }
-            /* FALL THROUGH */
-
-          bad_xml_char:
-          default:
-            reportError(JSMSG_BAD_XML_CHARACTER);
-            goto error;
-        }
-        JS_NOT_REACHED("getXMLTextOrTag 1");
-    }
-    JS_NOT_REACHED("getXMLTextOrTag 2");
-
-  out:
-    *ttp = tt;
-    *tpp = tp;
-    return true;
-
-  error:
-    *ttp = TOK_ERROR;
-    *tpp = tp;
-    return false;
-}
-
-/*
- * After much testing, it's clear that Postel's advice to protocol designers
- * ("be liberal in what you accept, and conservative in what you send") invites
- * a natural-law repercussion for JS as "protocol":
- *
- * "If you are liberal in what you accept, others will utterly fail to be
- *  conservative in what they send."
- *
- * Which means you will get <!-- comments to end of line in the middle of .js
- * files, and after if conditions whose then statements are on the next line,
- * and other wonders.  See at least the following bugs:
- * - https://bugzilla.mozilla.org/show_bug.cgi?id=309242
- * - https://bugzilla.mozilla.org/show_bug.cgi?id=309712
- * - https://bugzilla.mozilla.org/show_bug.cgi?id=310993
- *
- * So without JSOPTION_MOAR_XML, we changed around Firefox 1.5 never to scan an
- * XML comment or CDATA literal.  Instead, we always scan <! as the start of an
- * HTML comment hack to end of line, used since Netscape 2 to hide script tag
- * content from script-unaware browsers.
- *
- * But this still leaves XML resources with certain internal structure
- * vulnerable to being loaded as script cross-origin, and some internal data
- * stolen, so for Firefox 3.5 and beyond, we reject programs whose source
- * consists only of XML literals. See:
- *
- * https://bugzilla.mozilla.org/show_bug.cgi?id=336551
- *
- * The check for this is in js::frontend::CompileScript.
- */
-bool
-TokenStream::getXMLMarkup(TokenKind *ttp, Token **tpp)
-{
-    TokenKind tt;
-    int c;
-    Token *tp = *tpp;
-
-    /* Check for XML comment or CDATA section. */
-    if (matchChar('!')) {
-        tokenbuf.clear();
-
-        /* Scan XML comment. */
-        if (matchChar('-')) {
-            if (!matchChar('-'))
-                goto bad_xml_markup;
-            while ((c = getChar()) != '-' || !matchChar('-')) {
-                if (c == EOF)
-                    goto bad_xml_markup;
-                if (!tokenbuf.append(c))
-                    goto error;
-            }
-            if (!matchChar('>'))
-                goto bad_xml_markup;
-
-            JSAtom *commentText = atomize(cx, tokenbuf);
-            if (!commentText)
-                goto error;
-            tp->setAtom(JSOP_XMLCOMMENT, commentText);
-            tp->pos.end.lineno = lineno;
-            tt = TOK_XMLCOMMENT;
-            goto out;
-        }
-
-        /* Scan CDATA section. */
-        if (matchChar('[')) {
-            jschar cp[6];
-            if (peekChars(6, cp) &&
-                cp[0] == 'C' &&
-                cp[1] == 'D' &&
-                cp[2] == 'A' &&
-                cp[3] == 'T' &&
-                cp[4] == 'A' &&
-                cp[5] == '[') {
-                skipChars(6);
-                while ((c = getChar()) != ']' ||
-                       !peekChars(2, cp) ||
-                       cp[0] != ']' ||
-                       cp[1] != '>') {
-                    if (c == EOF)
-                        goto bad_xml_markup;
-                    if (!tokenbuf.append(c))
-                        goto error;
-                }
-                consumeKnownChar(']');
-                consumeKnownChar('>');
-
-                JSAtom *cdataContent = atomize(cx, tokenbuf);
-                if (!cdataContent)
-                    goto error;
-
-                tp->setAtom(JSOP_XMLCDATA, cdataContent);
-                tp->pos.end.lineno = lineno;
-                tt = TOK_XMLCDATA;
-                goto out;
-            }
-            goto bad_xml_markup;
-        }
-    }
-
-    /* Check for processing instruction. */
-    if (matchChar('?')) {
-        bool inTarget = true;
-        size_t targetLength = 0;
-        ptrdiff_t contentIndex = -1;
-
-        tokenbuf.clear();
-        while ((c = getChar()) != '?' || peekChar() != '>') {
-            if (c == EOF)
-                goto bad_xml_markup;
-            if (inTarget) {
-                if (IsXMLSpace(c)) {
-                    if (tokenbuf.empty())
-                        goto bad_xml_markup;
-                    inTarget = false;
-                } else {
-                    if (!(tokenbuf.empty()
-                          ? IsXMLNamespaceStart(c)
-                          : IsXMLNamespacePart(c))) {
-                        goto bad_xml_markup;
-                    }
-                    ++targetLength;
-                }
-            } else {
-                if (contentIndex < 0 && !IsXMLSpace(c))
-                    contentIndex = tokenbuf.length();
-            }
-            if (!tokenbuf.append(c))
-                goto error;
-        }
-        if (targetLength == 0)
-            goto bad_xml_markup;
-
-        JSAtom *data;
-        if (contentIndex < 0) {
-            data = cx->names().empty;
-        } else {
-            data = AtomizeChars<CanGC>(cx, tokenbuf.begin() + contentIndex,
-                                       tokenbuf.length() - contentIndex);
-            if (!data)
-                goto error;
-        }
-        tokenbuf.shrinkBy(tokenbuf.length() - targetLength);
-        consumeKnownChar('>');
-        JSAtom *target = atomize(cx, tokenbuf);
-        if (!target)
-            goto error;
-        tp->setProcessingInstruction(target->asPropertyName(), data);
-        tp->pos.end.lineno = lineno;
-        tt = TOK_XMLPI;
-        goto out;
-    }
-
-    /* An XML start-of-tag character. */
-    tt = matchChar('/') ? TOK_XMLETAGO : TOK_XMLSTAGO;
-
-  out:
-    *ttp = tt;
-    *tpp = tp;
-    return true;
-
-  bad_xml_markup:
-    reportError(JSMSG_BAD_XML_MARKUP);
-  error:
-    *ttp = TOK_ERROR;
-    *tpp = tp;
-    return false;
-}
-#endif /* JS_HAS_XML_SUPPORT */
-
-=======
->>>>>>> 5d0a2338
 /*
  * We have encountered a '\': check for a Unicode escape sequence after it.
  * Return 'true' and the character code value (by value) if we found a
