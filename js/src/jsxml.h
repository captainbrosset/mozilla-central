/* -*- Mode: C++; tab-width: 8; indent-tabs-mode: nil; c-basic-offset: 4 -*-
 *
 * ***** BEGIN LICENSE BLOCK *****
 * Version: MPL 1.1/GPL 2.0/LGPL 2.1
 *
 * The contents of this file are subject to the Mozilla Public License Version
 * 1.1 (the "License"); you may not use this file except in compliance with
 * the License. You may obtain a copy of the License at
 * http://www.mozilla.org/MPL/
 *
 * Software distributed under the License is distributed on an "AS IS" basis,
 * WITHOUT WARRANTY OF ANY KIND, either express or implied. See the License
 * for the specific language governing rights and limitations under the
 * License.
 *
 * The Original Code is SpiderMonkey E4X code, released August, 2004.
 *
 * The Initial Developer of the Original Code is
 * Netscape Communications Corporation.
 * Portions created by the Initial Developer are Copyright (C) 1998
 * the Initial Developer. All Rights Reserved.
 *
 * Contributor(s):
 *
 * Alternatively, the contents of this file may be used under the terms of
 * either of the GNU General Public License Version 2 or later (the "GPL"),
 * or the GNU Lesser General Public License Version 2.1 or later (the "LGPL"),
 * in which case the provisions of the GPL or the LGPL are applicable instead
 * of those above. If you wish to allow use of your version of this file only
 * under the terms of either the GPL or the LGPL, and not to allow others to
 * use your version of this file under the terms of the MPL, indicate your
 * decision by deleting the provisions above and replace them with the notice
 * and other provisions required by the GPL or the LGPL. If you do not delete
 * the provisions above, a recipient may use your version of this file under
 * the terms of any one of the MPL, the GPL or the LGPL.
 *
 * ***** END LICENSE BLOCK ***** */

#ifndef jsxml_h___
#define jsxml_h___

#include "jspubtd.h"
#include "jsobj.h"
#include "jscell.h"

#include "gc/Barrier.h"

extern const char js_AnyName_str[];
extern const char js_AttributeName_str[];
extern const char js_isXMLName_str[];
extern const char js_XMLList_str[];

extern const char js_amp_entity_str[];
extern const char js_gt_entity_str[];
extern const char js_lt_entity_str[];
extern const char js_quot_entity_str[];

template<class T>
struct JSXMLArrayCursor;

template<class T>
struct JSXMLArray
{
    uint32              length;
    uint32              capacity;
    js::HeapPtr<T>      *vector;
    JSXMLArrayCursor<T> *cursors;

    void init() {
        length = capacity = 0;
        vector = NULL;
        cursors = NULL;
    }

    void finish(JSContext *cx);

    bool setCapacity(JSContext *cx, uint32 capacity);
    void trim();
};

template<class T>
struct JSXMLArrayCursor
{
    typedef js::HeapPtr<T> HeapPtrT;

    JSXMLArray<T>       *array;
    uint32              index;
    JSXMLArrayCursor<T> *next;
    JSXMLArrayCursor<T> **prevp;
    HeapPtrT            root;

    JSXMLArrayCursor(JSXMLArray<T> *array)
      : array(array), index(0), next(array->cursors), prevp(&array->cursors),
        root(NULL)
    {
        if (next)
            next->prevp = &next;
        array->cursors = this;
    }

    ~JSXMLArrayCursor() { disconnect(); }

    void disconnect() {
        if (!array)
            return;
        if (next)
            next->prevp = prevp;
        *prevp = next;
        array = NULL;
        root.~HeapPtrT();
    }

    T *getNext() {
        if (!array || index >= array->length)
            return NULL;
        return root = array->vector[index++];
    }

    T *getCurrent() {
        if (!array || index >= array->length)
            return NULL;
        return root = array->vector[index];
    }

    void trace(JSTracer *trc);
};

#define JSXML_PRESET_CAPACITY   JS_BIT(31)
#define JSXML_CAPACITY_MASK     JS_BITMASK(31)
#define JSXML_CAPACITY(array)   ((array)->capacity & JSXML_CAPACITY_MASK)

/*
 * NB: don't reorder this enum without changing all array initializers that
 * depend on it in jsxml.c.
 */
typedef enum JSXMLClass {
    JSXML_CLASS_LIST,
    JSXML_CLASS_ELEMENT,
    JSXML_CLASS_ATTRIBUTE,
    JSXML_CLASS_PROCESSING_INSTRUCTION,
    JSXML_CLASS_TEXT,
    JSXML_CLASS_COMMENT,
    JSXML_CLASS_LIMIT
} JSXMLClass;

#define JSXML_CLASS_HAS_KIDS(class_)    ((class_) < JSXML_CLASS_ATTRIBUTE)
#define JSXML_CLASS_HAS_VALUE(class_)   ((class_) >= JSXML_CLASS_ATTRIBUTE)
#define JSXML_CLASS_HAS_NAME(class_)                                          \
    ((uintN)((class_) - JSXML_CLASS_ELEMENT) <=                               \
     (uintN)(JSXML_CLASS_PROCESSING_INSTRUCTION - JSXML_CLASS_ELEMENT))

#ifdef DEBUG_notme
#include "jsclist.h"
#endif

typedef struct JSXMLListVar {
    JSXMLArray<JSXML>   kids;           /* NB: must come first */
    js::HeapPtrXML      target;
    js::HeapPtrObject   targetprop;
} JSXMLListVar;

typedef struct JSXMLElemVar {
    JSXMLArray<JSXML>    kids;          /* NB: must come first */
    JSXMLArray<JSObject> namespaces;
    JSXMLArray<JSXML>    attrs;
} JSXMLElemVar;

/* union member shorthands */
#define xml_kids        list.kids
#define xml_target      list.target
#define xml_targetprop  list.targetprop
#define xml_namespaces  elem.namespaces
#define xml_attrs       elem.attrs
#define xml_value       value

/* xml_class-testing macros */
#define JSXML_HAS_KIDS(xml)     JSXML_CLASS_HAS_KIDS((xml)->xml_class)
#define JSXML_HAS_VALUE(xml)    JSXML_CLASS_HAS_VALUE((xml)->xml_class)
#define JSXML_HAS_NAME(xml)     JSXML_CLASS_HAS_NAME((xml)->xml_class)
#define JSXML_LENGTH(xml)       (JSXML_CLASS_HAS_KIDS((xml)->xml_class)       \
                                 ? (xml)->xml_kids.length                     \
                                 : 0)

struct JSXML : js::gc::Cell {
#ifdef DEBUG_notme
    JSCList             links;
    uint32              serial;
#endif
    js::HeapPtrObject   object;
    void                *domnode;       /* DOM node if mapped info item */
    js::HeapPtrXML      parent;
    js::HeapPtrObject   name;
    uint32              xml_class;      /* discriminates u, below */
    uint32              xml_flags;      /* flags, see below */
<<<<<<< HEAD
    union {
        JSXMLListVar    list;
        JSXMLElemVar    elem;
        JSString        *value;
    } u;
    
    void finalize(JSContext *cx, bool background) {
        if (JSXML_HAS_KIDS(this)) {
            xml_kids.finish(cx);
            if (xml_class == JSXML_CLASS_ELEMENT) {
                xml_namespaces.finish(cx);
                xml_attrs.finish(cx);
            }
        }
#ifdef DEBUG_notme
        JS_REMOVE_LINK(&links);
=======

    JSXMLListVar        list;
    JSXMLElemVar        elem;
    js::HeapPtrString   value;

#if JS_BITS_PER_WORD == 32
    /* The size of every GC thing must be divisible by the FreeCell size. */
    void *pad;
>>>>>>> 9c8218a0
#endif

    void finalize(JSContext *cx);

    static void writeBarrierPre(JSXML *xml);
    static void writeBarrierPost(JSXML *xml, void *addr);
};

/* xml_flags values */
#define XMLF_WHITESPACE_TEXT    0x1

extern JSXML *
js_NewXML(JSContext *cx, JSXMLClass xml_class);

extern void
js_TraceXML(JSTracer *trc, JSXML *xml);

extern JSObject *
js_NewXMLObject(JSContext *cx, JSXMLClass xml_class);

extern JSObject *
js_GetXMLObject(JSContext *cx, JSXML *xml);

extern JSObject *
js_InitNamespaceClass(JSContext *cx, JSObject *obj);

extern JSObject *
js_InitQNameClass(JSContext *cx, JSObject *obj);

extern JSObject *
js_InitXMLClass(JSContext *cx, JSObject *obj);

extern JSObject *
js_InitXMLClasses(JSContext *cx, JSObject *obj);

/*
 * If obj is a QName corresponding to function::name, set *funidp to name's id
 * and return true, else return false.
 */
extern bool
js_GetLocalNameFromFunctionQName(JSObject *obj, jsid *funidp, JSContext *cx);

extern JSBool
js_GetDefaultXMLNamespace(JSContext *cx, jsval *vp);

extern JSBool
js_SetDefaultXMLNamespace(JSContext *cx, const js::Value &v);

/*
 * Return true if v is a XML QName object, or if it converts to a string that
 * contains a valid XML qualified name (one containing no :), false otherwise.
 * NB: This function is an infallible predicate, it hides exceptions.
 */
extern JSBool
js_IsXMLName(JSContext *cx, jsval v);

extern JSBool
js_ToAttributeName(JSContext *cx, js::Value *vp);

extern JSFlatString *
js_EscapeAttributeValue(JSContext *cx, JSString *str, JSBool quote);

extern JSString *
js_AddAttributePart(JSContext *cx, JSBool isName, JSString *str,
                    JSString *str2);

extern JSFlatString *
js_EscapeElementValue(JSContext *cx, JSString *str);

extern JSString *
js_ValueToXMLString(JSContext *cx, const js::Value &v);

extern JSObject *
js_ConstructXMLQNameObject(JSContext *cx, const js::Value & nsval,
                           const js::Value & lnval);

extern JSBool
js_GetAnyName(JSContext *cx, jsid *idp);

/*
 * Note: nameval must be either QName, AttributeName, or AnyName.
 */
extern JSBool
js_FindXMLProperty(JSContext *cx, const js::Value &nameval, JSObject **objp, jsid *idp);

extern JSBool
js_GetXMLMethod(JSContext *cx, JSObject *obj, jsid id, js::Value *vp);

extern JSBool
js_GetXMLDescendants(JSContext *cx, JSObject *obj, jsval id, jsval *vp);

extern JSBool
js_DeleteXMLListElements(JSContext *cx, JSObject *listobj);

extern JSBool
js_StepXMLListFilter(JSContext *cx, JSBool initialized);

extern JSObject *
js_ValueToXMLObject(JSContext *cx, const js::Value &v);

extern JSObject *
js_ValueToXMLListObject(JSContext *cx, const js::Value &v);

extern JSObject *
js_NewXMLSpecialObject(JSContext *cx, JSXMLClass xml_class, JSString *name,
                       JSString *value);

extern JSString *
js_MakeXMLCDATAString(JSContext *cx, JSString *str);

extern JSString *
js_MakeXMLCommentString(JSContext *cx, JSString *str);

extern JSString *
js_MakeXMLPIString(JSContext *cx, JSString *name, JSString *str);

/* The caller must ensure that either v1 or v2 is an object. */
extern JSBool
js_TestXMLEquality(JSContext *cx, const js::Value &v1, const js::Value &v2,
                   JSBool *bp);

extern JSBool
js_ConcatenateXML(JSContext *cx, JSObject *obj1, JSObject *obj2, js::Value *vp);

namespace js {

extern bool
GetLocalNameFromFunctionQName(JSObject *qn, JSAtom **namep, JSContext *cx);

} /* namespace js */

#endif /* jsxml_h___ */<|MERGE_RESOLUTION|>--- conflicted
+++ resolved
@@ -192,24 +192,6 @@
     js::HeapPtrObject   name;
     uint32              xml_class;      /* discriminates u, below */
     uint32              xml_flags;      /* flags, see below */
-<<<<<<< HEAD
-    union {
-        JSXMLListVar    list;
-        JSXMLElemVar    elem;
-        JSString        *value;
-    } u;
-    
-    void finalize(JSContext *cx, bool background) {
-        if (JSXML_HAS_KIDS(this)) {
-            xml_kids.finish(cx);
-            if (xml_class == JSXML_CLASS_ELEMENT) {
-                xml_namespaces.finish(cx);
-                xml_attrs.finish(cx);
-            }
-        }
-#ifdef DEBUG_notme
-        JS_REMOVE_LINK(&links);
-=======
 
     JSXMLListVar        list;
     JSXMLElemVar        elem;
@@ -218,10 +200,9 @@
 #if JS_BITS_PER_WORD == 32
     /* The size of every GC thing must be divisible by the FreeCell size. */
     void *pad;
->>>>>>> 9c8218a0
 #endif
 
-    void finalize(JSContext *cx);
+    void finalize(JSContext *cx, bool background);
 
     static void writeBarrierPre(JSXML *xml);
     static void writeBarrierPost(JSXML *xml, void *addr);
