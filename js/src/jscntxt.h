--- conflicted
+++ resolved
@@ -33,1402 +33,7 @@
 struct DtoaState;
 
 extern void
-<<<<<<< HEAD
-js_ReportOutOfMemory(JSContext *cx);
-
-extern void
-js_ReportAllocationOverflow(JSContext *cx);
-
-namespace js {
-
-typedef Rooted<JSLinearString*> RootedLinearString;
-
-struct CallsiteCloneKey {
-    /* The original function that we are cloning. */
-    JSFunction *original;
-
-    /* The script of the call. */
-    JSScript *script;
-
-    /* The offset of the call. */
-    uint32_t offset;
-
-    CallsiteCloneKey(JSFunction *f, JSScript *s, uint32_t o) : original(f), script(s), offset(o) {}
-
-    typedef CallsiteCloneKey Lookup;
-
-    static inline uint32_t hash(CallsiteCloneKey key) {
-        return uint32_t(size_t(key.script->code + key.offset) ^ size_t(key.original));
-    }
-
-    static inline bool match(const CallsiteCloneKey &a, const CallsiteCloneKey &b) {
-        return a.script == b.script && a.offset == b.offset && a.original == b.original;
-    }
-};
-
-typedef HashMap<CallsiteCloneKey,
-                ReadBarriered<JSFunction>,
-                CallsiteCloneKey,
-                SystemAllocPolicy> CallsiteCloneTable;
-
-JSFunction *CloneFunctionAtCallsite(JSContext *cx, HandleFunction fun,
-                                    HandleScript script, jsbytecode *pc);
-
-typedef HashSet<JSObject *> ObjectSet;
-typedef HashSet<Shape *> ShapeSet;
-
-/* Detects cycles when traversing an object graph. */
-class AutoCycleDetector
-{
-    JSContext *cx;
-    RootedObject obj;
-    bool cyclic;
-    uint32_t hashsetGenerationAtInit;
-    ObjectSet::AddPtr hashsetAddPointer;
-    MOZ_DECL_USE_GUARD_OBJECT_NOTIFIER
-
-  public:
-    AutoCycleDetector(JSContext *cx, HandleObject objArg
-                      MOZ_GUARD_OBJECT_NOTIFIER_PARAM)
-      : cx(cx), obj(cx, objArg), cyclic(true)
-    {
-        MOZ_GUARD_OBJECT_NOTIFIER_INIT;
-    }
-
-    ~AutoCycleDetector();
-
-    bool init();
-
-    bool foundCycle() { return cyclic; }
-};
-
-/* Updates references in the cycle detection set if the GC moves them. */
-extern void
-TraceCycleDetectionSet(JSTracer *trc, ObjectSet &set);
-
-class MathCache;
-
-namespace ion {
-class IonActivation;
-class IonRuntime;
-struct PcScriptCache;
-}
-
-class AsmJSActivation;
-class InterpreterFrames;
-class WeakMapBase;
-class WorkerThreadState;
-
-/*
- * GetSrcNote cache to avoid O(n^2) growth in finding a source note for a
- * given pc in a script. We use the script->code pointer to tag the cache,
- * instead of the script address itself, so that source notes are always found
- * by offset from the bytecode with which they were generated.
- */
-struct GSNCache {
-    typedef HashMap<jsbytecode *,
-                    jssrcnote *,
-                    PointerHasher<jsbytecode *, 0>,
-                    SystemAllocPolicy> Map;
-
-    jsbytecode      *code;
-    Map             map;
-
-    GSNCache() : code(NULL) { }
-
-    void purge();
-};
-
-typedef Vector<ScriptAndCounts, 0, SystemAllocPolicy> ScriptAndCountsVector;
-
-struct ConservativeGCData
-{
-    /*
-     * The GC scans conservatively between ThreadData::nativeStackBase and
-     * nativeStackTop unless the latter is NULL.
-     */
-    uintptr_t           *nativeStackTop;
-
-#if defined(JSGC_ROOT_ANALYSIS) && (JS_STACK_GROWTH_DIRECTION < 0)
-    /*
-     * Record old contents of the native stack from the last time there was a
-     * scan, to reduce the overhead involved in repeatedly rescanning the
-     * native stack during root analysis. oldStackData stores words in reverse
-     * order starting at oldStackEnd.
-     */
-    uintptr_t           *oldStackMin, *oldStackEnd;
-    uintptr_t           *oldStackData;
-    size_t              oldStackCapacity; // in sizeof(uintptr_t)
-#endif
-
-    union {
-        jmp_buf         jmpbuf;
-        uintptr_t       words[JS_HOWMANY(sizeof(jmp_buf), sizeof(uintptr_t))];
-    } registerSnapshot;
-
-    ConservativeGCData() {
-        mozilla::PodZero(this);
-    }
-
-    ~ConservativeGCData() {
-#ifdef JS_THREADSAFE
-        /*
-         * The conservative GC scanner should be disabled when the thread leaves
-         * the last request.
-         */
-        JS_ASSERT(!hasStackToScan());
-#endif
-    }
-
-    JS_NEVER_INLINE void recordStackTop();
-
-#ifdef JS_THREADSAFE
-    void updateForRequestEnd() {
-        nativeStackTop = NULL;
-    }
-#endif
-
-    bool hasStackToScan() const {
-        return !!nativeStackTop;
-    }
-};
-
-class SourceDataCache
-{
-    typedef HashMap<ScriptSource *,
-                    JSStableString *,
-                    DefaultHasher<ScriptSource *>,
-                    SystemAllocPolicy> Map;
-    Map *map_;
-
-  public:
-    SourceDataCache() : map_(NULL) {}
-    JSStableString *lookup(ScriptSource *ss);
-    void put(ScriptSource *ss, JSStableString *);
-    void purge();
-};
-
-struct EvalCacheEntry
-{
-    JSScript *script;
-    JSScript *callerScript;
-    jsbytecode *pc;
-};
-
-struct EvalCacheLookup
-{
-    EvalCacheLookup(JSContext *cx) : str(cx), callerScript(cx) {}
-    RootedLinearString str;
-    RootedScript callerScript;
-    JSVersion version;
-    jsbytecode *pc;
-};
-
-struct EvalCacheHashPolicy
-{
-    typedef EvalCacheLookup Lookup;
-
-    static HashNumber hash(const Lookup &l);
-    static bool match(const EvalCacheEntry &entry, const EvalCacheLookup &l);
-};
-
-typedef HashSet<EvalCacheEntry, EvalCacheHashPolicy, SystemAllocPolicy> EvalCache;
-
-struct LazyScriptHashPolicy
-{
-    struct Lookup {
-        JSContext *cx;
-        LazyScript *lazy;
-
-        Lookup(JSContext *cx, LazyScript *lazy)
-          : cx(cx), lazy(lazy)
-        {}
-    };
-
-    static const size_t NumHashes = 3;
-
-    static void hash(const Lookup &lookup, HashNumber hashes[NumHashes]);
-    static bool match(JSScript *script, const Lookup &lookup);
-
-    // Alternate methods for use when removing scripts from the hash without an
-    // explicit LazyScript lookup.
-    static void hash(JSScript *script, HashNumber hashes[NumHashes]);
-    static bool match(JSScript *script, JSScript *lookup) { return script == lookup; }
-
-    static void clear(JSScript **pscript) { *pscript = NULL; }
-    static bool isCleared(JSScript *script) { return !script; }
-};
-
-typedef FixedSizeHashSet<JSScript *, LazyScriptHashPolicy, 769> LazyScriptCache;
-
-class PropertyIteratorObject;
-
-class NativeIterCache
-{
-    static const size_t SIZE = size_t(1) << 8;
-
-    /* Cached native iterators. */
-    PropertyIteratorObject *data[SIZE];
-
-    static size_t getIndex(uint32_t key) {
-        return size_t(key) % SIZE;
-    }
-
-  public:
-    /* Native iterator most recently started. */
-    PropertyIteratorObject *last;
-
-    NativeIterCache()
-      : last(NULL)
-    {
-        mozilla::PodArrayZero(data);
-    }
-
-    void purge() {
-        last = NULL;
-        mozilla::PodArrayZero(data);
-    }
-
-    PropertyIteratorObject *get(uint32_t key) const {
-        return data[getIndex(key)];
-    }
-
-    void set(uint32_t key, PropertyIteratorObject *iterobj) {
-        data[getIndex(key)] = iterobj;
-    }
-};
-
-/*
- * Cache for speeding up repetitive creation of objects in the VM.
- * When an object is created which matches the criteria in the 'key' section
- * below, an entry is filled with the resulting object.
- */
-class NewObjectCache
-{
-    /* Statically asserted to be equal to sizeof(JSObject_Slots16) */
-    static const unsigned MAX_OBJ_SIZE = 4 * sizeof(void*) + 16 * sizeof(Value);
-    static inline void staticAsserts();
-
-    struct Entry
-    {
-        /* Class of the constructed object. */
-        Class *clasp;
-
-        /*
-         * Key with one of three possible values:
-         *
-         * - Global for the object. The object must have a standard class for
-         *   which the global's prototype can be determined, and the object's
-         *   parent will be the global.
-         *
-         * - Prototype for the object (cannot be global). The object's parent
-         *   will be the prototype's parent.
-         *
-         * - Type for the object. The object's parent will be the type's
-         *   prototype's parent.
-         */
-        gc::Cell *key;
-
-        /* Allocation kind for the constructed object. */
-        gc::AllocKind kind;
-
-        /* Number of bytes to copy from the template object. */
-        uint32_t nbytes;
-
-        /*
-         * Template object to copy from, with the initial values of fields,
-         * fixed slots (undefined) and private data (NULL).
-         */
-        char templateObject[MAX_OBJ_SIZE];
-    };
-
-    Entry entries[41];  // TODO: reconsider size
-
-  public:
-
-    typedef int EntryIndex;
-
-    NewObjectCache() { mozilla::PodZero(this); }
-    void purge() { mozilla::PodZero(this); }
-
-    /* Remove any cached items keyed on moved objects. */
-    void clearNurseryObjects(JSRuntime *rt);
-
-    /*
-     * Get the entry index for the given lookup, return whether there was a hit
-     * on an existing entry.
-     */
-    inline bool lookupProto(Class *clasp, JSObject *proto, gc::AllocKind kind, EntryIndex *pentry);
-    inline bool lookupGlobal(Class *clasp, js::GlobalObject *global, gc::AllocKind kind, EntryIndex *pentry);
-    inline bool lookupType(Class *clasp, js::types::TypeObject *type, gc::AllocKind kind, EntryIndex *pentry);
-
-    /*
-     * Return a new object from a cache hit produced by a lookup method, or
-     * NULL if returning the object could possibly trigger GC (does not
-     * indicate failure).
-     */
-    inline JSObject *newObjectFromHit(JSContext *cx, EntryIndex entry, js::gc::InitialHeap heap);
-
-    /* Fill an entry after a cache miss. */
-    void fillProto(EntryIndex entry, Class *clasp, js::TaggedProto proto, gc::AllocKind kind, JSObject *obj);
-    inline void fillGlobal(EntryIndex entry, Class *clasp, js::GlobalObject *global, gc::AllocKind kind, JSObject *obj);
-    inline void fillType(EntryIndex entry, Class *clasp, js::types::TypeObject *type, gc::AllocKind kind, JSObject *obj);
-
-    /* Invalidate any entries which might produce an object with shape/proto. */
-    void invalidateEntriesForShape(JSContext *cx, HandleShape shape, HandleObject proto);
-
-  private:
-    inline bool lookup(Class *clasp, gc::Cell *key, gc::AllocKind kind, EntryIndex *pentry);
-    inline void fill(EntryIndex entry, Class *clasp, gc::Cell *key, gc::AllocKind kind, JSObject *obj);
-    static inline void copyCachedToObject(JSObject *dst, JSObject *src, gc::AllocKind kind);
-};
-
-/*
- * A FreeOp can do one thing: free memory. For convenience, it has delete_
- * convenience methods that also call destructors.
- *
- * FreeOp is passed to finalizers and other sweep-phase hooks so that we do not
- * need to pass a JSContext to those hooks.
- */
-class FreeOp : public JSFreeOp {
-    bool        shouldFreeLater_;
-
-  public:
-    static FreeOp *get(JSFreeOp *fop) {
-        return static_cast<FreeOp *>(fop);
-    }
-
-    FreeOp(JSRuntime *rt, bool shouldFreeLater)
-      : JSFreeOp(rt),
-        shouldFreeLater_(shouldFreeLater)
-    {
-    }
-
-    bool shouldFreeLater() const {
-        return shouldFreeLater_;
-    }
-
-    inline void free_(void *p);
-
-    template <class T>
-    inline void delete_(T *p) {
-        if (p) {
-            p->~T();
-            free_(p);
-        }
-    }
-
-    static void staticAsserts() {
-        /*
-         * Check that JSFreeOp is the first base class for FreeOp and we can
-         * reinterpret a pointer to JSFreeOp as a pointer to FreeOp without
-         * any offset adjustments. JSClass::finalize <-> Class::finalize depends
-         * on this.
-         */
-        JS_STATIC_ASSERT(offsetof(FreeOp, shouldFreeLater_) == sizeof(JSFreeOp));
-    }
-};
-
-} /* namespace js */
-
-namespace JS {
-struct RuntimeSizes;
-}
-
-/* Various built-in or commonly-used names pinned on first context. */
-struct JSAtomState
-{
-#define PROPERTYNAME_FIELD(idpart, id, text) js::FixedHeapPtr<js::PropertyName> id;
-    FOR_EACH_COMMON_PROPERTYNAME(PROPERTYNAME_FIELD)
-#undef PROPERTYNAME_FIELD
-#define PROPERTYNAME_FIELD(name, code, init) js::FixedHeapPtr<js::PropertyName> name;
-    JS_FOR_EACH_PROTOTYPE(PROPERTYNAME_FIELD)
-#undef PROPERTYNAME_FIELD
-};
-
-#define NAME_OFFSET(name)       offsetof(JSAtomState, name)
-#define OFFSET_TO_NAME(rt,off)  (*(js::FixedHeapPtr<js::PropertyName>*)((char*)&(rt)->atomState + (off)))
-
-namespace js {
-
-/*
- * Encapsulates portions of the runtime/context that are tied to a
- * single active thread.  Normally, as most JS is single-threaded,
- * there is only one instance of this struct, embedded in the
- * JSRuntime as the field |mainThread|.  During Parallel JS sections,
- * however, there will be one instance per worker thread.
- */
-class PerThreadData : public js::PerThreadDataFriendFields
-{
-    /*
-     * Backpointer to the full shared JSRuntime* with which this
-     * thread is associated.  This is private because accessing the
-     * fields of this runtime can provoke race conditions, so the
-     * intention is that access will be mediated through safe
-     * functions like |associatedWith()| below.
-     */
-    JSRuntime *runtime_;
-
-  public:
-    /*
-     * We save all conservative scanned roots in this vector so that
-     * conservative scanning can be "replayed" deterministically. In DEBUG mode,
-     * this allows us to run a non-incremental GC after every incremental GC to
-     * ensure that no objects were missed.
-     */
-#ifdef DEBUG
-    struct SavedGCRoot {
-        void *thing;
-        JSGCTraceKind kind;
-
-        SavedGCRoot(void *thing, JSGCTraceKind kind) : thing(thing), kind(kind) {}
-    };
-    js::Vector<SavedGCRoot, 0, js::SystemAllocPolicy> gcSavedRoots;
-#endif
-
-    /*
-     * If Ion code is on the stack, and has called into C++, this will be
-     * aligned to an Ion exit frame.
-     */
-    uint8_t             *ionTop;
-    JSContext           *ionJSContext;
-    uintptr_t            ionStackLimit;
-
-    inline void setIonStackLimit(uintptr_t limit);
-
-    /*
-     * asm.js maintains a stack of AsmJSModule activations (see AsmJS.h). This
-     * stack is used by JSRuntime::triggerOperationCallback to stop long-
-     * running asm.js without requiring dynamic polling operations in the
-     * generated code. Since triggerOperationCallback may run on a separate
-     * thread than the JSRuntime's owner thread all reads/writes must be
-     * synchronized (by rt->operationCallbackLock).
-     */
-  private:
-    friend class js::Activation;
-    friend class js::ActivationIterator;
-    friend class js::AsmJSActivation;
-
-    /*
-     * Points to the most recent activation running on the thread.
-     * See Activation comment in vm/Stack.h.
-     */
-    js::Activation *activation_;
-
-    /* See AsmJSActivation comment. Protected by rt->operationCallbackLock. */
-    js::AsmJSActivation *asmJSActivationStack_;
-
-  public:
-    static unsigned offsetOfActivation() {
-        return offsetof(PerThreadData, activation_);
-    }
-    static unsigned offsetOfAsmJSActivationStackReadOnly() {
-        return offsetof(PerThreadData, asmJSActivationStack_);
-    }
-
-    js::AsmJSActivation *asmJSActivationStackFromAnyThread() const {
-        return asmJSActivationStack_;
-    }
-    js::AsmJSActivation *asmJSActivationStackFromOwnerThread() const {
-        return asmJSActivationStack_;
-    }
-
-    js::Activation *activation() const {
-        return activation_;
-    }
-
-    /* State used by jsdtoa.cpp. */
-    DtoaState           *dtoaState;
-
-    /*
-     * When this flag is non-zero, any attempt to GC will be skipped. It is used
-     * to suppress GC when reporting an OOM (see js_ReportOutOfMemory) and in
-     * debugging facilities that cannot tolerate a GC and would rather OOM
-     * immediately, such as utilities exposed to GDB. Setting this flag is
-     * extremely dangerous and should only be used when in an OOM situation or
-     * in non-exposed debugging facilities.
-     */
-    int32_t             suppressGC;
-
-    PerThreadData(JSRuntime *runtime);
-    ~PerThreadData();
-
-    bool init();
-
-    bool associatedWith(const JSRuntime *rt) { return runtime_ == rt; }
-};
-
-template<class Client>
-struct MallocProvider
-{
-    void *malloc_(size_t bytes) {
-        Client *client = static_cast<Client *>(this);
-        client->updateMallocCounter(bytes);
-        void *p = js_malloc(bytes);
-        return JS_LIKELY(!!p) ? p : client->onOutOfMemory(NULL, bytes);
-    }
-
-    void *calloc_(size_t bytes) {
-        Client *client = static_cast<Client *>(this);
-        client->updateMallocCounter(bytes);
-        void *p = js_calloc(bytes);
-        return JS_LIKELY(!!p) ? p : client->onOutOfMemory(reinterpret_cast<void *>(1), bytes);
-    }
-
-    void *realloc_(void *p, size_t oldBytes, size_t newBytes) {
-        Client *client = static_cast<Client *>(this);
-        /*
-         * For compatibility we do not account for realloc that decreases
-         * previously allocated memory.
-         */
-        if (newBytes > oldBytes)
-            client->updateMallocCounter(newBytes - oldBytes);
-        void *p2 = js_realloc(p, newBytes);
-        return JS_LIKELY(!!p2) ? p2 : client->onOutOfMemory(p, newBytes);
-    }
-
-    void *realloc_(void *p, size_t bytes) {
-        Client *client = static_cast<Client *>(this);
-        /*
-         * For compatibility we do not account for realloc that increases
-         * previously allocated memory.
-         */
-        if (!p)
-            client->updateMallocCounter(bytes);
-        void *p2 = js_realloc(p, bytes);
-        return JS_LIKELY(!!p2) ? p2 : client->onOutOfMemory(p, bytes);
-    }
-
-    template <class T>
-    T *pod_malloc() {
-        return (T *)malloc_(sizeof(T));
-    }
-
-    template <class T>
-    T *pod_calloc() {
-        return (T *)calloc_(sizeof(T));
-    }
-
-    template <class T>
-    T *pod_malloc(size_t numElems) {
-        if (numElems & js::tl::MulOverflowMask<sizeof(T)>::result) {
-            Client *client = static_cast<Client *>(this);
-            client->reportAllocationOverflow();
-            return NULL;
-        }
-        return (T *)malloc_(numElems * sizeof(T));
-    }
-
-    template <class T>
-    T *pod_calloc(size_t numElems, JSCompartment *comp = NULL, JSContext *cx = NULL) {
-        if (numElems & js::tl::MulOverflowMask<sizeof(T)>::result) {
-            Client *client = static_cast<Client *>(this);
-            client->reportAllocationOverflow();
-            return NULL;
-        }
-        return (T *)calloc_(numElems * sizeof(T));
-    }
-
-    JS_DECLARE_NEW_METHODS(new_, malloc_, JS_ALWAYS_INLINE)
-};
-
-namespace gc {
-class MarkingValidator;
-} // namespace gc
-
-typedef Vector<JS::Zone *, 1, SystemAllocPolicy> ZoneVector;
-
-} // namespace js
-
-struct JSRuntime : public JS::shadow::Runtime,
-                   public js::MallocProvider<JSRuntime>
-{
-    /*
-     * Per-thread data for the main thread that is associated with
-     * this JSRuntime, as opposed to any worker threads used in
-     * parallel sections.  See definition of |PerThreadData| struct
-     * above for more details.
-     *
-     * NB: This field is statically asserted to be at offset
-     * sizeof(js::shadow::Runtime). See
-     * PerThreadDataFriendFields::getMainThread.
-     */
-    js::PerThreadData   mainThread;
-
-    /*
-     * If non-zero, we were been asked to call the operation callback as soon
-     * as possible.
-     */
-    volatile int32_t    interrupt;
-
-#ifdef JS_THREADSAFE
-  private:
-    /*
-     * Lock taken when triggering the operation callback from another thread.
-     * Protects all data that is touched in this process.
-     */
-    PRLock *operationCallbackLock;
-#ifdef DEBUG
-    PRThread *operationCallbackOwner;
-#endif
-  public:
-#endif // JS_THREADSAFE
-
-    class AutoLockForOperationCallback {
-#ifdef JS_THREADSAFE
-        JSRuntime *rt;
-      public:
-        AutoLockForOperationCallback(JSRuntime *rt MOZ_GUARD_OBJECT_NOTIFIER_PARAM) : rt(rt) {
-            MOZ_GUARD_OBJECT_NOTIFIER_INIT;
-            PR_Lock(rt->operationCallbackLock);
-#ifdef DEBUG
-            rt->operationCallbackOwner = PR_GetCurrentThread();
-#endif
-        }
-        ~AutoLockForOperationCallback() {
-            JS_ASSERT(rt->operationCallbackOwner == PR_GetCurrentThread());
-#ifdef DEBUG
-            rt->operationCallbackOwner = NULL;
-#endif
-            PR_Unlock(rt->operationCallbackLock);
-        }
-#else // JS_THREADSAFE
-      public:
-        AutoLockForOperationCallback(JSRuntime *rt MOZ_GUARD_OBJECT_NOTIFIER_PARAM) {
-            MOZ_GUARD_OBJECT_NOTIFIER_INIT;
-        }
-#endif // JS_THREADSAFE
-
-        MOZ_DECL_USE_GUARD_OBJECT_NOTIFIER
-    };
-
-    bool currentThreadOwnsOperationCallbackLock() {
-#if defined(JS_THREADSAFE) && defined(DEBUG)
-        return operationCallbackOwner == PR_GetCurrentThread();
-#else
-        return true;
-#endif
-    }
-
-    /* Default compartment. */
-    JSCompartment       *atomsCompartment;
-
-    /* Embedders can use this zone however they wish. */
-    JS::Zone            *systemZone;
-
-    /* List of compartments and zones (protected by the GC lock). */
-    js::ZoneVector      zones;
-
-    /* How many compartments there are across all zones. */
-    size_t              numCompartments;
-
-    /* Locale-specific callbacks for string conversion. */
-    JSLocaleCallbacks *localeCallbacks;
-
-    /* Default locale for Internationalization API */
-    char *defaultLocale;
-
-    /* See comment for JS_AbortIfWrongThread in jsapi.h. */
-#ifdef JS_THREADSAFE
-  public:
-    void *ownerThread() const { return ownerThread_; }
-    void clearOwnerThread();
-    void setOwnerThread();
-    JS_FRIEND_API(void) abortIfWrongThread() const;
-#ifdef DEBUG
-    JS_FRIEND_API(void) assertValidThread() const;
-#else
-    void assertValidThread() const {}
-#endif
-  private:
-    void                *ownerThread_;
-  public:
-#else
-  public:
-    void abortIfWrongThread() const {}
-    void assertValidThread() const {}
-#endif
-
-    /* Temporary arena pool used while compiling and decompiling. */
-    static const size_t TEMP_LIFO_ALLOC_PRIMARY_CHUNK_SIZE = 4 * 1024;
-    js::LifoAlloc tempLifoAlloc;
-
-    /*
-     * Free LIFO blocks are transferred to this allocator before being freed on
-     * the background GC thread.
-     */
-    js::LifoAlloc freeLifoAlloc;
-
-  private:
-    /*
-     * Both of these allocators are used for regular expression code which is shared at the
-     * thread-data level.
-     */
-    JSC::ExecutableAllocator *execAlloc_;
-    WTF::BumpPointerAllocator *bumpAlloc_;
-    js::ion::IonRuntime *ionRuntime_;
-
-    JSObject *selfHostingGlobal_;
-
-    /* Space for interpreter frames. */
-    js::InterpreterStack interpreterStack_;
-
-    JSC::ExecutableAllocator *createExecutableAllocator(JSContext *cx);
-    WTF::BumpPointerAllocator *createBumpPointerAllocator(JSContext *cx);
-    js::ion::IonRuntime *createIonRuntime(JSContext *cx);
-
-  public:
-    JSC::ExecutableAllocator *getExecAlloc(JSContext *cx) {
-        return execAlloc_ ? execAlloc_ : createExecutableAllocator(cx);
-    }
-    JSC::ExecutableAllocator &execAlloc() {
-        JS_ASSERT(execAlloc_);
-        return *execAlloc_;
-    }
-    JSC::ExecutableAllocator *maybeExecAlloc() {
-        return execAlloc_;
-    }
-    WTF::BumpPointerAllocator *getBumpPointerAllocator(JSContext *cx) {
-        return bumpAlloc_ ? bumpAlloc_ : createBumpPointerAllocator(cx);
-    }
-    js::ion::IonRuntime *getIonRuntime(JSContext *cx) {
-        return ionRuntime_ ? ionRuntime_ : createIonRuntime(cx);
-    }
-    js::ion::IonRuntime *ionRuntime() {
-        return ionRuntime_;
-    }
-    bool hasIonRuntime() const {
-        return !!ionRuntime_;
-    }
-    js::InterpreterStack &interpreterStack() {
-        return interpreterStack_;
-    }
-
-    //-------------------------------------------------------------------------
-    // Self-hosting support
-    //-------------------------------------------------------------------------
-
-    bool initSelfHosting(JSContext *cx);
-    void finishSelfHosting();
-    void markSelfHostingGlobal(JSTracer *trc);
-    bool isSelfHostingGlobal(js::HandleObject global) {
-        return global == selfHostingGlobal_;
-    }
-    bool cloneSelfHostedFunctionScript(JSContext *cx, js::Handle<js::PropertyName*> name,
-                                       js::Handle<JSFunction*> targetFun);
-    bool cloneSelfHostedValue(JSContext *cx, js::Handle<js::PropertyName*> name,
-                              js::MutableHandleValue vp);
-    bool maybeWrappedSelfHostedFunction(JSContext *cx, js::Handle<js::PropertyName*> name,
-                                        js::MutableHandleValue funVal);
-
-    //-------------------------------------------------------------------------
-    // Locale information
-    //-------------------------------------------------------------------------
-
-    /*
-     * Set the default locale for the ECMAScript Internationalization API
-     * (Intl.Collator, Intl.NumberFormat, Intl.DateTimeFormat).
-     * Note that the Internationalization API encourages clients to
-     * specify their own locales.
-     * The locale string remains owned by the caller.
-     */
-    bool setDefaultLocale(const char *locale);
-
-    /* Reset the default locale to OS defaults. */
-    void resetDefaultLocale();
-
-    /* Gets current default locale. String remains owned by context. */
-    const char *getDefaultLocale();
-
-    /* Base address of the native stack for the current thread. */
-    uintptr_t           nativeStackBase;
-
-    /* The native stack size limit that runtime should not exceed. */
-    size_t              nativeStackQuota;
-
-    /*
-     * Frames currently running in js::Interpret. See InterpreterFrames for
-     * details.
-     */
-    js::InterpreterFrames *interpreterFrames;
-
-    /* Context create/destroy callback. */
-    JSContextCallback   cxCallback;
-
-    /* Compartment destroy callback. */
-    JSDestroyCompartmentCallback destroyCompartmentCallback;
-
-    /* Call this to get the name of a compartment. */
-    JSCompartmentNameCallback compartmentNameCallback;
-
-    js::ActivityCallback  activityCallback;
-    void                 *activityCallbackArg;
-
-#ifdef JS_THREADSAFE
-    /* The request depth for this thread. */
-    unsigned            requestDepth;
-
-# ifdef DEBUG
-    unsigned            checkRequestDepth;
-# endif
-#endif
-
-    /* Garbage collector state, used by jsgc.c. */
-
-    /*
-     * Set of all GC chunks with at least one allocated thing. The
-     * conservative GC uses it to quickly check if a possible GC thing points
-     * into an allocated chunk.
-     */
-    js::GCChunkSet      gcChunkSet;
-
-    /*
-     * Doubly-linked lists of chunks from user and system compartments. The GC
-     * allocates its arenas from the corresponding list and when all arenas
-     * in the list head are taken, then the chunk is removed from the list.
-     * During the GC when all arenas in a chunk become free, that chunk is
-     * removed from the list and scheduled for release.
-     */
-    js::gc::Chunk       *gcSystemAvailableChunkListHead;
-    js::gc::Chunk       *gcUserAvailableChunkListHead;
-    js::gc::ChunkPool   gcChunkPool;
-
-    js::RootedValueMap  gcRootsHash;
-    unsigned            gcKeepAtoms;
-    volatile size_t     gcBytes;
-    size_t              gcMaxBytes;
-    size_t              gcMaxMallocBytes;
-
-    /*
-     * Number of the committed arenas in all GC chunks including empty chunks.
-     * The counter is volatile as it is read without the GC lock, see comments
-     * in MaybeGC.
-     */
-    volatile uint32_t   gcNumArenasFreeCommitted;
-    js::GCMarker        gcMarker;
-    void                *gcVerifyPreData;
-    void                *gcVerifyPostData;
-    bool                gcChunkAllocationSinceLastGC;
-    int64_t             gcNextFullGCTime;
-    int64_t             gcLastGCTime;
-    int64_t             gcJitReleaseTime;
-    JSGCMode            gcMode;
-    size_t              gcAllocationThreshold;
-    bool                gcHighFrequencyGC;
-    uint64_t            gcHighFrequencyTimeThreshold;
-    uint64_t            gcHighFrequencyLowLimitBytes;
-    uint64_t            gcHighFrequencyHighLimitBytes;
-    double              gcHighFrequencyHeapGrowthMax;
-    double              gcHighFrequencyHeapGrowthMin;
-    double              gcLowFrequencyHeapGrowth;
-    bool                gcDynamicHeapGrowth;
-    bool                gcDynamicMarkSlice;
-    uint64_t            gcDecommitThreshold;
-
-    /* During shutdown, the GC needs to clean up every possible object. */
-    bool                gcShouldCleanUpEverything;
-
-    /*
-     * The gray bits can become invalid if UnmarkGray overflows the stack. A
-     * full GC will reset this bit, since it fills in all the gray bits.
-     */
-    bool                gcGrayBitsValid;
-
-    /*
-     * These flags must be kept separate so that a thread requesting a
-     * compartment GC doesn't cancel another thread's concurrent request for a
-     * full GC.
-     */
-    volatile uintptr_t  gcIsNeeded;
-
-    js::gcstats::Statistics gcStats;
-
-    /* Incremented on every GC slice. */
-    uint64_t            gcNumber;
-
-    /* The gcNumber at the time of the most recent GC's first slice. */
-    uint64_t            gcStartNumber;
-
-    /* Whether the currently running GC can finish in multiple slices. */
-    bool                gcIsIncremental;
-
-    /* Whether all compartments are being collected in first GC slice. */
-    bool                gcIsFull;
-
-    /* The reason that an interrupt-triggered GC should be called. */
-    JS::gcreason::Reason gcTriggerReason;
-
-    /*
-     * If this is true, all marked objects must belong to a compartment being
-     * GCed. This is used to look for compartment bugs.
-     */
-    bool                gcStrictCompartmentChecking;
-
-#ifdef DEBUG
-    /*
-     * If this is 0, all cross-compartment proxies must be registered in the
-     * wrapper map. This checking must be disabled temporarily while creating
-     * new wrappers. When non-zero, this records the recursion depth of wrapper
-     * creation.
-     */
-    uintptr_t           gcDisableStrictProxyCheckingCount;
-#else
-    uintptr_t           unused1;
-#endif
-
-    /*
-     * The current incremental GC phase. This is also used internally in
-     * non-incremental GC.
-     */
-    js::gc::State       gcIncrementalState;
-
-    /* Indicates that the last incremental slice exhausted the mark stack. */
-    bool                gcLastMarkSlice;
-
-    /* Whether any sweeping will take place in the separate GC helper thread. */
-    bool                gcSweepOnBackgroundThread;
-
-    /* Whether any black->gray edges were found during marking. */
-    bool                gcFoundBlackGrayEdges;
-
-    /* List head of zones to be swept in the background. */
-    JS::Zone            *gcSweepingZones;
-
-    /* Index of current zone group (for stats). */
-    unsigned            gcZoneGroupIndex;
-
-    /*
-     * Incremental sweep state.
-     */
-    JS::Zone            *gcZoneGroups;
-    JS::Zone            *gcCurrentZoneGroup;
-    int                 gcSweepPhase;
-    JS::Zone            *gcSweepZone;
-    int                 gcSweepKindIndex;
-    bool                gcAbortSweepAfterCurrentGroup;
-
-    /*
-     * List head of arenas allocated during the sweep phase.
-     */
-    js::gc::ArenaHeader *gcArenasAllocatedDuringSweep;
-
-#ifdef DEBUG
-    js::gc::MarkingValidator *gcMarkingValidator;
-#endif
-
-    /*
-     * Indicates that a GC slice has taken place in the middle of an animation
-     * frame, rather than at the beginning. In this case, the next slice will be
-     * delayed so that we don't get back-to-back slices.
-     */
-    volatile uintptr_t  gcInterFrameGC;
-
-    /* Default budget for incremental GC slice. See SliceBudget in jsgc.h. */
-    int64_t             gcSliceBudget;
-
-    /*
-     * We disable incremental GC if we encounter a js::Class with a trace hook
-     * that does not implement write barriers.
-     */
-    bool                gcIncrementalEnabled;
-
-    /*
-     * GGC can be enabled from the command line while testing.
-     */
-    bool                gcGenerationalEnabled;
-
-    /*
-     * This is true if we are in the middle of a brain transplant (e.g.,
-     * JS_TransplantObject) or some other operation that can manipulate
-     * dead zones.
-     */
-    bool                gcManipulatingDeadZones;
-
-    /*
-     * This field is incremented each time we mark an object inside a
-     * zone with no incoming cross-compartment pointers. Typically if
-     * this happens it signals that an incremental GC is marking too much
-     * stuff. At various times we check this counter and, if it has changed, we
-     * run an immediate, non-incremental GC to clean up the dead
-     * zones. This should happen very rarely.
-     */
-    unsigned            gcObjectsMarkedInDeadZones;
-
-    bool                gcPoke;
-
-    volatile js::HeapState heapState;
-
-    bool isHeapBusy() { return heapState != js::Idle; }
-    bool isHeapMajorCollecting() { return heapState == js::MajorCollecting; }
-    bool isHeapMinorCollecting() { return heapState == js::MinorCollecting; }
-    bool isHeapCollecting() { return isHeapMajorCollecting() || isHeapMinorCollecting(); }
-
-#ifdef JSGC_GENERATIONAL
-    js::Nursery                  gcNursery;
-    js::gc::StoreBuffer          gcStoreBuffer;
-#endif
-
-    /*
-     * These options control the zealousness of the GC. The fundamental values
-     * are gcNextScheduled and gcDebugCompartmentGC. At every allocation,
-     * gcNextScheduled is decremented. When it reaches zero, we do either a
-     * full or a compartmental GC, based on gcDebugCompartmentGC.
-     *
-     * At this point, if gcZeal_ is one of the types that trigger periodic
-     * collection, then gcNextScheduled is reset to the value of
-     * gcZealFrequency. Otherwise, no additional GCs take place.
-     *
-     * You can control these values in several ways:
-     *   - Pass the -Z flag to the shell (see the usage info for details)
-     *   - Call gczeal() or schedulegc() from inside shell-executed JS code
-     *     (see the help for details)
-     *
-     * If gzZeal_ == 1 then we perform GCs in select places (during MaybeGC and
-     * whenever a GC poke happens). This option is mainly useful to embedders.
-     *
-     * We use gcZeal_ == 4 to enable write barrier verification. See the comment
-     * in jsgc.cpp for more information about this.
-     *
-     * gcZeal_ values from 8 to 10 periodically run different types of
-     * incremental GC.
-     */
-#ifdef JS_GC_ZEAL
-    int                 gcZeal_;
-    int                 gcZealFrequency;
-    int                 gcNextScheduled;
-    bool                gcDeterministicOnly;
-    int                 gcIncrementalLimit;
-
-    js::Vector<JSObject *, 0, js::SystemAllocPolicy> gcSelectedForMarking;
-
-    int gcZeal() { return gcZeal_; }
-
-    bool needZealousGC() {
-        if (gcNextScheduled > 0 && --gcNextScheduled == 0) {
-            if (gcZeal() == js::gc::ZealAllocValue ||
-                gcZeal() == js::gc::ZealPurgeAnalysisValue ||
-                (gcZeal() >= js::gc::ZealIncrementalRootsThenFinish &&
-                 gcZeal() <= js::gc::ZealIncrementalMultipleSlices))
-            {
-                gcNextScheduled = gcZealFrequency;
-            }
-            return true;
-        }
-        return false;
-    }
-#else
-    int gcZeal() { return 0; }
-    bool needZealousGC() { return false; }
-#endif
-
-    bool                gcValidate;
-    bool                gcFullCompartmentChecks;
-
-    JSGCCallback        gcCallback;
-    JS::GCSliceCallback gcSliceCallback;
-    JSFinalizeCallback  gcFinalizeCallback;
-
-    js::AnalysisPurgeCallback analysisPurgeCallback;
-    uint64_t            analysisPurgeTriggerBytes;
-
-  private:
-    /*
-     * Malloc counter to measure memory pressure for GC scheduling. It runs
-     * from gcMaxMallocBytes down to zero.
-     */
-    volatile ptrdiff_t  gcMallocBytes;
-
-  public:
-    void setNeedsBarrier(bool needs) {
-        needsBarrier_ = needs;
-    }
-
-    bool needsBarrier() const {
-        return needsBarrier_;
-    }
-
-    struct ExtraTracer {
-        JSTraceDataOp op;
-        void *data;
-
-        ExtraTracer()
-          : op(NULL), data(NULL)
-        { }
-        ExtraTracer(JSTraceDataOp op, void *data)
-          : op(op), data(data)
-        { }
-    };
-
-    /*
-     * The trace operations to trace embedding-specific GC roots. One is for
-     * tracing through black roots and the other is for tracing through gray
-     * roots. The black/gray distinction is only relevant to the cycle
-     * collector.
-     */
-    typedef js::Vector<ExtraTracer, 4, js::SystemAllocPolicy> ExtraTracerVector;
-    ExtraTracerVector   gcBlackRootTracers;
-    ExtraTracer         gcGrayRootTracer;
-
-    /* Stack of thread-stack-allocated GC roots. */
-    js::AutoGCRooter   *autoGCRooters;
-
-    /*
-     * The GC can only safely decommit memory when the page size of the
-     * running process matches the compiled arena size.
-     */
-    size_t              gcSystemPageSize;
-
-    /* The OS allocation granularity may not match the page size. */
-    size_t              gcSystemAllocGranularity;
-
-    /* Strong references on scripts held for PCCount profiling API. */
-    js::ScriptAndCountsVector *scriptAndCountsVector;
-
-    /* Well-known numbers held for use by this runtime's contexts. */
-    js::Value           NaNValue;
-    js::Value           negativeInfinityValue;
-    js::Value           positiveInfinityValue;
-
-    js::PropertyName    *emptyString;
-
-    /* List of active contexts sharing this runtime. */
-    mozilla::LinkedList<JSContext> contextList;
-
-    bool hasContexts() const {
-        return !contextList.isEmpty();
-    }
-
-    JS_SourceHook       sourceHook;
-
-    /* Per runtime debug hooks -- see jsprvtd.h and jsdbgapi.h. */
-    JSDebugHooks        debugHooks;
-
-    /* If true, new compartments are initially in debug mode. */
-    bool                debugMode;
-
-    /* SPS profiling metadata */
-    js::SPSProfiler     spsProfiler;
-
-    /* If true, new scripts must be created with PC counter information. */
-    bool                profilingScripts;
-
-    /* Always preserve JIT code during GCs, for testing. */
-    bool                alwaysPreserveCode;
-
-    /* Had an out-of-memory error which did not populate an exception. */
-    bool                hadOutOfMemory;
-
-    /* Linked list of all Debugger objects in the runtime. */
-    mozilla::LinkedList<js::Debugger> debuggerList;
-
-    /*
-     * Head of circular list of all enabled Debuggers that have
-     * onNewGlobalObject handler methods established.
-     */
-    JSCList             onNewGlobalObjectWatchers;
-
-    /* Client opaque pointers */
-    void                *data;
-
-    /* Synchronize GC heap access between main thread and GCHelperThread. */
-    PRLock              *gcLock;
-
-    js::GCHelperThread  gcHelperThread;
-
-#ifdef XP_MACOSX
-    js::AsmJSMachExceptionHandler asmJSMachExceptionHandler;
-#endif
-
-#ifdef JS_THREADSAFE
-# ifdef JS_ION
-    js::WorkerThreadState *workerThreadState;
-# endif
-
-    js::SourceCompressorThread sourceCompressorThread;
-#endif
-
-  private:
-    js::FreeOp          defaultFreeOp_;
-
-  public:
-    js::FreeOp *defaultFreeOp() {
-        return &defaultFreeOp_;
-    }
-
-    uint32_t            debuggerMutations;
-
-    const JSSecurityCallbacks *securityCallbacks;
-    const js::DOMCallbacks *DOMcallbacks;
-    JSDestroyPrincipalsOp destroyPrincipals;
-
-    /* Structured data callbacks are runtime-wide. */
-    const JSStructuredCloneCallbacks *structuredCloneCallbacks;
-
-    /* Call this to accumulate telemetry data. */
-    JSAccumulateTelemetryDataCallback telemetryCallback;
-
-    /*
-     * The propertyRemovals counter is incremented for every JSObject::clear,
-     * and for each JSObject::remove method call that frees a slot in the given
-     * object. See js_NativeGet and js_NativeSet in jsobj.cpp.
-     */
-    uint32_t            propertyRemovals;
-
-#if !ENABLE_INTL_API
-    /* Number localization, used by jsnum.cpp. */
-    const char          *thousandsSeparator;
-    const char          *decimalSeparator;
-    const char          *numGrouping;
-#endif
-
-  private:
-    js::MathCache *mathCache_;
-    js::MathCache *createMathCache(JSContext *cx);
-  public:
-    js::MathCache *getMathCache(JSContext *cx) {
-        return mathCache_ ? mathCache_ : createMathCache(cx);
-    }
-
-    js::GSNCache        gsnCache;
-    js::NewObjectCache  newObjectCache;
-    js::NativeIterCache nativeIterCache;
-    js::SourceDataCache sourceDataCache;
-    js::EvalCache       evalCache;
-    js::LazyScriptCache lazyScriptCache;
-
-    js::DateTimeInfo    dateTimeInfo;
-
-    js::ConservativeGCData conservativeGC;
-
-    /* Pool of maps used during parse/emit. */
-    js::frontend::ParseMapPool parseMapPool;
-
-    /*
-     * Count of currently active compilations.
-     * When there are compilations active for the context, the GC must not
-     * purge the ParseMapPool.
-     */
-    unsigned activeCompilations;
-
-  private:
-    JSPrincipals        *trustedPrincipals_;
-  public:
-    void setTrustedPrincipals(JSPrincipals *p) { trustedPrincipals_ = p; }
-    JSPrincipals *trustedPrincipals() const { return trustedPrincipals_; }
-
-    /* Set of all currently-living atoms. */
-    js::AtomSet         atoms;
-
-    union {
-        /*
-         * Cached pointers to various interned property names, initialized in
-         * order from first to last via the other union arm.
-         */
-        JSAtomState atomState;
-
-        js::FixedHeapPtr<js::PropertyName> firstCachedName;
-    };
-
-    /* Tables of strings that are pre-allocated in the atomsCompartment. */
-    js::StaticStrings   staticStrings;
-
-    JSWrapObjectCallback                   wrapObjectCallback;
-    JSSameCompartmentWrapObjectCallback    sameCompartmentWrapObjectCallback;
-    JSPreWrapCallback                      preWrapObjectCallback;
-    js::PreserveWrapperCallback            preserveWrapperCallback;
-
-    js::ScriptDataTable scriptDataTable;
-
-#ifdef DEBUG
-    size_t              noGCOrAllocationCheck;
-#endif
-
-    bool                jitHardening;
-
-    bool                jitSupportsFloatingPoint;
-
-    // Used to reset stack limit after a signaled interrupt (i.e. ionStackLimit_ = -1)
-    // has been noticed by Ion/Baseline.
-    void resetIonStackLimit() {
-        AutoLockForOperationCallback lock(this);
-        mainThread.setIonStackLimit(mainThread.nativeStackLimit);
-    }
-
-    // Cache for ion::GetPcScript().
-    js::ion::PcScriptCache *ionPcScriptCache;
-
-    js::ThreadPool threadPool;
-
-    js::CTypesActivityCallback  ctypesActivityCallback;
-
-    // Non-zero if this is a parallel warmup execution.  See
-    // js::parallel::Do() for more information.
-    uint32_t parallelWarmup;
-
-  private:
-    // In certain cases, we want to optimize certain opcodes to typed instructions,
-    // to avoid carrying an extra register to feed into an unbox. Unfortunately,
-    // that's not always possible. For example, a GetPropertyCacheT could return a
-    // typed double, but if it takes its out-of-line path, it could return an
-    // object, and trigger invalidation. The invalidation bailout will consider the
-    // return value to be a double, and create a garbage Value.
-    //
-    // To allow the GetPropertyCacheT optimization, we allow the ability for
-    // GetPropertyCache to override the return value at the top of the stack - the
-    // value that will be temporarily corrupt. This special override value is set
-    // only in callVM() targets that are about to return *and* have invalidated
-    // their callee.
-    js::Value            ionReturnOverride_;
-
-  public:
-    bool hasIonReturnOverride() const {
-        return !ionReturnOverride_.isMagic();
-    }
-    js::Value takeIonReturnOverride() {
-        js::Value v = ionReturnOverride_;
-        ionReturnOverride_ = js::MagicValue(JS_ARG_POISON);
-        return v;
-    }
-    void setIonReturnOverride(const js::Value &v) {
-        JS_ASSERT(!hasIonReturnOverride());
-        ionReturnOverride_ = v;
-    }
-
-    JSRuntime(JSUseHelperThreads useHelperThreads);
-    ~JSRuntime();
-
-    bool init(uint32_t maxbytes);
-
-    JSRuntime *thisFromCtor() { return this; }
-
-    void setGCMaxMallocBytes(size_t value);
-
-    void resetGCMallocBytes() { gcMallocBytes = ptrdiff_t(gcMaxMallocBytes); }
-
-    /*
-     * Call this after allocating memory held by GC things, to update memory
-     * pressure counters or report the OOM error if necessary. If oomError and
-     * cx is not null the function also reports OOM error.
-     *
-     * The function must be called outside the GC lock and in case of OOM error
-     * the caller must ensure that no deadlock possible during OOM reporting.
-     */
-    void updateMallocCounter(size_t nbytes);
-    void updateMallocCounter(JS::Zone *zone, size_t nbytes);
-
-    void reportAllocationOverflow() { js_ReportAllocationOverflow(NULL); }
-
-    bool isTooMuchMalloc() const {
-        return gcMallocBytes <= 0;
-    }
-
-    /*
-     * The function must be called outside the GC lock.
-     */
-    JS_FRIEND_API(void) onTooMuchMalloc();
-=======
 js_ReportOutOfMemory(js::ThreadSafeContext *cx);
->>>>>>> f5d4eb82
 
 extern void
 js_ReportAllocationOverflow(js::ThreadSafeContext *cx);
