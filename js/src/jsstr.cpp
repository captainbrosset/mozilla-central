--- conflicted
+++ resolved
@@ -1798,15 +1798,9 @@
         PreserveRegExpStatics save(cx);
 
         /* Push lambda and its 'this' parameter. */
-<<<<<<< HEAD
         Value *sp = rdata.args.getvp();
         sp++->setObject(*lambda);
         sp++->setNonFunObjOrNull(lambda->getParent());
-=======
-        jsval *sp = rdata.args.getvp();
-        *sp++ = OBJECT_TO_JSVAL(lambda);
-        *sp++ = OBJECT_TO_JSVAL(lambda->getParent());
->>>>>>> 5122a479
 
         /* Push $&, $1, $2, ... */
         if (!PushRegExpSubstr(cx, cx->regExpStatics.lastMatch, sp))
@@ -1826,11 +1820,7 @@
         sp++->setInt32(cx->regExpStatics.leftContext.length);
         sp++->setString(rdata.str);
 
-<<<<<<< HEAD
         if (!Invoke(cx, rdata.args, 0))
-=======
-        if (!js_Invoke(cx, rdata.args, 0))
->>>>>>> 5122a479
             return false;
 
         /*
