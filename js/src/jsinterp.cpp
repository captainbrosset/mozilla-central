--- conflicted
+++ resolved
@@ -115,24 +115,10 @@
 JSStackFrame::pc(JSContext *cx, JSStackFrame *next)
 {
     JS_ASSERT_IF(next, next->prev_ == this);
-<<<<<<< HEAD
-
-    StackSegment *segment = cx->containingSegment(this);
-    JS_ASSERT(segment != NULL);
-
-    JSFrameRegs *regs;
-    if (segment == cx->getCurrentSegment())
-        regs = cx->regs ? cx->regs : segment->getSuspendedRegs();
-    else
-        regs = segment->getSuspendedRegs();
-
-    if (this == regs->fp)
-=======
 
     StackSegment *seg = cx->containingSegment(this);
     JSFrameRegs *regs = seg->getCurrentRegs();
     if (regs->fp == this)
->>>>>>> 7849d0cc
         return regs->pc;
 
     if (!next)
@@ -589,10 +575,6 @@
         if (!obj)
             return false;
 
-        TypeObject *type = cx->getTypeEmpty();
-        if (!type)
-            return false;
-
         /*
          * Null map to cause prompt and safe crash if this object were to
          * escape due to a bug. This will make the object appear to be a
@@ -600,7 +582,7 @@
          * NoSuchMethod helper objects own no manually allocated resources.
          */
         obj->map = NULL;
-        obj->init(cx, &js_NoSuchMethodClass, type, NULL, NULL, false);
+        obj->init(cx, &js_NoSuchMethodClass, cx->getTypeEmpty(), NULL, NULL, false);
         obj->setSlot(JSSLOT_FOUND_FUNCTION, tvr.value());
         obj->setSlot(JSSLOT_SAVED_ID, vp[0]);
         vp[0].setObject(*obj);
@@ -2246,7 +2228,6 @@
     return true;
 }
 
-<<<<<<< HEAD
 /*
  * For bytecodes which push values and then fall through, make sure the
  * types of the pushed values are consistent with type inference information.
@@ -2263,27 +2244,7 @@
 #endif
 }
 
-static inline bool
-ComputeThis(JSContext *cx, JSObject *obj, const Value &funval, Value *vp)
-{
-    if (!funval.isObject() ||
-        (obj->isGlobal()
-         ? IsSafeForLazyThisCoercion(cx, &funval.toObject())
-         : IsCacheableNonGlobalScope(obj))) {
-        /*
-         * We can avoid computing 'this' eagerly and push the implicit 'this'
-         * value (undefined), as long the scope is cachable and we are not
-         * crossing into another scope (in which case lazy calculation of 'this'
-         * would pick up the new and incorrect scope). 'strict' functions are an
-         * exception. We don't want to eagerly calculate 'this' for them even if
-         * the callee is in a different scope.
-         */
-        *vp = UndefinedValue();
-        return true;
-    }
-=======
 namespace js {
->>>>>>> 7849d0cc
 
 #ifdef __APPLE__
 static JS_NEVER_INLINE bool
@@ -2460,7 +2421,6 @@
         if (status == mjit::Compile_Error)                                    \
             goto error;                                                       \
         if (status == mjit::Compile_Okay) {                                   \
-<<<<<<< HEAD
             /* :FIXME: bug 636598 there should always be an nmap for this PC. */   \
             void *ncode =                                                          \
                 script->maybeNativeCodeForPC(regs.fp->isConstructing(), regs.pc);  \
@@ -2468,19 +2428,11 @@
                 interpReturnOK = mjit::JaegerShotAtSafePoint(cx, ncode);      \
                 if (inlineCallCount)                                          \
                     goto jit_return;                                          \
+                regs.fp->setFinishedInInterpreter();                          \
                 goto leave_on_safe_point;                                     \
             } else {                                                          \
                 useMethodJIT = false;                                         \
             }                                                                 \
-=======
-            void *ncode =                                                     \
-                script->nativeCodeForPC(regs.fp->isConstructing(), regs.pc);  \
-            interpReturnOK = mjit::JaegerShotAtSafePoint(cx, ncode);          \
-            if (inlineCallCount)                                              \
-                goto jit_return;                                              \
-            regs.fp->setFinishedInInterpreter();                              \
-            goto leave_on_safe_point;                                         \
->>>>>>> 7849d0cc
         }                                                                     \
         if (status == mjit::Compile_Abort) {                                  \
             useMethodJIT = false;                                             \
@@ -6030,8 +5982,7 @@
     if (!CheckRedeclaration(cx, obj, id, attrs))
         goto error;
 
-    TypeObject *type = cx->getTypeGetSet();
-    if (!type || !cx->addTypePropertyId(obj->getType(), id, (jstype) type))
+    if (!cx->addTypePropertyId(obj->getType(), id, TYPE_UNKNOWN))
         goto error;
 
     if (!obj->defineProperty(cx, id, UndefinedValue(), getter, setter, attrs))
