/* -*- Mode: C++; tab-width: 4; indent-tabs-mode: nil; c-basic-offset: 4 -*-
 * vim: set ts=8 sw=4 et tw=78:
 *
 * This Source Code Form is subject to the terms of the Mozilla Public
 * License, v. 2.0. If a copy of the MPL was not distributed with this
 * file, You can obtain one at http://mozilla.org/MPL/2.0/. */

/* Data conversion between native and JavaScript types. */

#include "mozilla/Util.h"

#include "xpcprivate.h"
#include "nsString.h"
#include "nsIAtom.h"
#include "XPCWrapper.h"
#include "nsJSPrincipals.h"
#include "nsWrapperCache.h"
#include "AccessCheck.h"
#include "nsJSUtils.h"
#include "WrapperFactory.h"

#include "nsWrapperCacheInlines.h"

#include "jsapi.h"
#include "jsfriendapi.h"
#include "JavaScriptParent.h"

#include "mozilla/dom/BindingUtils.h"
#include "mozilla/dom/PrimitiveConversions.h"

using namespace xpc;
using namespace mozilla;
using namespace mozilla::dom;
using namespace JS;

//#define STRICT_CHECK_OF_UNICODE
#ifdef STRICT_CHECK_OF_UNICODE
#define ILLEGAL_RANGE(c) (0!=((c) & 0xFF80))
#else // STRICT_CHECK_OF_UNICODE
#define ILLEGAL_RANGE(c) (0!=((c) & 0xFF00))
#endif // STRICT_CHECK_OF_UNICODE

#define ILLEGAL_CHAR_RANGE(c) (0!=((c) & 0x80))

/***********************************************************/

// static
JSBool
XPCConvert::IsMethodReflectable(const XPTMethodDescriptor& info)
{
    if (XPT_MD_IS_NOTXPCOM(info.flags) || XPT_MD_IS_HIDDEN(info.flags))
        return false;

    for (int i = info.num_args-1; i >= 0; i--) {
        const nsXPTParamInfo& param = info.params[i];
        const nsXPTType& type = param.GetType();

        // Reflected methods can't use native types. All native types end up
        // getting tagged as void*, so this check is easy.
        if (type.TagPart() == nsXPTType::T_VOID)
            return false;
    }
    return true;
}

static JSObject*
UnwrapNativeCPOW(nsISupports* wrapper)
{
    nsCOMPtr<nsIXPConnectWrappedJS> underware = do_QueryInterface(wrapper);
    if (underware) {
        JSObject* mainObj = underware->GetJSObject();
<<<<<<< HEAD
        if (mainObj && mozilla::jsipc::JavaScriptParent::IsCPOW(mainObj)) {
            return mainObj;
        }
=======
        if (mainObj && mozilla::jsipc::JavaScriptParent::IsCPOW(mainObj))
            return mainObj;
>>>>>>> f5d4eb82
    }
    return nullptr;
}

/***************************************************************************/

// static
JSBool
XPCConvert::GetISupportsFromJSObject(JSObject* obj, nsISupports** iface)
{
    JSClass* jsclass = js::GetObjectJSClass(obj);
    NS_ASSERTION(jsclass, "obj has no class");
    if (jsclass &&
        (jsclass->flags & JSCLASS_HAS_PRIVATE) &&
        (jsclass->flags & JSCLASS_PRIVATE_IS_NSISUPPORTS)) {
        *iface = (nsISupports*) xpc_GetJSPrivate(obj);
        return true;
    }
    *iface = UnwrapDOMObjectToISupports(obj);
    return !!*iface;
}

/***************************************************************************/

// static
JSBool
XPCConvert::NativeData2JS(jsval* d, const void* s,
                          const nsXPTType& type, const nsID* iid, nsresult* pErr)
{
    NS_PRECONDITION(s, "bad param");
    NS_PRECONDITION(d, "bad param");

    AutoJSContext cx;
    if (pErr)
        *pErr = NS_ERROR_XPC_BAD_CONVERT_NATIVE;

    switch (type.TagPart()) {
    case nsXPTType::T_I8    : *d = INT_TO_JSVAL(int32_t(*((int8_t*)s)));             break;
    case nsXPTType::T_I16   : *d = INT_TO_JSVAL(int32_t(*((int16_t*)s)));            break;
    case nsXPTType::T_I32   : *d = INT_TO_JSVAL(*((int32_t*)s));                     break;
    case nsXPTType::T_I64   : *d = DOUBLE_TO_JSVAL(double(*((int64_t*)s)));          break;
    case nsXPTType::T_U8    : *d = INT_TO_JSVAL(int32_t(*((uint8_t*)s)));            break;
    case nsXPTType::T_U16   : *d = INT_TO_JSVAL(int32_t(*((uint16_t*)s)));           break;
    case nsXPTType::T_U32   : *d = UINT_TO_JSVAL(*((uint32_t*)s));                   break;
    case nsXPTType::T_U64   : *d = DOUBLE_TO_JSVAL(double(*((uint64_t*)s)));         break;
    case nsXPTType::T_FLOAT : *d = DOUBLE_TO_JSVAL(*((float*)s));                    break;
    case nsXPTType::T_DOUBLE: *d = DOUBLE_TO_JSVAL(*((double*)s));                   break;
    case nsXPTType::T_BOOL  :
        {
            bool b = *((bool*)s);

            NS_WARN_IF_FALSE(b == 1 || b == 0,
                             "Passing a malformed bool through XPConnect");
            *d = BOOLEAN_TO_JSVAL(!!b);
            break;
        }
    case nsXPTType::T_CHAR  :
        {
            char* p = (char*)s;
            if (!p)
                return false;

#ifdef STRICT_CHECK_OF_UNICODE
            NS_ASSERTION(! ILLEGAL_CHAR_RANGE(p) , "passing non ASCII data");
#endif // STRICT_CHECK_OF_UNICODE

            JSString* str;
            if (!(str = JS_NewStringCopyN(cx, p, 1)))
                return false;
            *d = STRING_TO_JSVAL(str);
            break;
        }
    case nsXPTType::T_WCHAR :
        {
            jschar* p = (jschar*)s;
            if (!p)
                return false;
            JSString* str;
            if (!(str = JS_NewUCStringCopyN(cx, p, 1)))
                return false;
            *d = STRING_TO_JSVAL(str);
            break;
        }

    case nsXPTType::T_JSVAL :
        {
            *d = *((jsval*)s);
            if (!JS_WrapValue(cx, d))
                return false;
            break;
        }

    default:

        // set the default result
        *d = JSVAL_NULL;

        switch (type.TagPart()) {
        case nsXPTType::T_VOID:
            XPC_LOG_ERROR(("XPCConvert::NativeData2JS : void* params not supported"));
            return false;

        case nsXPTType::T_IID:
            {
                nsID* iid2 = *((nsID**)s);
                if (!iid2)
                    break;
                RootedObject scope(cx, JS_GetGlobalForScopeChain(cx));
                JSObject* obj;
                if (!(obj = xpc_NewIDObject(cx, scope, *iid2)))
                    return false;
                *d = OBJECT_TO_JSVAL(obj);
                break;
            }

        case nsXPTType::T_ASTRING:
            // Fall through to T_DOMSTRING case

        case nsXPTType::T_DOMSTRING:
            {
                const nsAString* p = *((const nsAString**)s);
                if (!p)
                    break;

                if (!p->IsVoid()) {
                    nsStringBuffer* buf;
                    jsval str = XPCStringConvert::ReadableToJSVal(cx, *p, &buf);
                    if (JSVAL_IS_NULL(str))
                        return false;
                    if (buf)
                        buf->AddRef();

                    *d = str;
                }

                // *d is defaulted to JSVAL_NULL so no need to set it
                // again if p is a "void" string

                break;
            }

        case nsXPTType::T_CHAR_STR:
            {
                char* p = *((char**)s);
                if (!p)
                    break;

#ifdef STRICT_CHECK_OF_UNICODE
                bool isAscii = true;
                char* t;
                for (t=p; *t && isAscii ; t++) {
                  if (ILLEGAL_CHAR_RANGE(*t))
                      isAscii = false;
                }
                NS_ASSERTION(isAscii, "passing non ASCII data");
#endif // STRICT_CHECK_OF_UNICODE
                JSString* str;
                if (!(str = JS_NewStringCopyZ(cx, p)))
                    return false;
                *d = STRING_TO_JSVAL(str);
                break;
            }

        case nsXPTType::T_WCHAR_STR:
            {
                jschar* p = *((jschar**)s);
                if (!p)
                    break;
                JSString* str;
                if (!(str = JS_NewUCStringCopyZ(cx, p)))
                    return false;
                *d = STRING_TO_JSVAL(str);
                break;
            }
        case nsXPTType::T_UTF8STRING:
            {
                const nsACString* utf8String = *((const nsACString**)s);

                if (!utf8String || utf8String->IsVoid())
                    break;

                if (utf8String->IsEmpty()) {
                    *d = JS_GetEmptyStringValue(cx);
                    break;
                }

                const uint32_t len = CalcUTF8ToUnicodeLength(*utf8String);
                // The cString is not empty at this point, but the calculated
                // UTF-16 length is zero, meaning no valid conversion exists.
                if (!len)
                    return false;

                const size_t buffer_size = (len + 1) * sizeof(PRUnichar);
                PRUnichar* buffer =
                    static_cast<PRUnichar*>(JS_malloc(cx, buffer_size));
                if (!buffer)
                    return false;

                uint32_t copied;
                if (!UTF8ToUnicodeBuffer(*utf8String, buffer, &copied) ||
                    len != copied) {
                    // Copy or conversion during copy failed. Did not copy the
                    // whole string.
                    JS_free(cx, buffer);
                    return false;
                }

                // JS_NewUCString takes ownership on success, i.e. a
                // successful call will make it the responsiblity of the JS VM
                // to free the buffer.
                JSString* str = JS_NewUCString(cx, (jschar*)buffer, len);
                if (!str) {
                    JS_free(cx, buffer);
                    return false;
                }

                *d = STRING_TO_JSVAL(str);
                break;
            }
        case nsXPTType::T_CSTRING:
            {
                const nsACString* cString = *((const nsACString**)s);

                if (!cString || cString->IsVoid())
                    break;

                if (cString->IsEmpty()) {
                    *d = JS_GetEmptyStringValue(cx);
                    break;
                }

                // c-strings (binary blobs) are deliberately not converted from
                // UTF-8 to UTF-16. T_UTF8Sting is for UTF-8 encoded strings
                // with automatic conversion.
                JSString* str = JS_NewStringCopyN(cx, cString->Data(),
                                                  cString->Length());
                if (!str)
                    return false;

                *d = STRING_TO_JSVAL(str);
                break;
            }

        case nsXPTType::T_INTERFACE:
        case nsXPTType::T_INTERFACE_IS:
            {
                nsISupports* iface = *((nsISupports**)s);
                if (iface) {
                    if (iid->Equals(NS_GET_IID(nsIVariant))) {
                        nsCOMPtr<nsIVariant> variant = do_QueryInterface(iface);
                        if (!variant)
                            return false;

                        return XPCVariant::VariantDataToJS(variant,
                                                           pErr, d);
                    }
                    // else...
                    xpcObjectHelper helper(iface);
                    if (!NativeInterface2JSObject(d, nullptr, helper, iid,
                                                  nullptr, true, pErr))
                        return false;

#ifdef DEBUG
                    JSObject* jsobj = JSVAL_TO_OBJECT(*d);
                    if (jsobj && !js::GetObjectParent(jsobj))
                        NS_ASSERTION(js::GetObjectClass(jsobj)->flags & JSCLASS_IS_GLOBAL,
                                     "Why did we recreate this wrapper?");
#endif
                }
                break;
            }

        default:
            NS_ERROR("bad type");
            return false;
        }
    }
    return true;
}

/***************************************************************************/

#ifdef DEBUG
static bool
CheckJSCharInCharRange(jschar c)
{
    if (ILLEGAL_RANGE(c)) {
        /* U+0080/U+0100 - U+FFFF data lost. */
        static const size_t MSG_BUF_SIZE = 64;
        char msg[MSG_BUF_SIZE];
        JS_snprintf(msg, MSG_BUF_SIZE, "jschar out of char range; high bits of data lost: 0x%x", c);
        NS_WARNING(msg);
        return false;
    }

    return true;
}
#endif

template<typename T>
bool ConvertToPrimitive(JSContext *cx, HandleValue v, T *retval)
{
    return ValueToPrimitive<T, eDefault>(cx, v, retval);
}

// static
JSBool
XPCConvert::JSData2Native(void* d, HandleValue s,
                          const nsXPTType& type,
                          JSBool useAllocator, const nsID* iid,
                          nsresult* pErr)
{
    NS_PRECONDITION(d, "bad param");

    JSBool isDOMString = true;

    AutoJSContext cx;
    if (pErr)
        *pErr = NS_ERROR_XPC_BAD_CONVERT_JS;

    switch (type.TagPart()) {
    case nsXPTType::T_I8     :
        return ConvertToPrimitive(cx, s, static_cast<int8_t*>(d));
    case nsXPTType::T_I16    :
        return ConvertToPrimitive(cx, s, static_cast<int16_t*>(d));
    case nsXPTType::T_I32    :
        return ConvertToPrimitive(cx, s, static_cast<int32_t*>(d));
    case nsXPTType::T_I64    :
        return ConvertToPrimitive(cx, s, static_cast<int64_t*>(d));
    case nsXPTType::T_U8     :
        return ConvertToPrimitive(cx, s, static_cast<uint8_t*>(d));
    case nsXPTType::T_U16    :
        return ConvertToPrimitive(cx, s, static_cast<uint16_t*>(d));
    case nsXPTType::T_U32    :
        return ConvertToPrimitive(cx, s, static_cast<uint32_t*>(d));
    case nsXPTType::T_U64    :
        return ConvertToPrimitive(cx, s, static_cast<uint64_t*>(d));
    case nsXPTType::T_FLOAT  :
        return ConvertToPrimitive(cx, s, static_cast<float*>(d));
    case nsXPTType::T_DOUBLE :
        return ConvertToPrimitive(cx, s, static_cast<double*>(d));
    case nsXPTType::T_BOOL   :
        return ConvertToPrimitive(cx, s, static_cast<bool*>(d));
    case nsXPTType::T_CHAR   :
    {
        JSString* str = JS_ValueToString(cx, s);
        if (!str) {
            return false;
        }
        size_t length;
        const jschar* chars = JS_GetStringCharsAndLength(cx, str, &length);
        if (!chars) {
            return false;
        }
        jschar ch = length ? chars[0] : 0;
#ifdef DEBUG
        CheckJSCharInCharRange(ch);
#endif
        *((char*)d) = char(ch);
        break;
    }
    case nsXPTType::T_WCHAR  :
    {
        JSString* str;
        if (!(str = JS_ValueToString(cx, s))) {
            return false;
        }
        size_t length;
        const jschar* chars = JS_GetStringCharsAndLength(cx, str, &length);
        if (!chars) {
            return false;
        }
        if (length == 0) {
            *((uint16_t*)d) = 0;
            break;
        }
        *((uint16_t*)d) = uint16_t(chars[0]);
        break;
    }
    case nsXPTType::T_JSVAL :
        *((jsval*)d) = s;
        break;
    case nsXPTType::T_VOID:
        XPC_LOG_ERROR(("XPCConvert::JSData2Native : void* params not supported"));
        NS_ERROR("void* params not supported");
        return false;
    case nsXPTType::T_IID:
    {
        const nsID* pid = nullptr;

        // There's no good reason to pass a null IID.
        if (s.isNullOrUndefined()) {
            if (pErr)
                *pErr = NS_ERROR_XPC_BAD_CONVERT_JS;
            return false;
        }

        if (!s.isObject() ||
            (!(pid = xpc_JSObjectToID(cx, &s.toObject()))) ||
            (!(pid = (const nsID*) nsMemory::Clone(pid, sizeof(nsID))))) {
            return false;
        }
        *((const nsID**)d) = pid;
        return true;
    }

    case nsXPTType::T_ASTRING:
    {
        isDOMString = false;
        // Fall through to T_DOMSTRING case.
    }
    case nsXPTType::T_DOMSTRING:
    {
        static const PRUnichar EMPTY_STRING[] = { '\0' };
        static const PRUnichar VOID_STRING[] = { 'u', 'n', 'd', 'e', 'f', 'i', 'n', 'e', 'd', '\0' };

        const PRUnichar* chars = nullptr;
        JSString* str = nullptr;
        JSBool isNewString = false;
        uint32_t length = 0;

        if (JSVAL_IS_VOID(s)) {
            if (isDOMString) {
                chars  = VOID_STRING;
                length = ArrayLength(VOID_STRING) - 1;
            } else {
                chars = EMPTY_STRING;
                length = 0;
            }
        } else if (!JSVAL_IS_NULL(s)) {
            str = JS_ValueToString(cx, s);
            if (!str)
                return false;

            length = (uint32_t) JS_GetStringLength(str);
            if (length) {
                chars = JS_GetStringCharsZ(cx, str);
                if (!chars)
                    return false;
                if (STRING_TO_JSVAL(str) != s)
                    isNewString = true;
            } else {
                str = nullptr;
                chars = EMPTY_STRING;
            }
        }

        if (useAllocator) {
            // XXX extra string copy when isNewString
            if (str && !isNewString) {
                size_t strLength;
                const jschar *strChars = JS_GetStringCharsZAndLength(cx, str, &strLength);
                if (!strChars)
                    return false;

                XPCReadableJSStringWrapper *wrapper =
                    nsXPConnect::GetRuntimeInstance()->NewStringWrapper(strChars, strLength);
                if (!wrapper)
                    return false;

                *((const nsAString**)d) = wrapper;
            } else if (JSVAL_IS_NULL(s)) {
                XPCReadableJSStringWrapper *wrapper =
                    new XPCReadableJSStringWrapper();
                if (!wrapper)
                    return false;

                *((const nsAString**)d) = wrapper;
            } else {
                // use nsString to encourage sharing
                const nsAString *rs = new nsString(chars, length);
                if (!rs)
                    return false;
                *((const nsAString**)d) = rs;
            }
        } else {
            nsAString* ws = *((nsAString**)d);

            if (JSVAL_IS_NULL(s) || (!isDOMString && JSVAL_IS_VOID(s))) {
                ws->Truncate();
                ws->SetIsVoid(true);
            } else
                ws->Assign(chars, length);
        }
        return true;
    }

    case nsXPTType::T_CHAR_STR:
    {
        if (JSVAL_IS_VOID(s) || JSVAL_IS_NULL(s)) {
            *((char**)d) = nullptr;
            return true;
        }

        JSString* str = JS_ValueToString(cx, s);
        if (!str) {
            return false;
        }
#ifdef DEBUG
        const jschar* chars=nullptr;
        if (nullptr != (chars = JS_GetStringCharsZ(cx, str))) {
            bool legalRange = true;
            int len = JS_GetStringLength(str);
            const jschar* t;
            int32_t i=0;
            for (t=chars; (i< len) && legalRange ; i++,t++) {
                if (!CheckJSCharInCharRange(*t))
                    break;
            }
        }
#endif // DEBUG
        size_t length = JS_GetStringEncodingLength(cx, str);
        if (length == size_t(-1)) {
            return false;
        }
        char *buffer = static_cast<char *>(nsMemory::Alloc(length + 1));
        if (!buffer) {
            return false;
        }
        JS_EncodeStringToBuffer(cx, str, buffer, length);
        buffer[length] = '\0';
        *((void**)d) = buffer;
        return true;
    }

    case nsXPTType::T_WCHAR_STR:
    {
        const jschar* chars=nullptr;
        JSString* str;

        if (JSVAL_IS_VOID(s) || JSVAL_IS_NULL(s)) {
            *((jschar**)d) = nullptr;
            return true;
        }

        if (!(str = JS_ValueToString(cx, s))) {
            return false;
        }
        if (!(chars = JS_GetStringCharsZ(cx, str))) {
            return false;
        }
        int len = JS_GetStringLength(str);
        int byte_len = (len+1)*sizeof(jschar);
        if (!(*((void**)d) = nsMemory::Alloc(byte_len))) {
            // XXX should report error
            return false;
        }
        jschar* destchars = *((jschar**)d);
        memcpy(destchars, chars, byte_len);
        destchars[len] = 0;

        return true;
    }

    case nsXPTType::T_UTF8STRING:
    {
        const jschar* chars;
        uint32_t length;
        JSString* str;

        if (JSVAL_IS_NULL(s) || JSVAL_IS_VOID(s)) {
            if (useAllocator) {
                nsACString *rs = new nsCString();
                if (!rs)
                    return false;

                rs->SetIsVoid(true);
                *((nsACString**)d) = rs;
            } else {
                nsCString* rs = *((nsCString**)d);
                rs->Truncate();
                rs->SetIsVoid(true);
            }
            return true;
        }

        // The JS val is neither null nor void...

        if (!(str = JS_ValueToString(cx, s))||
            !(chars = JS_GetStringCharsZ(cx, str))) {
            return false;
        }

        length = JS_GetStringLength(str);

        nsCString *rs;
        if (useAllocator) {
            // Use nsCString to enable sharing
            rs = new nsCString();
            if (!rs)
                return false;

            *((const nsCString**)d) = rs;
        } else {
            rs = *((nsCString**)d);
        }
        const PRUnichar* start = (const PRUnichar*)chars;
        const PRUnichar* end = start + length;
        CopyUTF16toUTF8(nsDependentSubstring(start, end), *rs);
        return true;
    }

    case nsXPTType::T_CSTRING:
    {
        if (JSVAL_IS_NULL(s) || JSVAL_IS_VOID(s)) {
            if (useAllocator) {
                nsACString *rs = new nsCString();
                if (!rs)
                    return false;

                rs->SetIsVoid(true);
                *((nsACString**)d) = rs;
            } else {
                nsACString* rs = *((nsACString**)d);
                rs->Truncate();
                rs->SetIsVoid(true);
            }
            return true;
        }

        // The JS val is neither null nor void...
        JSString* str = JS_ValueToString(cx, s);
        if (!str) {
            return false;
        }

        size_t length = JS_GetStringEncodingLength(cx, str);
        if (length == size_t(-1)) {
            return false;
        }

        nsACString *rs;
        if (useAllocator) {
            rs = new nsCString();
            if (!rs)
                return false;
            *((const nsACString**)d) = rs;
        } else {
            rs = *((nsACString**)d);
        }

        rs->SetLength(uint32_t(length));
        if (rs->Length() != uint32_t(length)) {
            return false;
        }
        JS_EncodeStringToBuffer(cx, str, rs->BeginWriting(), length);

        return true;
    }

    case nsXPTType::T_INTERFACE:
    case nsXPTType::T_INTERFACE_IS:
    {
        NS_ASSERTION(iid,"can't do interface conversions without iid");

        if (iid->Equals(NS_GET_IID(nsIVariant))) {
            XPCVariant* variant = XPCVariant::newVariant(cx, s);
            if (!variant)
                return false;
            *((nsISupports**)d) = static_cast<nsIVariant*>(variant);
            return true;
        } else if (iid->Equals(NS_GET_IID(nsIAtom)) &&
                   JSVAL_IS_STRING(s)) {
            // We're trying to pass a string as an nsIAtom.  Let's atomize!
            JSString* str = JSVAL_TO_STRING(s);
            const PRUnichar* chars = JS_GetStringCharsZ(cx, str);
            if (!chars) {
                if (pErr)
                    *pErr = NS_ERROR_XPC_BAD_CONVERT_JS_NULL_REF;
                return false;
            }
            uint32_t length = JS_GetStringLength(str);
            nsCOMPtr<nsIAtom> atom =
                NS_NewAtom(nsDependentSubstring(chars, chars + length));
            atom.forget((nsISupports**)d);
            return true;
        }
        //else ...

        if (s.isNullOrUndefined()) {
            *((nsISupports**)d) = nullptr;
            return true;
        }

        // only wrap JSObjects
        if (!s.isObject()) {
            if (pErr && s.isInt32() && 0 == s.toInt32())
                *pErr = NS_ERROR_XPC_BAD_CONVERT_JS_ZERO_ISNOT_NULL;
            return false;
        }

        RootedObject src(cx, &s.toObject());
        return JSObject2NativeInterface((void**)d, src, iid, nullptr, pErr);
    }
    default:
        NS_ERROR("bad type");
        return false;
    }
    return true;
}

inline JSBool
CreateHolderIfNeeded(HandleObject obj, jsval* d,
                     nsIXPConnectJSObjectHolder** dest)
{
    if (dest) {
        XPCJSObjectHolder* objHolder = XPCJSObjectHolder::newHolder(obj);
        if (!objHolder)
            return false;

        NS_ADDREF(*dest = objHolder);
    }

    *d = OBJECT_TO_JSVAL(obj);

    return true;
}

/***************************************************************************/
// static
JSBool
XPCConvert::NativeInterface2JSObject(jsval* d,
                                     nsIXPConnectJSObjectHolder** dest,
                                     xpcObjectHelper& aHelper,
                                     const nsID* iid,
                                     XPCNativeInterface** Interface,
                                     bool allowNativeWrapper,
                                     nsresult* pErr)
{
    NS_ASSERTION(!Interface || iid,
                 "Need the iid if you pass in an XPCNativeInterface cache.");

    *d = JSVAL_NULL;
    if (dest)
        *dest = nullptr;
    if (!aHelper.Object())
        return true;
    if (pErr)
        *pErr = NS_ERROR_XPC_BAD_CONVERT_NATIVE;

    // We used to have code here that unwrapped and simply exposed the
    // underlying JSObject. That caused anomolies when JSComponents were
    // accessed from other JS code - they didn't act like other xpconnect
    // wrapped components. So, instead, we create "double wrapped" objects
    // (that means an XPCWrappedNative around an nsXPCWrappedJS). This isn't
    // optimal -- we could detect this and roll the functionality into a
    // single wrapper, but the current solution is good enough for now.
    AutoJSContext cx;
    XPCWrappedNativeScope* xpcscope = GetObjectScope(JS_GetGlobalForScopeChain(cx));
    if (!xpcscope)
        return false;

    // First, see if this object supports the wrapper cache.
    // Note: If |cache->IsProxy()| is true, then it means that the object
    // implementing it doesn't want a wrapped native as its JS Object, but
    // instead it provides its own proxy object. In that case, the object
    // to use is found as cache->GetWrapper(). If that is null, then the
    // object will create (and fill the cache) from its WrapObject call.
    nsWrapperCache *cache = aHelper.GetWrapperCache();

    RootedObject flat(cx);
    if (cache) {
        flat = cache->GetWrapper();
        if (cache->IsDOMBinding()) {
            if (!flat) {
                JS::Rooted<JSObject*> global(cx, xpcscope->GetGlobalJSObject());
                flat = cache->WrapObject(cx, global);
                if (!flat)
                    return false;
            }

            if (allowNativeWrapper && !JS_WrapObject(cx, flat.address()))
                return false;

            return CreateHolderIfNeeded(flat, d, dest);
        }
    } else {
        flat = nullptr;
    }
<<<<<<< HEAD
		
=======

>>>>>>> f5d4eb82
    // Don't double wrap CPOWs. This is a temporary measure for compatibility
    // with objects that don't provide necessary QIs (such as objects under
    // the new DOM bindings). We expect the other side of the CPOW to have
    // the appropriate wrappers in place.
<<<<<<< HEAD
    if (JSObject *cpow = UnwrapNativeCPOW(aHelper.GetCanonical())) {
=======
    if (JSObject *cpow = UnwrapNativeCPOW(aHelper.Object())) {
>>>>>>> f5d4eb82
        if (!JS_WrapObject(cx, &cpow))
            return false;
        *d = OBJECT_TO_JSVAL(cpow);
        return true;
    }
<<<<<<< HEAD
=======

>>>>>>> f5d4eb82
    // We can't simply construct a slim wrapper. Go ahead and create an
    // XPCWrappedNative for this object. At this point, |flat| could be
    // non-null, meaning that either we already have a wrapped native from
    // the cache (which might need to be QI'd to the new interface) or that
    // we found a slim wrapper that we'll have to morph.
    AutoMarkingNativeInterfacePtr iface(cx);
    if (iid) {
        if (Interface)
            iface = *Interface;

        if (!iface) {
            iface = XPCNativeInterface::GetNewOrUsed(iid);
            if (!iface)
                return false;

            if (Interface)
                *Interface = iface;
        }
    }

    NS_ASSERTION(!flat || IS_WN_REFLECTOR(flat), "What kind of wrapper is this?");

    nsresult rv;
    XPCWrappedNative* wrapper;
    nsRefPtr<XPCWrappedNative> strongWrapper;
    if (!flat) {
        rv = XPCWrappedNative::GetNewOrUsed(aHelper, xpcscope, iface,
                                            getter_AddRefs(strongWrapper));

        wrapper = strongWrapper;
    } else {
        MOZ_ASSERT(IS_WN_REFLECTOR(flat));

        wrapper = XPCWrappedNative::Get(flat);

        // If asked to return the wrapper we'll return a strong reference,
        // otherwise we'll just return its JSObject in d (which should be
        // rooted in that case).
        if (dest)
            strongWrapper = wrapper;
        if (iface)
            wrapper->FindTearOff(iface, false, &rv);
        else
            rv = NS_OK;
    }

    if (NS_FAILED(rv) && pErr)
        *pErr = rv;

    // If creating the wrapped native failed, then return early.
    if (NS_FAILED(rv) || !wrapper)
        return false;

    // If we're not creating security wrappers, we can return the
    // XPCWrappedNative as-is here.
    flat = wrapper->GetFlatJSObject();
    jsval v = OBJECT_TO_JSVAL(flat);
    if (!allowNativeWrapper) {
        *d = v;
        if (dest)
            *dest = strongWrapper.forget().get();
        if (pErr)
            *pErr = NS_OK;
        return true;
    }

    // The call to wrap here handles both cross-compartment and same-compartment
    // security wrappers.
    RootedObject original(cx, flat);
    if (!JS_WrapObject(cx, flat.address()))
        return false;

    *d = OBJECT_TO_JSVAL(flat);

    if (dest) {
        // The strongWrapper still holds the original flat object.
        if (flat == original) {
            *dest = strongWrapper.forget().get();
        } else {
            nsRefPtr<XPCJSObjectHolder> objHolder =
                XPCJSObjectHolder::newHolder(flat);
            if (!objHolder)
                return false;

            *dest = objHolder.forget().get();
        }
    }

    if (pErr)
        *pErr = NS_OK;

    return true;
}

/***************************************************************************/

// static
JSBool
XPCConvert::JSObject2NativeInterface(void** dest, HandleObject src,
                                     const nsID* iid,
                                     nsISupports* aOuter,
                                     nsresult* pErr)
{
    NS_ASSERTION(dest, "bad param");
    NS_ASSERTION(src, "bad param");
    NS_ASSERTION(iid, "bad param");

    AutoJSContext cx;
    JSAutoCompartment ac(cx, src);

    *dest = nullptr;
     if (pErr)
        *pErr = NS_ERROR_XPC_BAD_CONVERT_JS;

    nsISupports* iface;

    if (!aOuter) {
        // Note that if we have a non-null aOuter then it means that we are
        // forcing the creation of a wrapper even if the object *is* a
        // wrappedNative or other wise has 'nsISupportness'.
        // This allows wrapJSAggregatedToNative to work.

        // If we're looking at a security wrapper, see now if we're allowed to
        // pass it to C++. If we are, then fall through to the code below. If
        // we aren't, throw an exception eagerly.
        JSObject* inner = js::CheckedUnwrap(src, /* stopAtOuter = */ false);

        // Hack - For historical reasons, wrapped chrome JS objects have been
        // passable as native interfaces. We'd like to fix this, but it
        // involves fixing the contacts API and PeerConnection to stop using
        // COWs. This needs to happen, but for now just preserve the old
        // behavior.
        if (!inner && MOZ_UNLIKELY(xpc::WrapperFactory::IsCOW(src)))
            inner = js::UncheckedUnwrap(src);
        if (!inner) {
            if (pErr)
                *pErr = NS_ERROR_XPC_SECURITY_MANAGER_VETO;
            return false;
        }

        // Is this really a native xpcom object with a wrapper?
        XPCWrappedNative* wrappedNative = nullptr;
        if (IS_WN_REFLECTOR(inner))
            wrappedNative = XPCWrappedNative::Get(inner);
        if (wrappedNative) {
            iface = wrappedNative->GetIdentityObject();
            return NS_SUCCEEDED(iface->QueryInterface(*iid, dest));
        }
        // else...

        // Deal with slim wrappers here.
        if (GetISupportsFromJSObject(inner ? inner : src, &iface)) {
            if (iface)
                return NS_SUCCEEDED(iface->QueryInterface(*iid, dest));

            return false;
        }
    }

    // else...

    nsXPCWrappedJS* wrapper;
    nsresult rv = nsXPCWrappedJS::GetNewOrUsed(src, *iid, aOuter, &wrapper);
    if (pErr)
        *pErr = rv;
    if (NS_SUCCEEDED(rv) && wrapper) {
        // We need to go through the QueryInterface logic to make this return
        // the right thing for the various 'special' interfaces; e.g.
        // nsIPropertyBag. We must use AggregatedQueryInterface in cases where
        // there is an outer to avoid nasty recursion.
        rv = aOuter ? wrapper->AggregatedQueryInterface(*iid, dest) :
                      wrapper->QueryInterface(*iid, dest);
        if (pErr)
            *pErr = rv;
        NS_RELEASE(wrapper);
        return NS_SUCCEEDED(rv);
    }

    // else...
    return false;
}

/***************************************************************************/
/***************************************************************************/

// static
nsresult
XPCConvert::ConstructException(nsresult rv, const char* message,
                               const char* ifaceName, const char* methodName,
                               nsISupports* data,
                               nsIException** exceptn,
                               JSContext* cx,
                               jsval* jsExceptionPtr)
{
    NS_ASSERTION(!cx == !jsExceptionPtr, "Expected cx and jsExceptionPtr to cooccur.");

    static const char format[] = "\'%s\' when calling method: [%s::%s]";
    const char * msg = message;
    char* sz = nullptr;
    nsXPIDLString xmsg;
    nsAutoCString sxmsg;

    nsCOMPtr<nsIScriptError> errorObject = do_QueryInterface(data);
    if (errorObject) {
        if (NS_SUCCEEDED(errorObject->GetMessageMoz(getter_Copies(xmsg)))) {
            CopyUTF16toUTF8(xmsg, sxmsg);
            msg = sxmsg.get();
        }
    }
    if (!msg)
        if (!nsXPCException::NameAndFormatForNSResult(rv, nullptr, &msg) || ! msg)
            msg = "<error>";
    if (ifaceName && methodName)
        msg = sz = JS_smprintf(format, msg, ifaceName, methodName);

    nsresult res = nsXPCException::NewException(msg, rv, nullptr, data, exceptn);

    if (NS_SUCCEEDED(res) && cx && jsExceptionPtr && *exceptn) {
        nsCOMPtr<nsIXPCException> xpcEx = do_QueryInterface(*exceptn);
        if (xpcEx)
            xpcEx->StowJSVal(cx, *jsExceptionPtr);
    }

    if (sz)
        JS_smprintf_free(sz);
    return res;
}

/********************************/

class MOZ_STACK_CLASS AutoExceptionRestorer
{
public:
    AutoExceptionRestorer(JSContext *cx, Value v)
        : mContext(cx), tvr(cx, v)
    {
        JS_ClearPendingException(mContext);
    }

    ~AutoExceptionRestorer()
    {
        JS_SetPendingException(mContext, tvr);
    }

private:
    JSContext * const mContext;
    RootedValue tvr;
};

// static
nsresult
XPCConvert::JSValToXPCException(jsval sArg,
                                const char* ifaceName,
                                const char* methodName,
                                nsIException** exceptn)
{
    AutoJSContext cx;
    RootedValue s(cx, sArg);
    AutoExceptionRestorer aer(cx, s);

    if (!JSVAL_IS_PRIMITIVE(s)) {
        // we have a JSObject
        RootedObject obj(cx, JSVAL_TO_OBJECT(s));

        if (!obj) {
            NS_ERROR("when is an object not an object?");
            return NS_ERROR_FAILURE;
        }

        // is this really a native xpcom object with a wrapper?
        JSObject *unwrapped = js::CheckedUnwrap(obj, /* stopAtOuter = */ false);
        if (!unwrapped)
            return NS_ERROR_XPC_SECURITY_MANAGER_VETO;
        XPCWrappedNative* wrapper = IS_WN_REFLECTOR(unwrapped) ? XPCWrappedNative::Get(unwrapped)
                                                               : nullptr;
        if (wrapper) {
            nsISupports* supports = wrapper->GetIdentityObject();
            nsCOMPtr<nsIException> iface = do_QueryInterface(supports);
            if (iface) {
                // just pass through the exception (with extra ref and all)
                nsIException* temp = iface;
                NS_ADDREF(temp);
                *exceptn = temp;
                return NS_OK;
            } else {
                // it is a wrapped native, but not an exception!
                return ConstructException(NS_ERROR_XPC_JS_THREW_NATIVE_OBJECT,
                                          nullptr, ifaceName, methodName, supports,
                                          exceptn, nullptr, nullptr);
            }
        } else {
            // It is a JSObject, but not a wrapped native...

            // If it is an engine Error with an error report then let's
            // extract the report and build an xpcexception from that
            const JSErrorReport* report;
            if (nullptr != (report = JS_ErrorFromException(cx, s))) {
                JSAutoByteString message;
                JSString* str;
                if (nullptr != (str = JS_ValueToString(cx, s)))
                    message.encodeLatin1(cx, str);
                return JSErrorToXPCException(message.ptr(), ifaceName,
                                             methodName, report, exceptn);
            }


            unsigned ignored;
            JSBool found;

            // heuristic to see if it might be usable as an xpcexception
            if (!JS_GetPropertyAttributes(cx, obj, "message", &ignored, &found))
               return NS_ERROR_FAILURE;

            if (found && !JS_GetPropertyAttributes(cx, obj, "result", &ignored, &found))
                return NS_ERROR_FAILURE;

            if (found) {
                // lets try to build a wrapper around the JSObject
                nsXPCWrappedJS* jswrapper;
                nsresult rv =
                    nsXPCWrappedJS::GetNewOrUsed(obj, NS_GET_IID(nsIException),
                                                 nullptr, &jswrapper);
                if (NS_FAILED(rv))
                    return rv;

                *exceptn = static_cast<nsIException *>(jswrapper->GetXPTCStub());
                return NS_OK;
            }


            // XXX we should do a check against 'js_ErrorClass' here and
            // do the right thing - even though it has no JSErrorReport,
            // The fact that it is a JSError exceptions means we can extract
            // particular info and our 'result' should reflect that.

            // otherwise we'll just try to convert it to a string

            JSString* str = JS_ValueToString(cx, s);
            if (!str)
                return NS_ERROR_FAILURE;

            JSAutoByteString strBytes(cx, str);
            if (!strBytes)
                return NS_ERROR_FAILURE;

            return ConstructException(NS_ERROR_XPC_JS_THREW_JS_OBJECT,
                                      strBytes.ptr(), ifaceName, methodName,
                                      nullptr, exceptn, cx, s.address());
        }
    }

    if (JSVAL_IS_VOID(s) || JSVAL_IS_NULL(s)) {
        return ConstructException(NS_ERROR_XPC_JS_THREW_NULL,
                                  nullptr, ifaceName, methodName, nullptr,
                                  exceptn, cx, s.address());
    }

    if (JSVAL_IS_NUMBER(s)) {
        // lets see if it looks like an nsresult
        nsresult rv;
        double number;
        JSBool isResult = false;

        if (JSVAL_IS_INT(s)) {
            rv = (nsresult) JSVAL_TO_INT(s);
            if (NS_FAILED(rv))
                isResult = true;
            else
                number = (double) JSVAL_TO_INT(s);
        } else {
            number = JSVAL_TO_DOUBLE(s);
            if (number > 0.0 &&
                number < (double)0xffffffff &&
                0.0 == fmod(number,1)) {
                // Visual Studio 9 doesn't allow casting directly from a
                // double to an enumeration type, contrary to 5.2.9(10) of
                // C++11, so add an intermediate cast.
                rv = (nsresult)(uint32_t) number;
                if (NS_FAILED(rv))
                    isResult = true;
            }
        }

        if (isResult)
            return ConstructException(rv, nullptr, ifaceName, methodName,
                                      nullptr, exceptn, cx, s.address());
        else {
            // XXX all this nsISupportsDouble code seems a little redundant
            // now that we're storing the jsval in the exception...
            nsISupportsDouble* data;
            nsCOMPtr<nsIComponentManager> cm;
            if (NS_FAILED(NS_GetComponentManager(getter_AddRefs(cm))) || !cm ||
                NS_FAILED(cm->CreateInstanceByContractID(NS_SUPPORTS_DOUBLE_CONTRACTID,
                                                         nullptr,
                                                         NS_GET_IID(nsISupportsDouble),
                                                         (void**)&data)))
                return NS_ERROR_FAILURE;
            data->SetData(number);
            rv = ConstructException(NS_ERROR_XPC_JS_THREW_NUMBER, nullptr,
                                    ifaceName, methodName, data, exceptn, cx, s.address());
            NS_RELEASE(data);
            return rv;
        }
    }

    // otherwise we'll just try to convert it to a string
    // Note: e.g., JSBools get converted to JSStrings by this code.

    JSString* str = JS_ValueToString(cx, s);
    if (str) {
        JSAutoByteString strBytes(cx, str);
        if (!!strBytes) {
            return ConstructException(NS_ERROR_XPC_JS_THREW_STRING,
                                      strBytes.ptr(), ifaceName, methodName,
                                      nullptr, exceptn, cx, s.address());
        }
    }
    return NS_ERROR_FAILURE;
}

/********************************/

// static
nsresult
XPCConvert::JSErrorToXPCException(const char* message,
                                  const char* ifaceName,
                                  const char* methodName,
                                  const JSErrorReport* report,
                                  nsIException** exceptn)
{
    AutoJSContext cx;
    nsresult rv = NS_ERROR_FAILURE;
    nsRefPtr<nsScriptError> data;
    if (report) {
        nsAutoString bestMessage;
        if (report && report->ucmessage) {
            bestMessage = static_cast<const PRUnichar*>(report->ucmessage);
        } else if (message) {
            CopyASCIItoUTF16(message, bestMessage);
        } else {
            bestMessage.AssignLiteral("JavaScript Error");
        }

        const PRUnichar* uclinebuf =
            static_cast<const PRUnichar*>(report->uclinebuf);

        data = new nsScriptError();
        data->InitWithWindowID(
            bestMessage,
            NS_ConvertASCIItoUTF16(report->filename),
            uclinebuf ? nsDependentString(uclinebuf) : EmptyString(),
            report->lineno,
            report->uctokenptr - report->uclinebuf, report->flags,
            "XPConnect JavaScript",
            nsJSUtils::GetCurrentlyRunningCodeInnerWindowID(cx));
    }

    if (data) {
        nsAutoCString formattedMsg;
        data->ToString(formattedMsg);

        rv = ConstructException(NS_ERROR_XPC_JAVASCRIPT_ERROR_WITH_DETAILS,
                                formattedMsg.get(), ifaceName, methodName,
                                static_cast<nsIScriptError*>(data.get()),
                                exceptn, nullptr, nullptr);
    } else {
        rv = ConstructException(NS_ERROR_XPC_JAVASCRIPT_ERROR,
                                nullptr, ifaceName, methodName, nullptr,
                                exceptn, nullptr, nullptr);
    }
    return rv;
}

/***************************************************************************/

// array fun...

#ifdef POPULATE
#undef POPULATE
#endif

// static
JSBool
XPCConvert::NativeArray2JS(jsval* d, const void** s,
                           const nsXPTType& type, const nsID* iid,
                           uint32_t count, nsresult* pErr)
{
    NS_PRECONDITION(s, "bad param");
    NS_PRECONDITION(d, "bad param");

    AutoJSContext cx;

    // XXX add support for putting chars in a string rather than an array

    // XXX add support to indicate *which* array element was not convertable

    RootedObject array(cx, JS_NewArrayObject(cx, count, nullptr));
    if (!array)
        return false;

    if (pErr)
        *pErr = NS_ERROR_XPC_BAD_CONVERT_NATIVE;

    uint32_t i;
    RootedValue current(cx, JSVAL_NULL);

#define POPULATE(_t)                                                                    \
    PR_BEGIN_MACRO                                                                      \
        for (i = 0; i < count; i++) {                                                   \
            if (!NativeData2JS(current.address(), ((_t*)*s)+i, type, iid, pErr) ||      \
                !JS_SetElement(cx, array, i, current.address()))                        \
                goto failure;                                                           \
        }                                                                               \
    PR_END_MACRO

    // XXX check IsPtr - esp. to handle array of nsID (as opposed to nsID*)

    switch (type.TagPart()) {
    case nsXPTType::T_I8            : POPULATE(int8_t);         break;
    case nsXPTType::T_I16           : POPULATE(int16_t);        break;
    case nsXPTType::T_I32           : POPULATE(int32_t);        break;
    case nsXPTType::T_I64           : POPULATE(int64_t);        break;
    case nsXPTType::T_U8            : POPULATE(uint8_t);        break;
    case nsXPTType::T_U16           : POPULATE(uint16_t);       break;
    case nsXPTType::T_U32           : POPULATE(uint32_t);       break;
    case nsXPTType::T_U64           : POPULATE(uint64_t);       break;
    case nsXPTType::T_FLOAT         : POPULATE(float);          break;
    case nsXPTType::T_DOUBLE        : POPULATE(double);         break;
    case nsXPTType::T_BOOL          : POPULATE(bool);           break;
    case nsXPTType::T_CHAR          : POPULATE(char);           break;
    case nsXPTType::T_WCHAR         : POPULATE(jschar);         break;
    case nsXPTType::T_VOID          : NS_ERROR("bad type"); goto failure;
    case nsXPTType::T_IID           : POPULATE(nsID*);          break;
    case nsXPTType::T_DOMSTRING     : NS_ERROR("bad type"); goto failure;
    case nsXPTType::T_CHAR_STR      : POPULATE(char*);          break;
    case nsXPTType::T_WCHAR_STR     : POPULATE(jschar*);        break;
    case nsXPTType::T_INTERFACE     : POPULATE(nsISupports*);   break;
    case nsXPTType::T_INTERFACE_IS  : POPULATE(nsISupports*);   break;
    case nsXPTType::T_UTF8STRING    : NS_ERROR("bad type"); goto failure;
    case nsXPTType::T_CSTRING       : NS_ERROR("bad type"); goto failure;
    case nsXPTType::T_ASTRING       : NS_ERROR("bad type"); goto failure;
    default                         : NS_ERROR("bad type"); goto failure;
    }

    if (pErr)
        *pErr = NS_OK;
    *d = OBJECT_TO_JSVAL(array);
    return true;

failure:
    return false;

#undef POPULATE
}



// Check that the tag part of the type matches the type
// of the array. If the check succeeds, check that the size
// of the output does not exceed UINT32_MAX bytes. Allocate
// the memory and copy the elements by memcpy.
static JSBool
CheckTargetAndPopulate(const nsXPTType& type,
                       uint8_t requiredType,
                       size_t typeSize,
                       uint32_t count,
                       JSObject* tArr,
                       void** output,
                       nsresult* pErr)
{
    // Check that the element type expected by the interface matches
    // the type of the elements in the typed array exactly, including
    // signedness.
    if (type.TagPart() != requiredType) {
        if (pErr)
            *pErr = NS_ERROR_XPC_BAD_CONVERT_JS;

        return false;
    }

    // Calulate the maximum number of elements that can fit in
    // UINT32_MAX bytes.
    size_t max = UINT32_MAX / typeSize;

    // This could overflow on 32-bit systems so check max first.
    size_t byteSize = count * typeSize;
    if (count > max || !(*output = nsMemory::Alloc(byteSize))) {
        if (pErr)
            *pErr = NS_ERROR_OUT_OF_MEMORY;

        return false;
    }

    memcpy(*output, JS_GetArrayBufferViewData(tArr), byteSize);
    return true;
}

// Fast conversion of typed arrays to native using memcpy.
// No float or double canonicalization is done. Called by
// JSarray2Native whenever a TypedArray is met. ArrayBuffers
// are not accepted; create a properly typed array view on them
// first. The element type of array must match the XPCOM
// type in size, type and signedness exactly. As an exception,
// Uint8ClampedArray is allowed for arrays of uint8_t. DataViews
// are not supported.

// static
JSBool
XPCConvert::JSTypedArray2Native(void** d,
                                JSObject* jsArray,
                                uint32_t count,
                                const nsXPTType& type,
                                nsresult* pErr)
{
    NS_ABORT_IF_FALSE(jsArray, "bad param");
    NS_ABORT_IF_FALSE(d, "bad param");
    NS_ABORT_IF_FALSE(JS_IsTypedArrayObject(jsArray), "not a typed array");

    // Check the actual length of the input array against the
    // given size_is.
    uint32_t len = JS_GetTypedArrayLength(jsArray);
    if (len < count) {
        if (pErr)
            *pErr = NS_ERROR_XPC_NOT_ENOUGH_ELEMENTS_IN_ARRAY;

        return false;
    }

    void* output = nullptr;

    switch (JS_GetArrayBufferViewType(jsArray)) {
    case js::ArrayBufferView::TYPE_INT8:
        if (!CheckTargetAndPopulate(nsXPTType::T_I8, type,
                                    sizeof(int8_t), count,
                                    jsArray, &output, pErr)) {
            return false;
        }
        break;

    case js::ArrayBufferView::TYPE_UINT8:
    case js::ArrayBufferView::TYPE_UINT8_CLAMPED:
        if (!CheckTargetAndPopulate(nsXPTType::T_U8, type,
                                    sizeof(uint8_t), count,
                                    jsArray, &output, pErr)) {
            return false;
        }
        break;

    case js::ArrayBufferView::TYPE_INT16:
        if (!CheckTargetAndPopulate(nsXPTType::T_I16, type,
                                    sizeof(int16_t), count,
                                    jsArray, &output, pErr)) {
            return false;
        }
        break;

    case js::ArrayBufferView::TYPE_UINT16:
        if (!CheckTargetAndPopulate(nsXPTType::T_U16, type,
                                    sizeof(uint16_t), count,
                                    jsArray, &output, pErr)) {
            return false;
        }
        break;

    case js::ArrayBufferView::TYPE_INT32:
        if (!CheckTargetAndPopulate(nsXPTType::T_I32, type,
                                    sizeof(int32_t), count,
                                    jsArray, &output, pErr)) {
            return false;
        }
        break;

    case js::ArrayBufferView::TYPE_UINT32:
        if (!CheckTargetAndPopulate(nsXPTType::T_U32, type,
                                    sizeof(uint32_t), count,
                                    jsArray, &output, pErr)) {
            return false;
        }
        break;

    case js::ArrayBufferView::TYPE_FLOAT32:
        if (!CheckTargetAndPopulate(nsXPTType::T_FLOAT, type,
                                    sizeof(float), count,
                                    jsArray, &output, pErr)) {
            return false;
        }
        break;

    case js::ArrayBufferView::TYPE_FLOAT64:
        if (!CheckTargetAndPopulate(nsXPTType::T_DOUBLE, type,
                                    sizeof(double), count,
                                    jsArray, &output, pErr)) {
            return false;
        }
        break;

    // Yet another array type was defined? It is not supported yet...
    default:
        if (pErr)
            *pErr = NS_ERROR_XPC_BAD_CONVERT_JS;

        return false;
    }

    *d = output;
    if (pErr)
        *pErr = NS_OK;

    return true;
}

// static
JSBool
XPCConvert::JSArray2Native(void** d, JS::Value s,
                           uint32_t count, const nsXPTType& type,
                           const nsID* iid, nsresult* pErr)
{
    NS_ABORT_IF_FALSE(d, "bad param");

    AutoJSContext cx;

    // XXX add support for getting chars from strings

    // XXX add support to indicate *which* array element was not convertable

    if (s.isNullOrUndefined()) {
        if (0 != count) {
            if (pErr)
                *pErr = NS_ERROR_XPC_NOT_ENOUGH_ELEMENTS_IN_ARRAY;
            return false;
        }

        *d = nullptr;
        return true;
    }

    if (!s.isObject()) {
        if (pErr)
            *pErr = NS_ERROR_XPC_CANT_CONVERT_PRIMITIVE_TO_ARRAY;
        return false;
    }

    RootedObject jsarray(cx, &s.toObject());

    // If this is a typed array, then try a fast conversion with memcpy.
    if (JS_IsTypedArrayObject(jsarray)) {
        return JSTypedArray2Native(d, jsarray, count, type, pErr);
    }

    if (!JS_IsArrayObject(cx, jsarray)) {
        if (pErr)
            *pErr = NS_ERROR_XPC_CANT_CONVERT_OBJECT_TO_ARRAY;
        return false;
    }

    uint32_t len;
    if (!JS_GetArrayLength(cx, jsarray, &len) || len < count) {
        if (pErr)
            *pErr = NS_ERROR_XPC_NOT_ENOUGH_ELEMENTS_IN_ARRAY;
        return false;
    }

    if (pErr)
        *pErr = NS_ERROR_XPC_BAD_CONVERT_JS;

#define POPULATE(_mode, _t)                                                    \
    PR_BEGIN_MACRO                                                             \
        cleanupMode = _mode;                                                   \
        size_t max = UINT32_MAX / sizeof(_t);                                  \
        if (count > max ||                                                     \
            nullptr == (array = nsMemory::Alloc(count * sizeof(_t)))) {        \
            if (pErr)                                                          \
                *pErr = NS_ERROR_OUT_OF_MEMORY;                                \
            goto failure;                                                      \
        }                                                                      \
        for (initedCount = 0; initedCount < count; initedCount++) {            \
            if (!JS_GetElement(cx, jsarray, initedCount, current.address()) || \
                !JSData2Native(((_t*)array)+initedCount, current, type,        \
                               true, iid, pErr))                               \
                goto failure;                                                  \
        }                                                                      \
    PR_END_MACRO

    // No Action, FRee memory, RElease object
    enum CleanupMode {na, fr, re};

    CleanupMode cleanupMode;

    void *array = nullptr;
    uint32_t initedCount;
    RootedValue current(cx);

    // XXX check IsPtr - esp. to handle array of nsID (as opposed to nsID*)
    // XXX make extra space at end of char* and wchar* and null termintate

    switch (type.TagPart()) {
    case nsXPTType::T_I8            : POPULATE(na, int8_t);         break;
    case nsXPTType::T_I16           : POPULATE(na, int16_t);        break;
    case nsXPTType::T_I32           : POPULATE(na, int32_t);        break;
    case nsXPTType::T_I64           : POPULATE(na, int64_t);        break;
    case nsXPTType::T_U8            : POPULATE(na, uint8_t);        break;
    case nsXPTType::T_U16           : POPULATE(na, uint16_t);       break;
    case nsXPTType::T_U32           : POPULATE(na, uint32_t);       break;
    case nsXPTType::T_U64           : POPULATE(na, uint64_t);       break;
    case nsXPTType::T_FLOAT         : POPULATE(na, float);          break;
    case nsXPTType::T_DOUBLE        : POPULATE(na, double);         break;
    case nsXPTType::T_BOOL          : POPULATE(na, bool);           break;
    case nsXPTType::T_CHAR          : POPULATE(na, char);           break;
    case nsXPTType::T_WCHAR         : POPULATE(na, jschar);         break;
    case nsXPTType::T_VOID          : NS_ERROR("bad type"); goto failure;
    case nsXPTType::T_IID           : POPULATE(fr, nsID*);          break;
    case nsXPTType::T_DOMSTRING     : NS_ERROR("bad type"); goto failure;
    case nsXPTType::T_CHAR_STR      : POPULATE(fr, char*);          break;
    case nsXPTType::T_WCHAR_STR     : POPULATE(fr, jschar*);        break;
    case nsXPTType::T_INTERFACE     : POPULATE(re, nsISupports*);   break;
    case nsXPTType::T_INTERFACE_IS  : POPULATE(re, nsISupports*);   break;
    case nsXPTType::T_UTF8STRING    : NS_ERROR("bad type"); goto failure;
    case nsXPTType::T_CSTRING       : NS_ERROR("bad type"); goto failure;
    case nsXPTType::T_ASTRING       : NS_ERROR("bad type"); goto failure;
    default                         : NS_ERROR("bad type"); goto failure;
    }

    *d = array;
    if (pErr)
        *pErr = NS_OK;
    return true;

failure:
    // we may need to cleanup the partially filled array of converted stuff
    if (array) {
        if (cleanupMode == re) {
            nsISupports** a = (nsISupports**) array;
            for (uint32_t i = 0; i < initedCount; i++) {
                nsISupports* p = a[i];
                NS_IF_RELEASE(p);
            }
        } else if (cleanupMode == fr) {
            void** a = (void**) array;
            for (uint32_t i = 0; i < initedCount; i++) {
                void* p = a[i];
                if (p) nsMemory::Free(p);
            }
        }
        nsMemory::Free(array);
    }

    return false;

#undef POPULATE
}

// static
JSBool
XPCConvert::NativeStringWithSize2JS(jsval* d, const void* s,
                                    const nsXPTType& type,
                                    uint32_t count,
                                    nsresult* pErr)
{
    NS_PRECONDITION(s, "bad param");
    NS_PRECONDITION(d, "bad param");

    AutoJSContext cx;
    if (pErr)
        *pErr = NS_ERROR_XPC_BAD_CONVERT_NATIVE;

    switch (type.TagPart()) {
        case nsXPTType::T_PSTRING_SIZE_IS:
        {
            char* p = *((char**)s);
            if (!p)
                break;
            JSString* str;
            if (!(str = JS_NewStringCopyN(cx, p, count)))
                return false;
            *d = STRING_TO_JSVAL(str);
            break;
        }
        case nsXPTType::T_PWSTRING_SIZE_IS:
        {
            jschar* p = *((jschar**)s);
            if (!p)
                break;
            JSString* str;
            if (!(str = JS_NewUCStringCopyN(cx, p, count)))
                return false;
            *d = STRING_TO_JSVAL(str);
            break;
        }
        default:
            XPC_LOG_ERROR(("XPCConvert::NativeStringWithSize2JS : unsupported type"));
            return false;
    }
    return true;
}

// static
JSBool
XPCConvert::JSStringWithSize2Native(void* d, jsval s,
                                    uint32_t count, const nsXPTType& type,
                                    nsresult* pErr)
{
    NS_PRECONDITION(!JSVAL_IS_NULL(s), "bad param");
    NS_PRECONDITION(d, "bad param");

    AutoJSContext cx;
    uint32_t len;

    if (pErr)
        *pErr = NS_ERROR_XPC_BAD_CONVERT_NATIVE;

    switch (type.TagPart()) {
        case nsXPTType::T_PSTRING_SIZE_IS:
        {
            if (JSVAL_IS_VOID(s) || JSVAL_IS_NULL(s)) {
                if (0 != count) {
                    if (pErr)
                        *pErr = NS_ERROR_XPC_NOT_ENOUGH_CHARS_IN_STRING;
                    return false;
                }
                if (0 != count) {
                    len = (count + 1) * sizeof(char);
                    if (!(*((void**)d) = nsMemory::Alloc(len)))
                        return false;
                    return true;
                }
                // else ...

                *((char**)d) = nullptr;
                return true;
            }

            JSString* str = JS_ValueToString(cx, s);
            if (!str) {
                return false;
            }

            size_t length = JS_GetStringEncodingLength(cx, str);
            if (length == size_t(-1)) {
                return false;
            }
            if (length > count) {
                if (pErr)
                    *pErr = NS_ERROR_XPC_NOT_ENOUGH_CHARS_IN_STRING;
                return false;
            }
            len = uint32_t(length);

            if (len < count)
                len = count;

            uint32_t alloc_len = (len + 1) * sizeof(char);
            char *buffer = static_cast<char *>(nsMemory::Alloc(alloc_len));
            if (!buffer) {
                return false;
            }
            JS_EncodeStringToBuffer(cx, str, buffer, len);
            buffer[len] = '\0';
            *((char**)d) = buffer;

            return true;
        }

        case nsXPTType::T_PWSTRING_SIZE_IS:
        {
            const jschar* chars=nullptr;
            JSString* str;

            if (JSVAL_IS_VOID(s) || JSVAL_IS_NULL(s)) {
                if (0 != count) {
                    if (pErr)
                        *pErr = NS_ERROR_XPC_NOT_ENOUGH_CHARS_IN_STRING;
                    return false;
                }

                if (0 != count) {
                    len = (count + 1) * sizeof(jschar);
                    if (!(*((void**)d) = nsMemory::Alloc(len)))
                        return false;
                    return true;
                }

                // else ...
                *((const jschar**)d) = nullptr;
                return true;
            }

            if (!(str = JS_ValueToString(cx, s))) {
                return false;
            }

            len = JS_GetStringLength(str);
            if (len > count) {
                if (pErr)
                    *pErr = NS_ERROR_XPC_NOT_ENOUGH_CHARS_IN_STRING;
                return false;
            }
            if (len < count)
                len = count;

            if (!(chars = JS_GetStringCharsZ(cx, str))) {
                return false;
            }
            uint32_t alloc_len = (len + 1) * sizeof(jschar);
            if (!(*((void**)d) = nsMemory::Alloc(alloc_len))) {
                // XXX should report error
                return false;
            }
            memcpy(*((jschar**)d), chars, alloc_len);
            (*((jschar**)d))[count] = 0;

            return true;
        }
        default:
            XPC_LOG_ERROR(("XPCConvert::JSStringWithSize2Native : unsupported type"));
            return false;
    }
}
<|MERGE_RESOLUTION|>--- conflicted
+++ resolved
@@ -69,14 +69,8 @@
     nsCOMPtr<nsIXPConnectWrappedJS> underware = do_QueryInterface(wrapper);
     if (underware) {
         JSObject* mainObj = underware->GetJSObject();
-<<<<<<< HEAD
-        if (mainObj && mozilla::jsipc::JavaScriptParent::IsCPOW(mainObj)) {
-            return mainObj;
-        }
-=======
         if (mainObj && mozilla::jsipc::JavaScriptParent::IsCPOW(mainObj))
             return mainObj;
->>>>>>> f5d4eb82
     }
     return nullptr;
 }
@@ -856,29 +850,18 @@
     } else {
         flat = nullptr;
     }
-<<<<<<< HEAD
-		
-=======
-
->>>>>>> f5d4eb82
+
     // Don't double wrap CPOWs. This is a temporary measure for compatibility
     // with objects that don't provide necessary QIs (such as objects under
     // the new DOM bindings). We expect the other side of the CPOW to have
     // the appropriate wrappers in place.
-<<<<<<< HEAD
-    if (JSObject *cpow = UnwrapNativeCPOW(aHelper.GetCanonical())) {
-=======
     if (JSObject *cpow = UnwrapNativeCPOW(aHelper.Object())) {
->>>>>>> f5d4eb82
         if (!JS_WrapObject(cx, &cpow))
             return false;
         *d = OBJECT_TO_JSVAL(cpow);
         return true;
     }
-<<<<<<< HEAD
-=======
-
->>>>>>> f5d4eb82
+
     // We can't simply construct a slim wrapper. Go ahead and create an
     // XPCWrappedNative for this object. At this point, |flat| could be
     // non-null, meaning that either we already have a wrapped native from
