/* -*- Mode: IDL; tab-width: 8; indent-tabs-mode: nil; c-basic-offset: 4 -*- */
/* This Source Code Form is subject to the terms of the Mozilla Public
 * License, v. 2.0. If a copy of the MPL was not distributed with this
 * file, You can obtain one at http://mozilla.org/MPL/2.0/. */

#include "nsISupports.idl"
#include "xpcexception.idl"
#include "xpcjsid.idl"
#include "nsIComponentManager.idl"

%{C++
#include "jspubtd.h"
%}

interface xpcIJSWeakReference;
interface nsIClassInfo;

/**
* interface of Components.interfacesByID
* (interesting stuff only reflected into JavaScript)
*/
[scriptable, uuid(c99cffac-5aed-4267-ad2f-f4a4c9d4a081)]
interface nsIXPCComponents_InterfacesByID : nsISupports
{
};

/**
* interface of Components.interfaces
* (interesting stuff only reflected into JavaScript)
*/
[scriptable, uuid(b8c31bba-79db-4a1d-930d-4cdd68713f9e)]
interface nsIXPCComponents_Interfaces : nsISupports
{
};

/**
* interface of Components.classes
* (interesting stuff only reflected into JavaScript)
*/
[scriptable, uuid(978ff520-d26c-11d2-9842-006008962422)]
interface nsIXPCComponents_Classes : nsISupports
{
};

/**
* interface of Components.classesByID
* (interesting stuff only reflected into JavaScript)
*/
[scriptable, uuid(336a9590-4d19-11d3-9893-006008962422)]
interface nsIXPCComponents_ClassesByID : nsISupports
{
};

/**
* interface of Components.results
* (interesting stuff only reflected into JavaScript)
*/
[scriptable, uuid(2fc229a0-5860-11d3-9899-006008962422)]
interface nsIXPCComponents_Results : nsISupports
{
};

/**
* interface of Components.ID
* (interesting stuff only reflected into JavaScript)
*/
[scriptable, uuid(7994a6e0-e028-11d3-8f5d-0010a4e73d9a)]
interface nsIXPCComponents_ID : nsISupports
{
};

/**
* interface of Components.Exception
* (interesting stuff only reflected into JavaScript)
*/
[scriptable, uuid(5bf039c0-e028-11d3-8f5d-0010a4e73d9a)]
interface nsIXPCComponents_Exception : nsISupports
{
};

/**
* interface of Components.Constructor
* (interesting stuff only reflected into JavaScript)
*/
[scriptable, uuid(88655640-e028-11d3-8f5d-0010a4e73d9a)]
interface nsIXPCComponents_Constructor : nsISupports
{
};

/**
* interface of object returned by Components.Constructor
* (additional interesting stuff only reflected into JavaScript)
*/
[scriptable, uuid(c814ca20-e0dc-11d3-8f5f-0010a4e73d9a)]
interface nsIXPCConstructor : nsISupports
{
    readonly attribute nsIJSCID classID;
    readonly attribute nsIJSIID interfaceID;
    readonly attribute string   initializer;
};

/**
* interface of object returned by Components.utils.Sandbox.
*/
[scriptable, uuid(4f8ae0dc-d266-4a32-875b-6a9de71a8ce9)]
interface nsIXPCComponents_utils_Sandbox : nsISupports
{
};

/**
 * interface for callback to be passed to Cu.schedulePreciseGC
 */
[scriptable, function, uuid(71000535-b0fd-44d1-8ce0-909760e3953c)]
interface ScheduledGCCallback : nsISupports
{
    void callback();
};

/**
* interface of Components.utils
*/
<<<<<<< HEAD
[scriptable, uuid(19682543-2475-45a2-a4c7-781efe490e6c)]
=======
[scriptable, uuid(35d5b0e5-9b29-48de-9f79-d2534b497435)]
>>>>>>> 7f4ed62b
interface nsIXPCComponents_Utils : nsISupports
{

    /* reportError is designed to be called from JavaScript only.
     *
     * It will report a JS Error object to the JS console, and return. It
     * is meant for use in exception handler blocks which want to "eat"
     * an exception, but still want to report it to the console.
     *
     * It must be called with one param, usually an object which was caught by
     * an exception handler.  If it is not a JS error object, the parameter
     * is converted to a string and reported as a new error.
     */
    [implicit_jscontext] void reportError(in jsval error);

    /* lookupMethod is designed to be called from JavaScript only.
     *
     * It returns a method looking only at the idl interfaces and
     * ignores any overrides or resolvers that might be in place for
     * a given scriptable wrapped native.
     * It must be called with two params: an object and a method name.
     * It returns a function object or throws an exception on error.
     * This method exists only to solve mozilla browser problems
     * when chrome attempts to lookup and call methods in content
     * and *must* not get confused by method properties that have been
     * replaced in the content JS code. This method is not recommended for
     * any other use.
     */
    [implicit_jscontext]
    jsval lookupMethod(in jsval obj, in jsval name);

    readonly attribute nsIXPCComponents_utils_Sandbox Sandbox;

    /*
     * evalInSandbox is designed to be called from JavaScript only.
     *
     * evalInSandbox evaluates the provided source string in the given sandbox.
     * It returns the result of the evaluation to the caller.
     *
     * var s = new C.u.Sandbox("http://www.mozilla.org");
     * var res = C.u.evalInSandbox("var five = 5; 2 + five", s);
     * var outerFive = s.five;
     * s.seven = res;
     * var thirtyFive = C.u.evalInSandbox("five * seven", s);
     */
    [implicit_jscontext,optional_argc]
    jsval evalInSandbox(in AString source, in jsval sandbox,
                        [optional] in jsval version,
                        [optional] in jsval filename,
                        [optional] in long lineNo);


    /*
     * import is designed to be called from JavaScript only.
     *
     * Synchronously loads and evaluates the js file located at
     * 'registryLocation' with a new, fully privileged global object.
     *
     * If 'targetObj' is specified and equal to null, returns the
     * module's global object. Otherwise (if 'targetObj' is not
     * specified, or 'targetObj' is != null) looks for a property
     * 'EXPORTED_SYMBOLS' on the new global object. 'EXPORTED_SYMBOLS'
     * is expected to be an array of strings identifying properties on
     * the global object.  These properties will be installed as
     * properties on 'targetObj', or, if 'targetObj' is not specified,
     * on the caller's global object. If 'EXPORTED_SYMBOLS' is not
     * found, an error is thrown.
     *
     * @param resourceURI A resource:// URI string to load the module from.
     * @param targetObj  the object to install the exported properties on.
     *        If this parameter is a primitive value, this method throws
     *        an exception.
     * @returns the module code's global object.
     *
     * The implementation maintains a hash of registryLocation->global obj.
     * Subsequent invocations of importModule with 'registryLocation'
     * pointing to the same file will not cause the module to be re-evaluated,
     * but the symbols in EXPORTED_SYMBOLS will be exported into the
     * specified target object and the global object returned as above.
     *
     * (This comment is duplicated from xpcIJSModuleLoader.)
     */
    [implicit_jscontext,optional_argc]
    jsval import(in AUTF8String aResourceURI, [optional] in jsval targetObj);

    /*
     * Unloads the JS module at 'registryLocation'. Existing references to the
     * module will continue to work but any subsequent import of the module will
     * reload it and give new reference. If the JS module hasn't yet been
     * imported then this method will do nothing.
     *
     * @param resourceURI A resource:// URI string to unload the module from.
     */
    void unload(in AUTF8String registryLocation);

    /*
     * To be called from JS only.
     *
     * Return a weak reference for the given JS object.
     */
    [implicit_jscontext]
    xpcIJSWeakReference getWeakReference(in jsval obj);

    /*
     * To be called from JS only.
     *
     * Force an immediate garbage collection cycle.
     */
    void forceGC();

    /*
     * To be called from JS only.
     *
     * Force an immediate cycle collection cycle.
     */
    void forceCC();
    
    /*
     * To be called from JS only.
     *
     * Force an immediate shrinking garbage collection cycle.
     */
    void forceShrinkingGC();

    /*
     * Schedule a garbage collection cycle for a point in the future when no JS
     * is running. Call the provided function once this has occurred.
     */
    void schedulePreciseGC(in ScheduledGCCallback callback);
    
    /*
     * Schedule a shrinking garbage collection cycle for a point in the future
     * when no JS is running. Call the provided function once this has occured.
     */
    void schedulePreciseShrinkingGC(in ScheduledGCCallback callback);

    /**
     * Return the keys in a weak map.  This operation is
     * non-deterministic because it is affected by the scheduling of the
     * garbage collector and the cycle collector.
     *
     * This should only be used to write tests of the interaction of
     * the GC and CC with weak maps.
     *
     * @param aMap weak map or other JavaScript value
     * @returns If aMap is a weak map object, return the keys of the weak
                map as an array.  Otherwise, return undefined.
     */
    [implicit_jscontext]
    jsval nondeterministicGetWeakMapKeys(in jsval aMap);

    [implicit_jscontext]
    jsval getJSTestingFunctions();

    /*
     * To be called from JS only.
     *
     * Returns the global object with which the given object is associated.
     *
     * @param obj The JavaScript object whose global is to be gotten.
     * @return the corresponding global.
     */
    [implicit_jscontext]
    jsval getGlobalForObject(in jsval obj);

    /*
     * To be called from JS only.
     *
     * Returns an object created in |vobj|'s compartment.
     */
    [implicit_jscontext]
    jsval createObjectIn(in jsval vobj);

    /*
     * To be called from JS only.
     *
     * Returns an array created in |vobj|'s compartment.
     */
    [implicit_jscontext]
    jsval createArrayIn(in jsval vobj);

    /*
     * To be called from JS only.
     *
     * Returns a date given timestamp |msec| created in |vobj|'s compartment.
     */
    [implicit_jscontext]
    jsval createDateIn(in jsval vobj, in long long msec);

    /*
     * To be called from JS only.
     *
     * Ensures that all functions come from vobj's scope (and aren't cross
     * compartment wrappers).
     */
    [implicit_jscontext]
    void makeObjectPropsNormal(in jsval vobj);

    /**
     * Determines whether this object is backed by a DeadObjectProxy.
     *
     * Dead-wrapper objects hold no other objects alive (they have no outgoing
     * reference edges) and will throw if you touch them (e.g. by
     * reading/writing a property).
     */
    bool isDeadWrapper(in jsval obj);

    /*
     * To be called from JS only. This is for Gecko internal use only, and may
     * disappear at any moment.
     *
     * Forces a recomputation of all wrappers in and out of the compartment
     * containing |vobj|. If |vobj| is not an object, all wrappers system-wide
     * are recomputed.
     */
    [implicit_jscontext]
    void recomputeWrappers([optional] in jsval vobj);

    /*
     * To be called from JS only. This is for Gecko internal use only, and may
     * disappear at any moment.
     *
     * Enables Xray vision for same-compartment access for the compartment
     * indicated by |vscope|. All outgoing wrappers are recomputed.
     */
    [implicit_jscontext]
    void setWantXrays(in jsval vscope);

    /*
     * This seemingly-paradoxical API allows privileged code to explicitly give
     * unprivileged code a reference to its own Components object (whereas it's
     * normally hidden away on a scope chain visible only to XBL methods). See
     * also SpecialPowers.getComponents.
     */
    [implicit_jscontext]
    jsval getComponentsForScope(in jsval vscope);

    /*
     * Dispatches a runnable to the current/main thread. If |scope| is passed,
     * the runnable will be dispatch in the compartment of |scope|, which
     * affects which error reporter gets called.
     */
    [implicit_jscontext]
    void dispatch(in jsval runnable, [optional] in jsval scope);

    /*
     * To be called from JS only.
     *
     * These are the set of JSContext options that privileged script
     * is allowed to control for the purposes of testing.  These
     * options should be kept in sync with what's controllable in the
     * jsshell and by setting prefs in nsJSEnvironment.
     *
     * NB: Assume that getting any of these attributes is relatively
     * cheap, but setting any of them is relatively expensive.
     */
    [implicit_jscontext]
    attribute boolean strict;

    [implicit_jscontext]
    attribute boolean werror;

    [implicit_jscontext]
    attribute boolean strict_mode;

    [implicit_jscontext]
    attribute boolean ion;

    [implicit_jscontext]
    void setGCZeal(in long zeal);

    [implicit_jscontext]
    void nukeSandbox(in jsval obj);

    /**
     * Check whether the given object is an XrayWrapper.
     */
    bool isXrayWrapper(in jsval obj);

    /**
     * Waive Xray on a given value. Identity op for primitives.
     */
    [implicit_jscontext]
    jsval waiveXrays(in jsval aVal);

    /**
     * Strip off Xray waivers on a given value. Identity op for primitives.
     */
    [implicit_jscontext]
    jsval unwaiveXrays(in jsval aVal);

    /**
     * Gets the name of the JSClass of the object.
     *
     * if |aUnwrap| is true, all wrappers are unwrapped first. Unless you're
     * specifically trying to detect whether the object is a proxy, this is
     * probably what you want.
     */
    [implicit_jscontext]
    string getClassName(in jsval aObj, in bool aUnwrap);

    /**
     * Get a DOM classinfo for the given classname.  Only some class
     * names are supported.
     */
    nsIClassInfo getDOMClassInfo(in AString aClassName);

    /**
<<<<<<< HEAD
     * Returns whether an nsISupports is a wrapped JS object.
     */
    boolean isWrappedJS(in nsISupports aObj);
=======
      * Retrieve the last time, in microseconds since epoch, that a given
      * watchdog-related event occured.
      *
      * Valid categories:
      *   "RuntimeStateChange"      - Runtime switching between active and inactive states
      *   "WatchdogWakeup"          - Watchdog waking up from sleeping
      *   "WatchdogHibernateStart"  - Watchdog begins hibernating
      *   "WatchdogHibernateStop"   - Watchdog stops hibernating
      */
    PRTime getWatchdogTimestamp(in AString aCategory);
>>>>>>> 7f4ed62b
};

/**
* interface of JavaScript's 'Components' object
*/
[scriptable, uuid(8406dedb-23cc-42db-9f69-1f18785091b5)]
interface nsIXPCComponents : nsISupports
{
    readonly attribute nsIXPCComponents_Interfaces      interfaces;
    readonly attribute nsIXPCComponents_InterfacesByID  interfacesByID;
    readonly attribute nsIXPCComponents_Classes         classes;
    readonly attribute nsIXPCComponents_ClassesByID     classesByID;
    readonly attribute nsIStackFrame                    stack;
    readonly attribute nsIXPCComponents_Results         results;
    readonly attribute nsIComponentManager              manager;
    readonly attribute nsIXPCComponents_Utils           utils;

    readonly attribute nsIXPCComponents_ID              ID;
    readonly attribute nsIXPCComponents_Exception       Exception;
    readonly attribute nsIXPCComponents_Constructor     Constructor;

    boolean isSuccessCode(in nsresult result);

    /* @deprecated Use Components.utils.lookupMethod instead.
     * (But are you sure you really want this method any more?
     *  See http://developer-test.mozilla.org/en/docs/XPCNativeWrapper )
     */
    [deprecated,implicit_jscontext]
    jsval lookupMethod(in jsval obj, in jsval name);

    /* @deprecated Use Components.utils.reportError instead. */
    [deprecated, implicit_jscontext] void reportError(in jsval error);

    /* 'lastResult' is accessible via JavaScript only */
    /* 'returnCode' is accessible via JavaScript only */
};<|MERGE_RESOLUTION|>--- conflicted
+++ resolved
@@ -119,11 +119,7 @@
 /**
 * interface of Components.utils
 */
-<<<<<<< HEAD
-[scriptable, uuid(19682543-2475-45a2-a4c7-781efe490e6c)]
-=======
 [scriptable, uuid(35d5b0e5-9b29-48de-9f79-d2534b497435)]
->>>>>>> 7f4ed62b
 interface nsIXPCComponents_Utils : nsISupports
 {
 
@@ -432,11 +428,6 @@
     nsIClassInfo getDOMClassInfo(in AString aClassName);
 
     /**
-<<<<<<< HEAD
-     * Returns whether an nsISupports is a wrapped JS object.
-     */
-    boolean isWrappedJS(in nsISupports aObj);
-=======
       * Retrieve the last time, in microseconds since epoch, that a given
       * watchdog-related event occured.
       *
@@ -447,7 +438,11 @@
       *   "WatchdogHibernateStop"   - Watchdog stops hibernating
       */
     PRTime getWatchdogTimestamp(in AString aCategory);
->>>>>>> 7f4ed62b
+    
+    /**
+     * Returns whether an nsISupports is a wrapped JS object.
+     */
+    boolean isWrappedJS(in nsISupports aObj);
 };
 
 /**
