--- conflicted
+++ resolved
@@ -10,8 +10,4 @@
 # hardcoded milestones in the tree from these two files.
 #--------------------------------------------------------
 
-<<<<<<< HEAD
-1.9.3a5
-=======
-1.9.3a6pre
->>>>>>> ea527ec6
+1.9.3a6pre