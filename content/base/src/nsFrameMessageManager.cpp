--- conflicted
+++ resolved
@@ -697,7 +697,6 @@
   JSContext *cxToUse = mContext ? mContext
                                 : (aContext ? aContext
                                             : nsContentUtils::GetSafeJSContext());
-  JS::Rooted<JSObject*> objectsArray(cxToUse, aObjectsArray);
   AutoPushJSContext ctx(cxToUse);
   if (mListeners.Length()) {
     nsCOMPtr<nsIAtom> name = do_GetAtom(aMessage);
@@ -731,7 +730,6 @@
         nsContentUtils::WrapNative(ctx, global, aTarget, targetv.address(),
                                    nullptr, true);
 
-<<<<<<< HEAD
         JS::RootedObject cpows(ctx);
         if (aCpows) {
           if (!aCpows->ToObject(ctx, cpows.address())) {
@@ -742,21 +740,6 @@
         if (!cpows) {
           cpows = JS_NewObject(ctx, nullptr, nullptr, nullptr);
           if (!cpows) {
-=======
-        // To keep compatibility with e10s message manager,
-        // define empty objects array.
-        if (!objectsArray) {
-          // Because we want JS messages to have always the same properties,
-          // create array even if len == 0.
-          objectsArray = JS_NewArrayObject(ctx, 0, nullptr);
-          if (!objectsArray) {
-            return NS_ERROR_OUT_OF_MEMORY;
-          }
-        }
-
-        JS::Rooted<JS::Value> objectsv(ctx, JS::ObjectValue(*objectsArray));
-        if (!JS_WrapValue(ctx, objectsv.address()))
->>>>>>> ad3b219e
             return NS_ERROR_UNEXPECTED;
           }
         }
@@ -839,11 +822,7 @@
   nsRefPtr<nsFrameMessageManager> kungfuDeathGrip = mParentManager;
   return mParentManager ? mParentManager->ReceiveMessage(aTarget, aMessage,
                                                          aSync, aCloneData,
-<<<<<<< HEAD
                                                          aCpows,
-=======
-                                                         objectsArray,
->>>>>>> ad3b219e
                                                          aJSONRetVal, mContext) : NS_OK;
 }
 
