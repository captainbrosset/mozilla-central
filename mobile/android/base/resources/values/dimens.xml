--- conflicted
+++ resolved
@@ -12,15 +12,11 @@
     <dimen name="browser_toolbar_button_padding">12dp</dimen>
     <dimen name="browser_toolbar_icon_width">48dp</dimen>
     <dimen name="browser_toolbar_lock_width">20dp</dimen>
-<<<<<<< HEAD
-    <dimen name="browser_toolbar_favicon_size">29.33dip</dimen>
+    <dimen name="browser_toolbar_favicon_size">25.33dip</dimen>
 
     <!-- Dimensions used by Favicons and FaviconView -->
     <dimen name="favicon_size_small">16dp</dimen>
     <dimen name="favicon_size_large">32dp</dimen>
-=======
-    <dimen name="browser_toolbar_favicon_size">25.33dip</dimen>
->>>>>>> 6f47d958
     <dimen name="favicon_bg">32dp</dimen>
     <dimen name="favicon_bg_radius">1dp</dimen>
 
