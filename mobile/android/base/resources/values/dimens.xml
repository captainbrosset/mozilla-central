<?xml version="1.0" encoding="utf-8"?>
<!-- This Source Code Form is subject to the terms of the Mozilla Public
   - License, v. 2.0. If a copy of the MPL was not distributed with this
   - file, You can obtain one at http://mozilla.org/MPL/2.0/. -->

<resources>

    <dimen name="autocomplete_min_width">200dp</dimen>
    <dimen name="autocomplete_row_height">32dp</dimen>

    <dimen name="browser_toolbar_height">48dp</dimen>
    <dimen name="browser_toolbar_button_padding">12dp</dimen>
    <dimen name="browser_toolbar_icon_width">48dp</dimen>
    <dimen name="browser_toolbar_lock_width">20dp</dimen>
    <dimen name="browser_toolbar_favicon_size">29.33dip</dimen>

    <!-- Dimensions used by Favicons and FaviconView -->
    <dimen name="favicon_size_small">16dp</dimen>
    <dimen name="favicon_size_large">32dp</dimen>
    <dimen name="favicon_bg">32dp</dimen>
    <dimen name="favicon_bg_radius">1dp</dimen>

    <!-- Page Row height -->
    <dimen name="page_row_height">64dp</dimen>

    <!-- Search Engine Row height -->
    <dimen name="search_row_height">48dp</dimen>

    <!-- Max width of arrow popups on tablets -->
    <dimen name="arrow_popup_width">400dp</dimen>

    <dimen name="doorhanger_input_width">250dp</dimen>
    <dimen name="doorhanger_spinner_textsize">9sp</dimen>
    <dimen name="doorhanger_padding">15dp</dimen>
    <dimen name="doorhanger_textsize_small">8sp</dimen>

    <dimen name="flow_layout_spacing">6dp</dimen>
    <dimen name="menu_item_action_icon">80dp</dimen>
    <dimen name="menu_item_icon">21dp</dimen>
    <dimen name="menu_item_state_icon">18dp</dimen>
    <dimen name="menu_item_row_height">44dp</dimen>
    <dimen name="menu_item_row_width">240dp</dimen>
    <dimen name="menu_popup_arrow_margin">5dip</dimen>
    <dimen name="menu_popup_arrow_width">40dip</dimen>
    <dimen name="menu_popup_offset">8dp</dimen>
    <dimen name="menu_popup_width">256dp</dimen>
    <dimen name="nav_button_border_width">0.75dp</dimen>
    <dimen name="prompt_service_group_padding_size">32dp</dimen>
    <dimen name="prompt_service_icon_size">72dp</dimen>
    <dimen name="prompt_service_icon_text_padding">10dp</dimen>
    <dimen name="prompt_service_inputs_padding">16dp</dimen>
    <dimen name="prompt_service_left_right_text_with_icon_padding">10dp</dimen>
    <dimen name="prompt_service_top_bottom_text_with_icon_padding">8dp</dimen>
    <dimen name="prompt_service_min_list_item_height">48dp</dimen>
    <dimen name="remote_tab_child_row_height">64dp</dimen>
    <dimen name="remote_tab_group_row_height">26dp</dimen>
    <dimen name="searchpreferences_icon_size">32dp</dimen>
    <dimen name="tab_thumbnail_height">90dp</dimen>
    <dimen name="tab_thumbnail_width">160dp</dimen>
    <dimen name="tabs_counter_size">22sp</dimen>
    <dimen name="tabs_panel_indicator_width">60dp</dimen>
    <dimen name="tabs_panel_list_padding">16dip</dimen>
    <dimen name="tabs_list_divider_height">2dp</dimen>
    <dimen name="tabs_sidebar_width">200dp</dimen>
    <dimen name="tabs_tray_horizontal_height">156dp</dimen>
    <dimen name="text_selection_handle_width">47dp</dimen>
    <dimen name="text_selection_handle_height">58dp</dimen>
    <dimen name="text_selection_handle_shadow">11dp</dimen>
    <dimen name="top_bookmark_pinsize">20dp</dimen>
    <dimen name="validation_message_height">50dp</dimen>
    <dimen name="validation_message_margin_top">6dp</dimen>
    <dimen name="forward_default_offset">-13dip</dimen>
<<<<<<< HEAD
    <dimen name="url_bar_offset_left">32dp</dimen>
=======
    <dimen name="addressbar_offset_left">32dp</dimen>
    <dimen name="toast_button_padding">8dp</dimen>
>>>>>>> 67150cb4

    <!-- PageActionButtons dimensions -->
    <dimen name="page_action_button_width">32dp</dimen>
</resources><|MERGE_RESOLUTION|>--- conflicted
+++ resolved
@@ -70,12 +70,8 @@
     <dimen name="validation_message_height">50dp</dimen>
     <dimen name="validation_message_margin_top">6dp</dimen>
     <dimen name="forward_default_offset">-13dip</dimen>
-<<<<<<< HEAD
     <dimen name="url_bar_offset_left">32dp</dimen>
-=======
-    <dimen name="addressbar_offset_left">32dp</dimen>
     <dimen name="toast_button_padding">8dp</dimen>
->>>>>>> 67150cb4
 
     <!-- PageActionButtons dimensions -->
     <dimen name="page_action_button_width">32dp</dimen>
