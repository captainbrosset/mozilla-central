/* -*- Mode: C++; tab-width: 8; indent-tabs-mode: nil; c-basic-offset: 4 -*- */
/* vim: set sw=4 ts=8 et tw=80 : */
/* This Source Code Form is subject to the terms of the Mozilla Public
 * License, v. 2.0. If a copy of the MPL was not distributed with this
 * file, You can obtain one at http://mozilla.org/MPL/2.0/. */

#ifndef mozilla_dom_ContentParent_h
#define mozilla_dom_ContentParent_h

#include "base/waitable_event_watcher.h"

#include "mozilla/dom/PContentParent.h"
#include "mozilla/dom/PMemoryReportRequestParent.h"
#include "mozilla/dom/TabContext.h"
#include "mozilla/ipc/GeckoChildProcessHost.h"
#include "mozilla/dom/ipc/Blob.h"
#include "mozilla/Attributes.h"
#include "mozilla/HalTypes.h"
#include "mozilla/LinkedList.h"
#include "mozilla/StaticPtr.h"

#include "nsFrameMessageManager.h"
#include "nsIObserver.h"
#include "nsIThreadInternal.h"
#include "nsNetUtil.h"
#include "nsIPermissionManager.h"
#include "nsIDOMGeoPositionCallback.h"
#include "nsIMemoryReporter.h"
#include "nsCOMArray.h"
#include "nsDataHashtable.h"
#include "nsHashKeys.h"
#include "PermissionMessageUtils.h"

#define CHILD_PROCESS_SHUTDOWN_MESSAGE NS_LITERAL_STRING("child-process-shutdown")

class mozIApplication;
class nsConsoleService;
class nsIDOMBlob;

namespace mozilla {

namespace ipc {
class OptionalURIParams;
class URIParams;
class TestShellParent;
} // namespace ipc

namespace jsipc {
class JavaScriptParent;
}

namespace layers {
class PCompositorParent;
} // namespace layers

namespace dom {

class TabParent;
class PStorageParent;
class ClonedMessageData;

class ContentParent : public PContentParent
                    , public nsIObserver
                    , public nsIThreadObserver
                    , public nsIDOMGeoPositionCallback
                    , public mozilla::dom::ipc::MessageManagerCallback
                    , public mozilla::LinkedListElement<ContentParent>
{
    typedef mozilla::ipc::GeckoChildProcessHost GeckoChildProcessHost;
    typedef mozilla::ipc::OptionalURIParams OptionalURIParams;
    typedef mozilla::ipc::TestShellParent TestShellParent;
    typedef mozilla::ipc::URIParams URIParams;
    typedef mozilla::dom::ClonedMessageData ClonedMessageData;

public:
    /**
     * Start up the content-process machinery.  This might include
     * scheduling pre-launch tasks.
     */
    static void StartUp();
    /** Shut down the content-process machinery. */
    static void ShutDown();
    /**
     * Ensure that all subprocesses are terminated and their OS
     * resources have been reaped.  This is synchronous and can be
     * very expensive in general.  It also bypasses the normal
     * shutdown process.
     */
    static void JoinAllSubprocesses();

    static already_AddRefed<ContentParent>
    GetNewOrUsed(bool aForBrowserElement = false, uint32_t aProcessNum = uint32_t(-1));

    uint32_t GetProcessNumber();

    /**
     * Create a subprocess suitable for use as a preallocated app process.
     */
    static already_AddRefed<ContentParent> PreallocateAppProcess();

    /**
     * Get or create a content process for the given TabContext.  aFrameElement
     * should be the frame/iframe element with which this process will
     * associated.
     */
    static TabParent*
    CreateBrowserOrApp(const TabContext& aContext,
<<<<<<< HEAD
                       nsIDOMElement* aFrameElement,
                       uint32_t aProcessNum);
=======
                       Element* aFrameElement);
>>>>>>> 37c45843

    static void GetAll(nsTArray<ContentParent*>& aArray);
    static void GetAllEvenIfDead(nsTArray<ContentParent*>& aArray);

    NS_DECL_THREADSAFE_ISUPPORTS
    NS_DECL_NSIOBSERVER
    NS_DECL_NSITHREADOBSERVER
    NS_DECL_NSIDOMGEOPOSITIONCALLBACK

    /**
     * MessageManagerCallback methods that we override.
     */
    virtual bool DoSendAsyncMessage(JSContext* aCx,
                                    const nsAString& aMessage,
                                    const mozilla::dom::StructuredCloneData& aData,
                                    JS::Handle<JSObject *> aCpows) MOZ_OVERRIDE;
    virtual bool CheckPermission(const nsAString& aPermission) MOZ_OVERRIDE;
    virtual bool CheckManifestURL(const nsAString& aManifestURL) MOZ_OVERRIDE;
    virtual bool CheckAppHasPermission(const nsAString& aPermission) MOZ_OVERRIDE;
    virtual bool CheckAppHasStatus(unsigned short aStatus) MOZ_OVERRIDE;

    /** Notify that a tab is beginning its destruction sequence. */
    void NotifyTabDestroying(PBrowserParent* aTab);
    /** Notify that a tab was destroyed during normal operation. */
    void NotifyTabDestroyed(PBrowserParent* aTab,
                            bool aNotifiedDestroying);

    TestShellParent* CreateTestShell();
    bool DestroyTestShell(TestShellParent* aTestShell);
    TestShellParent* GetTestShellSingleton();
    jsipc::JavaScriptParent *GetCPOWManager();

    void ReportChildAlreadyBlocked();
    bool RequestRunToCompletion();

    bool IsAlive();
    bool IsForApp();

    void SetChildMemoryReporters(const InfallibleTArray<MemoryReport>& report);

    GeckoChildProcessHost* Process() {
        return mSubprocess;
    }

    int32_t Pid();

    bool NeedsPermissionsUpdate() {
        return mSendPermissionUpdates;
    }

    BlobParent* GetOrCreateActorForBlob(nsIDOMBlob* aBlob);

    /**
     * Kill our subprocess and make sure it dies.  Should only be used
     * in emergency situations since it bypasses the normal shutdown
     * process.
     */
    void KillHard();

    uint64_t ChildID() { return mChildID; }
    bool IsPreallocated();

    /**
     * Get a user-friendly name for this ContentParent.  We make no guarantees
     * about this name: It might not be unique, apps can spoof special names,
     * etc.  So please don't use this name to make any decisions about the
     * ContentParent based on the value returned here.
     */
    void FriendlyName(nsAString& aName);

protected:
    void OnChannelConnected(int32_t pid) MOZ_OVERRIDE;
    virtual void ActorDestroy(ActorDestroyReason why);

private:
    static nsDataHashtable<nsStringHashKey, ContentParent*> *sAppContentParents;
    static nsTArray<ContentParent*>* sNonAppContentParents;
    static nsTArray<ContentParent*>* sPrivateContent;
    static StaticAutoPtr<LinkedList<ContentParent> > sContentParents;

    static void JoinProcessesIOThread(const nsTArray<ContentParent*>* aProcesses,
                                      Monitor* aMonitor, bool* aDone);

    // Take the preallocated process and transform it into a "real" app process,
    // for the specified manifest URL.  If there is no preallocated process (or
    // if it's dead), this returns false.
    static already_AddRefed<ContentParent>
    MaybeTakePreallocatedAppProcess(const nsAString& aAppManifestURL,
                                    ChildPrivileges aPrivs,
                                    hal::ProcessPriority aInitialPriority);

    static hal::ProcessPriority GetInitialProcessPriority(Element* aFrameElement);

    // Hide the raw constructor methods since we don't want client code
    // using them.
    using PContentParent::SendPBrowserConstructor;
    using PContentParent::SendPTestShellConstructor;

    // No more than one of !!aApp, aIsForBrowser, and aIsForPreallocated may be
    // true.
    ContentParent(mozIApplication* aApp,
                  bool aIsForBrowser,
                  bool aIsForPreallocated,
                  ChildPrivileges aOSPrivileges = base::PRIVILEGES_DEFAULT,
                  hal::ProcessPriority aInitialPriority = hal::PROCESS_PRIORITY_FOREGROUND);

    virtual ~ContentParent();

    void Init();

    // If the frame element indicates that the child process is "critical" and
    // has a pending system message, this function acquires the CPU wake lock on
    // behalf of the child.  We'll release the lock when the system message is
    // handled or after a timeout, whichever comes first.
    void MaybeTakeCPUWakeLock(Element* aFrameElement);

    // Set the child process's priority and then check whether the child is
    // still alive.  Returns true if the process is still alive, and false
    // otherwise.  If you pass a FOREGROUND* priority here, it's (hopefully)
    // unlikely that the process will be killed after this point.
    bool SetPriorityAndCheckIsAlive(hal::ProcessPriority aPriority);

    // Transform a pre-allocated app process into a "real" app
    // process, for the specified manifest URL.  If this returns false, the
    // child process has died.
    bool TransformPreallocatedIntoApp(const nsAString& aAppManifestURL,
                                      ChildPrivileges aPrivs);

    /**
     * Mark this ContentParent as dead for the purposes of Get*().
     * This method is idempotent.
     */
    void MarkAsDead();

    /**
     * Exit the subprocess and vamoose.  After this call IsAlive()
     * will return false and this ContentParent will not be returned
     * by the Get*() funtions.  However, the shutdown sequence itself
     * may be asynchronous.
     *
     * If aCloseWithError is true and this is the first call to
     * ShutDownProcess, then we'll close our channel using CloseWithError()
     * rather than vanilla Close().  CloseWithError() indicates to IPC that this
     * is an abnormal shutdown (e.g. a crash).
     */
    void ShutDownProcess(bool aCloseWithError);

    PCompositorParent*
    AllocPCompositorParent(mozilla::ipc::Transport* aTransport,
                           base::ProcessId aOtherProcess) MOZ_OVERRIDE;
    PImageBridgeParent*
    AllocPImageBridgeParent(mozilla::ipc::Transport* aTransport,
                            base::ProcessId aOtherProcess) MOZ_OVERRIDE;

    virtual bool RecvGetProcessAttributes(uint64_t* aId,
                                          bool* aIsForApp,
                                          bool* aIsForBrowser) MOZ_OVERRIDE;
    virtual bool RecvGetXPCOMProcessAttributes(bool* aIsOffline) MOZ_OVERRIDE;

    virtual mozilla::jsipc::PJavaScriptParent* AllocPJavaScriptParent();
    virtual bool DeallocPJavaScriptParent(mozilla::jsipc::PJavaScriptParent*);

    virtual PBrowserParent* AllocPBrowserParent(const IPCTabContext& aContext,
                                                const uint32_t& aChromeFlags);
    virtual bool DeallocPBrowserParent(PBrowserParent* frame);

    virtual PDeviceStorageRequestParent* AllocPDeviceStorageRequestParent(const DeviceStorageParams&);
    virtual bool DeallocPDeviceStorageRequestParent(PDeviceStorageRequestParent*);

    virtual PBlobParent* AllocPBlobParent(const BlobConstructorParams& aParams);
    virtual bool DeallocPBlobParent(PBlobParent*);

    virtual PCrashReporterParent* AllocPCrashReporterParent(const NativeThreadId& tid,
                                                            const uint32_t& processType);
    virtual bool DeallocPCrashReporterParent(PCrashReporterParent* crashreporter);
    virtual bool RecvPCrashReporterConstructor(PCrashReporterParent* actor,
                                               const NativeThreadId& tid,
                                               const uint32_t& processType);

    virtual bool RecvGetRandomValues(const uint32_t& length,
                                     InfallibleTArray<uint8_t>* randomValues);

    virtual PHalParent* AllocPHalParent() MOZ_OVERRIDE;
    virtual bool DeallocPHalParent(PHalParent*) MOZ_OVERRIDE;

    virtual PIndexedDBParent* AllocPIndexedDBParent();

    virtual bool DeallocPIndexedDBParent(PIndexedDBParent* aActor);

    virtual bool
    RecvPIndexedDBConstructor(PIndexedDBParent* aActor);

    virtual PMemoryReportRequestParent* AllocPMemoryReportRequestParent();
    virtual bool DeallocPMemoryReportRequestParent(PMemoryReportRequestParent* actor);

    virtual PTestShellParent* AllocPTestShellParent();
    virtual bool DeallocPTestShellParent(PTestShellParent* shell);

    virtual PNeckoParent* AllocPNeckoParent();
    virtual bool DeallocPNeckoParent(PNeckoParent* necko);

    virtual PExternalHelperAppParent* AllocPExternalHelperAppParent(
            const OptionalURIParams& aUri,
            const nsCString& aMimeContentType,
            const nsCString& aContentDisposition,
            const bool& aForceSave,
            const int64_t& aContentLength,
            const OptionalURIParams& aReferrer);
    virtual bool DeallocPExternalHelperAppParent(PExternalHelperAppParent* aService);

    virtual PSmsParent* AllocPSmsParent();
    virtual bool DeallocPSmsParent(PSmsParent*);

    virtual PStorageParent* AllocPStorageParent();
    virtual bool DeallocPStorageParent(PStorageParent* aActor);

    virtual PBluetoothParent* AllocPBluetoothParent();
    virtual bool DeallocPBluetoothParent(PBluetoothParent* aActor);
    virtual bool RecvPBluetoothConstructor(PBluetoothParent* aActor);

    virtual PSpeechSynthesisParent* AllocPSpeechSynthesisParent();
    virtual bool DeallocPSpeechSynthesisParent(PSpeechSynthesisParent* aActor);
    virtual bool RecvPSpeechSynthesisConstructor(PSpeechSynthesisParent* aActor);

    virtual bool RecvReadPrefsArray(InfallibleTArray<PrefSetting>* aPrefs);
    virtual bool RecvReadFontList(InfallibleTArray<FontListEntry>* retValue);

    virtual bool RecvReadPermissions(InfallibleTArray<IPC::Permission>* aPermissions);

    virtual bool RecvSetClipboardText(const nsString& text, const bool& isPrivateData, const int32_t& whichClipboard);
    virtual bool RecvGetClipboardText(const int32_t& whichClipboard, nsString* text);
    virtual bool RecvEmptyClipboard();
    virtual bool RecvClipboardHasText(bool* hasText);

    virtual bool RecvGetSystemColors(const uint32_t& colorsCount, InfallibleTArray<uint32_t>* colors);
    virtual bool RecvGetIconForExtension(const nsCString& aFileExt, const uint32_t& aIconSize, InfallibleTArray<uint8_t>* bits);
    virtual bool RecvGetShowPasswordSetting(bool* showPassword);

    virtual bool RecvStartVisitedQuery(const URIParams& uri);

    virtual bool RecvVisitURI(const URIParams& uri,
                              const OptionalURIParams& referrer,
                              const uint32_t& flags);

    virtual bool RecvSetURITitle(const URIParams& uri,
                                 const nsString& title);

    virtual bool RecvShowFilePicker(const int16_t& mode,
                                    const int16_t& selectedType,
                                    const bool& addToRecentDocs,
                                    const nsString& title,
                                    const nsString& defaultFile,
                                    const nsString& defaultExtension,
                                    const InfallibleTArray<nsString>& filters,
                                    const InfallibleTArray<nsString>& filterNames,
                                    InfallibleTArray<nsString>* files,
                                    int16_t* retValue,
                                    nsresult* result);

    virtual bool RecvShowAlertNotification(const nsString& aImageUrl, const nsString& aTitle,
                                           const nsString& aText, const bool& aTextClickable,
                                           const nsString& aCookie, const nsString& aName,
                                           const nsString& aBidi, const nsString& aLang);

    virtual bool RecvCloseAlert(const nsString& aName);

    virtual bool RecvTestPermissionFromPrincipal(const IPC::Principal& aPrincipal,
                                                 const nsCString& aType,
                                                 uint32_t* permission);

    virtual bool RecvLoadURIExternal(const URIParams& uri);

    virtual bool RecvSyncMessage(const nsString& aMsg,
                                 const ClonedMessageData& aData,
                                 const InfallibleTArray<CpowEntry>& aCpows,
                                 InfallibleTArray<nsString>* aRetvals);
    virtual bool RecvAsyncMessage(const nsString& aMsg,
                                  const ClonedMessageData& aData,
                                  const InfallibleTArray<CpowEntry>& aCpows);

    virtual bool RecvFilePathUpdateNotify(const nsString& aType,
                                          const nsString& aStorageName,
                                          const nsString& aFilePath,
                                          const nsCString& aReason);

    virtual bool RecvAddGeolocationListener(const IPC::Principal& aPrincipal,
                                            const bool& aHighAccuracy);
    virtual bool RecvRemoveGeolocationListener();
    virtual bool RecvSetGeolocationHigherAccuracy(const bool& aEnable);

    virtual bool RecvConsoleMessage(const nsString& aMessage);
    virtual bool RecvScriptError(const nsString& aMessage,
                                 const nsString& aSourceName,
                                 const nsString& aSourceLine,
                                 const uint32_t& aLineNumber,
                                 const uint32_t& aColNumber,
                                 const uint32_t& aFlags,
                                 const nsCString& aCategory);

    virtual bool RecvPrivateDocShellsExist(const bool& aExist);

    virtual bool RecvFirstIdle();

    virtual bool RecvAudioChannelGetMuted(const AudioChannelType& aType,
                                          const bool& aElementHidden,
                                          const bool& aElementWasHidden,
                                          bool* aValue);

    virtual bool RecvAudioChannelRegisterType(const AudioChannelType& aType);
    virtual bool RecvAudioChannelUnregisterType(const AudioChannelType& aType,
                                                const bool& aElementHidden);

    virtual bool RecvAudioChannelChangedNotification();

    virtual bool RecvBroadcastVolume(const nsString& aVolumeName);

    virtual bool RecvRecordingDeviceEvents(const nsString& aRecordingStatus);

    virtual bool RecvSystemMessageHandled() MOZ_OVERRIDE;

    virtual bool RecvCreateFakeVolume(const nsString& fsName, const nsString& mountPoint) MOZ_OVERRIDE;

    virtual bool RecvSetFakeVolumeState(const nsString& fsName, const int32_t& fsState) MOZ_OVERRIDE;

    virtual void ProcessingError(Result what) MOZ_OVERRIDE;

    GeckoChildProcessHost* mSubprocess;
    base::ChildPrivileges mOSPrivileges;

    uint64_t mChildID;
    int32_t mGeolocationWatchID;

    // This is a cache of all of the memory reporters
    // registered in the child process.  To update this, one
    // can broadcast the topic "child-memory-reporter-request" using
    // the nsIObserverService.
    nsCOMArray<nsIMemoryReporter> mMemoryReporters;

    nsString mAppManifestURL;

    /**
     * We cache mAppName instead of looking it up using mAppManifestURL when we
     * need it because it turns out that getting an app from the apps service is
     * expensive.
     */
    nsString mAppName;

    nsRefPtr<nsFrameMessageManager> mMessageManager;

    // After we initiate shutdown, we also start a timer to ensure
    // that even content processes that are 100% blocked (say from
    // SIGSTOP), are still killed eventually.  This task enforces that
    // timer.
    CancelableTask* mForceKillTask;
    // How many tabs we're waiting to finish their destruction
    // sequence.  Precisely, how many TabParents have called
    // NotifyTabDestroying() but not called NotifyTabDestroyed().
    int32_t mNumDestroyingTabs;
    // True only while this is ready to be used to host remote tabs.
    // This must not be used for new purposes after mIsAlive goes to
    // false, but some previously scheduled IPC traffic may still pass
    // through.
    bool mIsAlive;
    // True after the OS-level shutdown sequence has been initiated.
    // After going true, any use of this at all, including lingering
    // IPC traffic passing through, will cause assertions to fail.
    bool mIsDestroyed;
    bool mSendPermissionUpdates;
    bool mIsForBrowser;

    friend class CrashReporterParent;

    nsRefPtr<nsConsoleService>  mConsoleService;
    nsConsoleService* GetConsoleService();
};

} // namespace dom
} // namespace mozilla

#endif<|MERGE_RESOLUTION|>--- conflicted
+++ resolved
@@ -105,12 +105,8 @@
      */
     static TabParent*
     CreateBrowserOrApp(const TabContext& aContext,
-<<<<<<< HEAD
-                       nsIDOMElement* aFrameElement,
+                       Element* aFrameElement,
                        uint32_t aProcessNum);
-=======
-                       Element* aFrameElement);
->>>>>>> 37c45843
 
     static void GetAll(nsTArray<ContentParent*>& aArray);
     static void GetAllEvenIfDead(nsTArray<ContentParent*>& aArray);
