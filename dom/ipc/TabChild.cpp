--- conflicted
+++ resolved
@@ -1452,7 +1452,7 @@
     nsRefPtr<nsFrameMessageManager> mm =
       static_cast<nsFrameMessageManager*>(mTabChildGlobal->mMessageManager.get());
     mm->ReceiveMessage(static_cast<EventTarget*>(mTabChildGlobal),
-                       aMessageName, false, &cloneData, JS::NullPtr(), nullptr);
+                       aMessageName, false, &cloneData, nullptr, nullptr);
 }
 
 static void
@@ -2016,11 +2016,7 @@
       static_cast<nsFrameMessageManager*>(mTabChildGlobal->mMessageManager.get());
     CpowIdHolder cpows(static_cast<ContentChild*>(Manager())->GetJavaScript(), aCpows);
     mm->ReceiveMessage(static_cast<EventTarget*>(mTabChildGlobal),
-<<<<<<< HEAD
                        aMessage, false, &cloneData, &cpows, nullptr);
-=======
-                       aMessage, false, &cloneData, JS::NullPtr(), nullptr);
->>>>>>> c6535461
   }
   return true;
 }
